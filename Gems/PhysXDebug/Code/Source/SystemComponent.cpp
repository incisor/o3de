/*
 * Copyright (c) Contributors to the Open 3D Engine Project.
 * For complete copyright and license terms please see the LICENSE at the root of this distribution.
 *
 * SPDX-License-Identifier: Apache-2.0 OR MIT
 *
 */

#include "SystemComponent.h"

#include <AzCore/Serialization/SerializeContext.h>
#include <AzCore/Serialization/EditContext.h>
#include <AzCore/Component/TransformBus.h>
#include <AzCore/Console/IConsole.h>

#include <PhysX/SystemComponentBus.h>
#include <PhysX/MathConversion.h>
#include <PhysX/UserDataTypes.h>
#include <PhysX/Utils.h>
#include <PhysX/PhysXLocks.h>

#include <AzFramework/Physics/PhysicsScene.h>
#include <AzFramework/Physics/PhysicsSystem.h>
#include <AzFramework/Physics/Ragdoll.h>
#include <AzFramework/Physics/SystemBus.h>
#include <AzFramework/Physics/Utils.h>
#include <AzFramework/Components/CameraBus.h>

#include <IRenderAuxGeom.h>
#include <MathConversion.h>

#include <IConsole.h>
#include <CryCommon/ISystem.h>

#include <PhysX/Debug/PhysXDebugInterface.h>

namespace PhysXDebug
{
    const float SystemComponent::m_maxCullingBoxSize = 150.0f;
    namespace Internal
    {
        const AZ::Crc32 VewportId = AzFramework::g_defaultSceneEntityDebugDisplayId;
    }

    bool UseEditorPhysicsScene()
    {
        // Runtime components are created when 'simulation' mode is enabled in the Editor,
        // so we shouldn't use Editor physics scene in this case
        return gEnv->IsEditing() && !gEnv->IsEditorSimulationMode();
    }

    void ReflectPhysXVisulizationSettings(AZ::ReflectContext* context)
    {
        if (auto serialize = azrtti_cast<AZ::SerializeContext*>(context))
        {
            serialize->Class<PhysXVisualizationSettings>()
                ->Version(1)
                ->Field("VisualizationEnabled", &PhysXVisualizationSettings::m_visualizationEnabled)
                ->Field("CollisionShapes", &PhysXVisualizationSettings::m_collisionShapes)
                ->Field("CollisionFNormals", &PhysXVisualizationSettings::m_collisionFNormals)
                ->Field("CollisionEdges", &PhysXVisualizationSettings::m_collisionEdges)
                ->Field("CollisionAabbs", &PhysXVisualizationSettings::m_collisionAabbs)
                ->Field("CollisionCompounds", &PhysXVisualizationSettings::m_collisionCompounds)
                ->Field("CollisionStatic", &PhysXVisualizationSettings::m_collisionStatic)
                ->Field("CollisionDynamic", &PhysXVisualizationSettings::m_collisionDynamic)
                ->Field("BodyAxis", &PhysXVisualizationSettings::m_bodyAxes)
                ->Field("BodyMassAxis", &PhysXVisualizationSettings::m_bodyMassAxes)
                ->Field("BodyLinVelocity", &PhysXVisualizationSettings::m_bodyLinVelocity)
                ->Field("BodyAngVelocity", &PhysXVisualizationSettings::m_bodyAngVelocity)
                ->Field("ContactPoint", &PhysXVisualizationSettings::m_contactPoint)
                ->Field("ContactNormal", &PhysXVisualizationSettings::m_contactNormal)
                ->Field("JointLocalFrames", &PhysXVisualizationSettings::m_jointLocalFrames)
                ->Field("JointLimits", &PhysXVisualizationSettings::m_jointLimits)
                ->Field("MbpRegions", &PhysXVisualizationSettings::m_mbpRegions)
                ->Field("ActorAxes", &PhysXVisualizationSettings::m_actorAxes);

            if (AZ::EditContext* ec = serialize->GetEditContext())
            {
                ec->Class<PhysXVisualizationSettings>("PhysX Debug Draw Settings", "Settings to configure the PhysX Debug Visualization Gem properties.")
                    ->ClassElement(AZ::Edit::ClassElements::EditorData, "")
                    ->DataElement(AZ::Edit::UIHandlers::CheckBox, &PhysXVisualizationSettings::m_visualizationEnabled, "Enable PhysX Debug Visualization", "")
                    ->DataElement(AZ::Edit::UIHandlers::CheckBox, &PhysXVisualizationSettings::m_collisionShapes, "Collision Shapes", "Enable collision shapes")
                    ->Attribute(AZ::Edit::Attributes::Visibility, &PhysXVisualizationSettings::IsPhysXDebugEnabled)
                    ->DataElement(AZ::Edit::UIHandlers::CheckBox, &PhysXVisualizationSettings::m_collisionFNormals, "Collision FNormals", "Enable collision face normals")
                    ->Attribute(AZ::Edit::Attributes::Visibility, &PhysXVisualizationSettings::IsPhysXDebugEnabled)
                    ->DataElement(AZ::Edit::UIHandlers::CheckBox, &PhysXVisualizationSettings::m_collisionEdges, "Collision Edges", "Enable collision edges")
                    ->Attribute(AZ::Edit::Attributes::Visibility, &PhysXVisualizationSettings::IsPhysXDebugEnabled)
                    ->DataElement(AZ::Edit::UIHandlers::CheckBox, &PhysXVisualizationSettings::m_collisionAabbs, "Collision Aabbs", "Enable collision aabbs")
                    ->Attribute(AZ::Edit::Attributes::Visibility, &PhysXVisualizationSettings::IsPhysXDebugEnabled)
                    ->DataElement(AZ::Edit::UIHandlers::CheckBox, &PhysXVisualizationSettings::m_collisionCompounds, "Collision Compounds", "Enable collision compounds")
                    ->Attribute(AZ::Edit::Attributes::Visibility, &PhysXVisualizationSettings::IsPhysXDebugEnabled)
                    ->DataElement(AZ::Edit::UIHandlers::CheckBox, &PhysXVisualizationSettings::m_collisionStatic, "Collision Static", "Enable collision static")
                    ->Attribute(AZ::Edit::Attributes::Visibility, &PhysXVisualizationSettings::IsPhysXDebugEnabled)
                    ->DataElement(AZ::Edit::UIHandlers::CheckBox, &PhysXVisualizationSettings::m_collisionDynamic, "Collision Dynamic", "Enable collision dynamic")
                    ->Attribute(AZ::Edit::Attributes::Visibility, &PhysXVisualizationSettings::IsPhysXDebugEnabled)
                    ->DataElement(AZ::Edit::UIHandlers::CheckBox, &PhysXVisualizationSettings::m_bodyAxes, "Body Axis", "Enable body axis")
                    ->Attribute(AZ::Edit::Attributes::Visibility, &PhysXVisualizationSettings::IsPhysXDebugEnabled)
                    ->DataElement(AZ::Edit::UIHandlers::CheckBox, &PhysXVisualizationSettings::m_bodyMassAxes, "Body Mass Axis", "Enable body mass axis")
                    ->Attribute(AZ::Edit::Attributes::Visibility, &PhysXVisualizationSettings::IsPhysXDebugEnabled)
                    ->DataElement(AZ::Edit::UIHandlers::CheckBox, &PhysXVisualizationSettings::m_bodyLinVelocity, "Body Linear Velocity", "Enable body linear velocity")
                    ->Attribute(AZ::Edit::Attributes::Visibility, &PhysXVisualizationSettings::IsPhysXDebugEnabled)
                    ->DataElement(AZ::Edit::UIHandlers::CheckBox, &PhysXVisualizationSettings::m_bodyAngVelocity, "Body Angular Velocity", "Enable body angular velocity")
                    ->Attribute(AZ::Edit::Attributes::Visibility, &PhysXVisualizationSettings::IsPhysXDebugEnabled)
                    ->DataElement(AZ::Edit::UIHandlers::CheckBox, &PhysXVisualizationSettings::m_contactPoint, "Contact Point", "Enable contact point")
                    ->Attribute(AZ::Edit::Attributes::Visibility, &PhysXVisualizationSettings::IsPhysXDebugEnabled)
                    ->DataElement(AZ::Edit::UIHandlers::CheckBox, &PhysXVisualizationSettings::m_contactNormal, "Contact Normal", "Enable contact normal")
                    ->Attribute(AZ::Edit::Attributes::Visibility, &PhysXVisualizationSettings::IsPhysXDebugEnabled)
                    ->DataElement(AZ::Edit::UIHandlers::CheckBox, &PhysXVisualizationSettings::m_jointLocalFrames, "Joint Local Frames", "Enable joint local frames")
                    ->Attribute(AZ::Edit::Attributes::Visibility, &PhysXVisualizationSettings::IsPhysXDebugEnabled)
                    ->DataElement(AZ::Edit::UIHandlers::CheckBox, &PhysXVisualizationSettings::m_jointLimits, "Joint Limits", "Enable Joint limits")
                    ->Attribute(AZ::Edit::Attributes::Visibility, &PhysXVisualizationSettings::IsPhysXDebugEnabled)
                    ->DataElement(AZ::Edit::UIHandlers::CheckBox, &PhysXVisualizationSettings::m_mbpRegions, "MBP Regions", "Enable multi box pruning (MBP) regions")
                    ->Attribute(AZ::Edit::Attributes::Visibility, &PhysXVisualizationSettings::IsPhysXDebugEnabled)
                    ->DataElement(AZ::Edit::UIHandlers::CheckBox, &PhysXVisualizationSettings::m_actorAxes, "Actor Axes", "Enable actor axes")
                    ->Attribute(AZ::Edit::Attributes::Visibility, &PhysXVisualizationSettings::IsPhysXDebugEnabled)
                ;
            }
        }
    }

    void ReflectPhysXCullingSettings(AZ::ReflectContext* context)
    {
        if (auto serialize = azrtti_cast<AZ::SerializeContext*>(context))
        {
            serialize->Class<Culling>()
                ->Version(1)
                ->Field("cullingBoxSize", &Culling::m_boxSize)
                ->Field("cullBox", &Culling::m_enabled)
                ->Field("cullBoxWireFrame", &Culling::m_boxWireframe)
            ;

            if (AZ::EditContext* ec = serialize->GetEditContext())
            {
                ec->Class<Culling>("Culling Settings", "Settings to configure the PhysX Debug Visualization Culling.")
                    ->ClassElement(AZ::Edit::ClassElements::EditorData, "")
                    ->DataElement(AZ::Edit::UIHandlers::CheckBox, &Culling::m_enabled, "Enable Box Culling", "Enable box culling")
                    ->DataElement(AZ::Edit::UIHandlers::CheckBox, &Culling::m_boxWireframe, "Show Culling Box", "Visualize the culling box")
                    ->DataElement(AZ::Edit::UIHandlers::Slider, &Culling::m_boxSize, "Culling Box Size", "Size of the culling box")
                    ->Attribute(AZ::Edit::Attributes::Min, 1.0f)
                    ->Attribute(AZ::Edit::Attributes::Max, 150.0f)
                ;
            }
        }
    }

    SystemComponent::SystemComponent()
        : m_sceneFinishSimHandler([this](
            [[maybe_unused]] AzPhysics::SceneHandle sceneHanle,
            [[maybe_unused]] float fixedDeltatime)
            {
                this->m_editorPhysicsSceneDirty = true;
            })
    {

    }

    void SystemComponent::ReflectPhysXDebugSettings(AZ::ReflectContext* context)
    {
        if (auto serialize = azrtti_cast<AZ::SerializeContext*>(context))
        {
            serialize->Class<SystemComponent, AZ::Component>()
                ->Version(1)
                ->Field("physxDebugSettings", &SystemComponent::m_settings)
                ->Field("physxDebugCulling", &SystemComponent::m_culling)
            ;

            if (AZ::EditContext* ec = serialize->GetEditContext())
            {
                ec->Class<SystemComponent>("PhysX Debug Visualization", "A debug visualization system component for PhysX.")
                    ->ClassElement(AZ::Edit::ClassElements::EditorData, "")
                    ->Attribute(AZ::Edit::Attributes::Category, "PhysX")
                    ->Attribute(AZ::Edit::Attributes::AppearsInAddComponentMenu, AZ_CRC("System", 0xc94d118b))
                    ->Attribute(AZ::Edit::Attributes::AutoExpand, true)
                    ->DataElement(AZ::Edit::UIHandlers::Default, &SystemComponent::m_settings, "Settings", "PhysX debug visualization settings")
                    ->DataElement(AZ::Edit::UIHandlers::Default, &SystemComponent::m_culling, "Culling", "PhysX culling options")
                ;
            }
        }
    }

    void SystemComponent::OnCrySystemInitialized([[maybe_unused]] ISystem& system, const SSystemInitParams&)
    {
        InitPhysXColorMappings();
        ConfigurePhysXVisualizationParameters();
    }

    void SystemComponent::Reflect(AZ::ReflectContext* context)
    {
        ReflectPhysXVisulizationSettings(context);
        ReflectPhysXCullingSettings(context);
        ReflectPhysXDebugSettings(context);
    }

    void SystemComponent::GetProvidedServices(AZ::ComponentDescriptor::DependencyArrayType& provided)
    {
        provided.push_back(AZ_CRC("PhysXDebugService"));
    }

    void SystemComponent::GetIncompatibleServices(AZ::ComponentDescriptor::DependencyArrayType& incompatible)
    {
        incompatible.push_back(AZ_CRC("PhysXDebugService"));
    }

    void SystemComponent::GetRequiredServices(AZ::ComponentDescriptor::DependencyArrayType& required)
    {
        required.push_back(AZ_CRC("PhysXService"));
#ifdef PHYSXDEBUG_GEM_EDITOR
        required.push_back(AZ_CRC("PhysXEditorService"));
#endif // PHYSXDEBUG_GEM_EDITOR
    }

    void SystemComponent::GetDependentServices(AZ::ComponentDescriptor::DependencyArrayType& dependent)
    {
        (void)dependent;
    }

    void SystemComponent::Activate()
    {
        PhysXDebugRequestBus::Handler::BusConnect();
        AZ::TickBus::Handler::BusConnect();
        CrySystemEventBus::Handler::BusConnect();
#ifdef IMGUI_ENABLED
        ImGui::ImGuiUpdateListenerBus::Handler::BusConnect();
#endif // IMGUI_ENABLED
#ifdef PHYSXDEBUG_GEM_EDITOR
        if (auto* sceneInterface = AZ::Interface<AzPhysics::SceneInterface>::Get())
        {
            AzPhysics::SceneHandle sceneHandle = sceneInterface->GetSceneHandle(AzPhysics::EditorPhysicsSceneName);
            sceneInterface->RegisterSceneSimulationFinishHandler(sceneHandle, m_sceneFinishSimHandler);
        }
#endif // PHYSXDEBUG_GEM_EDITOR
    }

    void SystemComponent::Deactivate()
    {
#ifdef PHYSXDEBUG_GEM_EDITOR
        m_sceneFinishSimHandler.Disconnect();
#endif // PHYSXDEBUG_GEM_EDITOR
#ifdef IMGUI_ENABLED
        ImGui::ImGuiUpdateListenerBus::Handler::BusDisconnect();
#endif // IMGUI_ENABLED
        CrySystemEventBus::Handler::BusDisconnect();
        AZ::TickBus::Handler::BusDisconnect();
        PhysXDebugRequestBus::Handler::BusDisconnect();
    }

#ifdef IMGUI_ENABLED
    void SystemComponent::OnImGuiMainMenuUpdate()
    {
        if (ImGui::BeginMenu("PhysX Debug"))
        {
            ImGui::Checkbox("Debug visualization", &m_settings.m_visualizationEnabled);
            ImGui::Checkbox("Visualize Colliders", &m_settings.m_visualizeCollidersByProximity);

            if (ImGui::BeginMenu("Culling"))
            {
                ImGui::Checkbox("Wireframe", &m_culling.m_boxWireframe);
                ImGui::SliderFloat("Size", &m_culling.m_boxSize, 0, m_maxCullingBoxSize);
                ImGui::EndMenu();
            }

            if (ImGui::BeginMenu("Collisions"))
            {
                ImGui::Checkbox("Shapes", &m_settings.m_collisionShapes);
                ImGui::Checkbox("Edges", &m_settings.m_collisionEdges);
                ImGui::Checkbox("F Normals", &m_settings.m_collisionFNormals);
                ImGui::Checkbox("Aabbs", &m_settings.m_collisionAabbs);
                ImGui::Checkbox("Axis", &m_settings.m_collisionAxes);
                ImGui::Checkbox("Compounds", &m_settings.m_collisionCompounds);
                ImGui::Checkbox("Static", &m_settings.m_collisionStatic);
                ImGui::Checkbox("Dynamic", &m_settings.m_collisionDynamic);
                ImGui::EndMenu();
            }

            if (ImGui::BeginMenu("Body"))
            {
                ImGui::Checkbox("Axes", &m_settings.m_bodyAxes);
                ImGui::Checkbox("Mass Axes", &m_settings.m_bodyMassAxes);
                ImGui::Checkbox("Linear Velocity", &m_settings.m_bodyLinVelocity);
                ImGui::Checkbox("Angular Velocity", &m_settings.m_bodyAngVelocity);
                ImGui::EndMenu();
            }

            if (ImGui::BeginMenu("Contact"))
            {
                ImGui::Checkbox("Point", &m_settings.m_contactPoint);
                ImGui::Checkbox("Normal", &m_settings.m_contactNormal);
                ImGui::EndMenu();
            }

            if (ImGui::BeginMenu("Character"))
            {
                ImGui::Checkbox("Joint Limits", &m_settings.m_jointLimits);
                ImGui::Checkbox("Mbp Regions", &m_settings.m_mbpRegions);
                ImGui::Checkbox("Actor Axes", &m_settings.m_actorAxes);
                ImGui::EndMenu();
            }

            if (ImGui::BeginMenu("PhysX Color Mappings"))
            {
                BuildColorPickingMenuItem("Black", m_colorMappings.m_black);
                BuildColorPickingMenuItem("Red", m_colorMappings.m_red);
                BuildColorPickingMenuItem("Green", m_colorMappings.m_green);
                BuildColorPickingMenuItem("Blue", m_colorMappings.m_blue);
                BuildColorPickingMenuItem("Yellow", m_colorMappings.m_yellow);
                BuildColorPickingMenuItem("Magenta", m_colorMappings.m_magenta);
                BuildColorPickingMenuItem("Cyan", m_colorMappings.m_cyan);
                BuildColorPickingMenuItem("White", m_colorMappings.m_white);
                BuildColorPickingMenuItem("Grey", m_colorMappings.m_grey);
                BuildColorPickingMenuItem("Dark Red", m_colorMappings.m_darkRed);
                BuildColorPickingMenuItem("Dark Green", m_colorMappings.m_darkGreen);
                BuildColorPickingMenuItem("Dark Blue", m_colorMappings.m_darkBlue);

                if (ImGui::Button("Reset Color Mappings"))
                {
                    InitPhysXColorMappings();
                }

                ImGui::EndMenu();
            }

            if (ImGui::Button("Enable/Disable all settings"))
            {
                ToggleVisualizationConfiguration();
            }

            ImGui::SliderFloat("PhysX Scale", &m_settings.m_scale, 1.0f, 10.0f);
            ImGui::EndMenu();
        }
    }

    void SystemComponent::BuildColorPickingMenuItem(const AZStd::string& label, AZ::Color& color)
    {
        float col[3] = {color.GetR(), color.GetG(), color.GetB()};
        if (ImGui::ColorEdit3(label.c_str(), col, ImGuiColorEditFlags_NoAlpha))
        {
            const float r = AZ::GetClamp(col[0], 0.0f, 1.0f);
            const float g = AZ::GetClamp(col[1], 0.0f, 1.0f);
            const float b = AZ::GetClamp(col[2], 0.0f, 1.0f);

            color.SetR(r);
            color.SetG(g);
            color.SetB(b);
        }
    }
#endif // IMGUI_ENABLED

    static const physx::PxRenderBuffer& GetRenderBuffer(physx::PxScene* physxScene)
    {
        AZ_PROFILE_FUNCTION(Physics);
        PHYSX_SCENE_READ_LOCK(physxScene);
        return physxScene->getRenderBuffer();
    }

    void SystemComponent::ToggleCullingWireFrame()
    {
        m_culling.m_boxWireframe = !m_culling.m_boxWireframe;
    }

    void SystemComponent::ToggleVisualizationConfiguration()
    {
        const bool updatedValue = !m_settings.m_collisionFNormals;

        m_settings.m_visualizeCollidersByProximity = updatedValue;
        m_settings.m_collisionFNormals = updatedValue;
        m_settings.m_collisionAabbs = updatedValue;
        m_settings.m_collisionAxes = updatedValue;
        m_settings.m_collisionCompounds = updatedValue;
        m_settings.m_collisionStatic = updatedValue;
        m_settings.m_collisionDynamic = updatedValue;
        m_settings.m_bodyAxes = updatedValue;
        m_settings.m_bodyMassAxes = updatedValue;
        m_settings.m_bodyLinVelocity = updatedValue;
        m_settings.m_bodyAngVelocity = updatedValue;
        m_settings.m_contactPoint = updatedValue;
        m_settings.m_contactNormal = updatedValue;
        m_settings.m_jointLocalFrames = updatedValue;
        m_settings.m_jointLimits = updatedValue;
        m_settings.m_mbpRegions = updatedValue;
        m_settings.m_actorAxes = updatedValue;

        ConfigurePhysXVisualizationParameters();
    }

    void SystemComponent::SetVisualization(bool enabled)
    {
        m_settings.m_visualizationEnabled = enabled;

        ConfigurePhysXVisualizationParameters();
    }

    void SystemComponent::ToggleColliderProximityDebugVisualization()
    {
        m_settings.m_visualizeCollidersByProximity = !m_settings.m_visualizeCollidersByProximity;
    }

    void SystemComponent::SetCullingBoxSize(float cullingBoxSize)
    {
        if (cullingBoxSize <= m_maxCullingBoxSize)
        {
            m_culling.m_enabled = true;
            m_culling.m_boxSize = cullingBoxSize;

            ConfigurePhysXVisualizationParameters();
            ConfigureCullingBox();
        }
    }

    physx::PxScene* SystemComponent::GetCurrentPxScene()
    {
        AzPhysics::SceneHandle sceneHandle;

        if (UseEditorPhysicsScene())
        {
            // Editor scene needs to be ticked for debug rendering to work (taking place in EditorSystemComponent)
            Physics::EditorWorldBus::BroadcastResult(sceneHandle, &Physics::EditorWorldRequests::GetEditorSceneHandle);
        }
        else
        {
            Physics::DefaultWorldBus::BroadcastResult(sceneHandle, &Physics::DefaultWorldRequests::GetDefaultSceneHandle);
        }

        if (auto* physicsSystem = AZ::Interface<AzPhysics::SystemInterface>::Get())
        {
            if (auto* scene = physicsSystem->GetScene(sceneHandle))
            {
                return static_cast<physx::PxScene*>(scene->GetNativePointer());
            }
        }

        return nullptr;
    }

    // TickBus::Handler
    void SystemComponent::OnTick([[maybe_unused]] float deltaTime, AZ::ScriptTimePoint time)
    {
        if (!m_settings.IsPhysXDebugEnabled())
        {
            return;
        }

        AZ_PROFILE_FUNCTION(Physics);
        m_currentTime = time;
        bool dirty = true;

        if (UseEditorPhysicsScene())
        {
            dirty = m_editorPhysicsSceneDirty;
        }

        UpdateColliderVisualizationByProximity();

        if (dirty)
        {
            // The physics scene is dirty and contains changes to be gathered.
            if (auto* scene = GetCurrentPxScene())
            {
                ConfigurePhysXVisualizationParameters();
                ConfigureCullingBox();

                ClearBuffers();
                GatherBuffers();

                m_editorPhysicsSceneDirty = false;
            }
        }

        RenderBuffers();
    }

    AZ::Vector3 GetViewCameraPosition()
    {
        using Camera::ActiveCameraRequestBus;

        AZ::Transform tm = AZ::Transform::CreateIdentity();
        ActiveCameraRequestBus::BroadcastResult(tm, &ActiveCameraRequestBus::Events::GetActiveCameraTransform);
        return tm.GetTranslation();
    }

    void SystemComponent::UpdateColliderVisualizationByProximity()
    {
        if (auto* debug = AZ::Interface<PhysX::Debug::PhysXDebugInterface>::Get();
            UseEditorPhysicsScene() && m_settings.m_visualizeCollidersByProximity
           && debug != nullptr)
        {
            const AZ::Vector3& viewPos = GetViewCameraPosition();
            const PhysX::Debug::ColliderProximityVisualization data(
                m_settings.m_visualizeCollidersByProximity,
                viewPos,
                m_culling.m_boxSize * 0.5f);
            debug->UpdateColliderProximityVisualization(data);
        }
    }

    void SystemComponent::ClearBuffers()
    {
        m_linePoints.clear();
        m_lineColors.clear();
        m_trianglePoints.clear();
        m_triangleColors.clear();
    }

    void SystemComponent::GatherBuffers()
    {
        physx::PxScene* physxScene = GetCurrentPxScene();
        const physx::PxRenderBuffer& rb = GetRenderBuffer(physxScene);
        GatherLines(rb);
        GatherTriangles(rb);
        GatherJointLimits();
    }

    void SystemComponent::RenderBuffers()
    {
        if (!m_linePoints.empty() || !m_trianglePoints.empty())
        {
            AzFramework::DebugDisplayRequestBus::BusPtr debugDisplayBus;
            AzFramework::DebugDisplayRequestBus::Bind(debugDisplayBus, Internal::VewportId);
            AZ_Assert(debugDisplayBus, "Invalid DebugDisplayRequestBus.");
            AzFramework::DebugDisplayRequests* debugDisplay = AzFramework::DebugDisplayRequestBus::FindFirstHandler(debugDisplayBus);
            if (debugDisplay)
            {
                if (!m_linePoints.empty())
                {
                    AZ_Assert(m_linePoints.size() == m_lineColors.size(), "Lines: Expected an equal number of points to colors.");
                    const size_t minLen = AZ::GetMin(m_linePoints.size(), m_lineColors.size());
                    for (size_t i = 0; i < minLen; i += 2)
                    {
                        debugDisplay->DrawLine(m_linePoints[i], m_linePoints[i + 1], m_lineColors[i].GetAsVector4(), m_lineColors[i + 1].GetAsVector4());
                    }
                }
                if (!m_trianglePoints.empty())
                {
                    AZ_Assert(m_trianglePoints.size() == m_triangleColors.size(), "Triangles: Expected an equal number of points to colors.");
                    const size_t minLen = AZ::GetMin(m_trianglePoints.size(), m_triangleColors.size());
                    for (size_t i = 0; i < minLen; i += 3)
                    {
                        debugDisplay->SetColor(m_triangleColors[i]);
                        debugDisplay->DrawTri(m_trianglePoints[i], m_trianglePoints[i + 1], m_trianglePoints[i + 2]);
                    }
                }
            }
        }
    }

    static void physx_CullingBox([[maybe_unused]] const AZ::ConsoleCommandContainer& arguments)
    {
        PhysXDebug::PhysXDebugRequestBus::Broadcast(&PhysXDebug::PhysXDebugRequestBus::Events::ToggleCullingWireFrame);
    }
    AZ_CONSOLEFREEFUNC(physx_CullingBox, AZ::ConsoleFunctorFlags::DontReplicate, "Enables physx wireframe view");

    static void physx_PvdConnect([[maybe_unused]] const AZ::ConsoleCommandContainer& arguments)
    {
        auto* debug = AZ::Interface<PhysX::Debug::PhysXDebugInterface>::Get();
        if (debug)
        {
            debug->ConnectToPvd();
        }
    }
    AZ_CONSOLEFREEFUNC(physx_PvdConnect, AZ::ConsoleFunctorFlags::DontReplicate, "Connects to the physx visual debugger");

    static void physx_PvdDisconnect([[maybe_unused]] const AZ::ConsoleCommandContainer& arguments)
    {
        auto* debug = AZ::Interface<PhysX::Debug::PhysXDebugInterface>::Get();
        if (debug)
        {
            debug->DisconnectFromPvd();
        }
    }
    AZ_CONSOLEFREEFUNC(physx_PvdDisconnect, AZ::ConsoleFunctorFlags::DontReplicate, "Disconnects from the physx visual debugger");

    static void physx_CullingBoxSize([[maybe_unused]] const AZ::ConsoleCommandContainer& arguments)
    {
        const size_t argumentCount = arguments.size();
        if (argumentCount == 1)
        {
            float newCullingBoxSize = (float)strtol(AZ::CVarFixedString(arguments[0]).c_str(), nullptr, 10);
            PhysXDebug::PhysXDebugRequestBus::Broadcast(&PhysXDebug::PhysXDebugRequestBus::Events::SetCullingBoxSize, newCullingBoxSize);
        }
        else
        {
            AZ_Warning("PhysXDebug", false, "Invalid physx_SetDebugCullingBoxSize Arguments. "
                "Please use physx_SetDebugCullingBoxSize <boxSize> e.g. physx_SetDebugCullingBoxSize 100.");
        }
    }
    AZ_CONSOLEFREEFUNC(physx_CullingBoxSize, AZ::ConsoleFunctorFlags::DontReplicate, "Sets physx debug culling box size");

    static void physx_Debug([[maybe_unused]] const AZ::ConsoleCommandContainer& arguments)
    {
        const size_t argumentCount = arguments.size();

        if (argumentCount == 1)
        {
            const auto userPreference = static_cast<DebugCVarValues>(strtol(AZ::CVarFixedString(arguments[0]).c_str(), nullptr, 10));

            switch (userPreference)
            {
            case DebugCVarValues::Enable:
                PhysXDebug::PhysXDebugRequestBus::Broadcast(&PhysXDebug::PhysXDebugRequestBus::Events::SetVisualization, true);
                break;
            case DebugCVarValues::Disable:
                PhysXDebug::PhysXDebugRequestBus::Broadcast(&PhysXDebug::PhysXDebugRequestBus::Events::SetVisualization, false);
                break;
            case DebugCVarValues::SwitchConfigurationPreference:
                PhysXDebug::PhysXDebugRequestBus::Broadcast(&PhysXDebug::PhysXDebugRequestBus::Events::ToggleVisualizationConfiguration);
                break;
            case DebugCVarValues::ColliderProximityDebug:
                PhysXDebug::PhysXDebugRequestBus::Broadcast(&PhysXDebug::PhysXDebugRequestBus::Events::ToggleColliderProximityDebugVisualization);
                break;
            default:
                AZ_Warning("PhysXDebug", false, "Unknown user preference used.");
                break;
            }
        }
        else
        {
            AZ_Warning("PhysXDebug", false, "Invalid physx_Debug Arguments. Please use physx_Debug 1 to enable, physx_Debug 0 to disable or physx_Debug 2 to enable all configuration settings.");
        }
    }
    AZ_CONSOLEFREEFUNC(physx_Debug, AZ::ConsoleFunctorFlags::DontReplicate, "Toggles physx debug visualization");

    void SystemComponent::ConfigurePhysXVisualizationParameters()
    {
        AZ_PROFILE_FUNCTION(Physics);

        if (physx::PxScene* physxScene = GetCurrentPxScene())
        {
            PHYSX_SCENE_WRITE_LOCK(physxScene);

            // Warning: if "mScale" is enabled, then debug visualization data will be available and requested from PhysX
            // this however creates a "significant performance impact" !
            // we do however provide culling (as default), however this will only cull eCOLLISION_SHAPES, eCOLLISION_FNORMALS and eCOLLISION_EDGES.
            // if you enabled more settings, we will culling them but the data will still be made available in physX but simply will not be rendered in the viewport.
            // https://docs.nvidia.com/gameworks/content/gameworkslibrary/physx/guide/Manual/DebugVisualization.html

            if (!m_settings.m_visualizationEnabled)
            {
                physxScene->setVisualizationParameter(physx::PxVisualizationParameter::eSCALE, 0.0f);
            }
            else
            {
                physxScene->setVisualizationParameter(physx::PxVisualizationParameter::eSCALE, m_settings.m_scale);
            }

            physxScene->setVisualizationParameter(physx::PxVisualizationParameter::eCOLLISION_SHAPES, m_settings.m_collisionShapes ? 1.0f : 0.0f);
            physxScene->setVisualizationParameter(physx::PxVisualizationParameter::eCOLLISION_FNORMALS, m_settings.m_collisionFNormals ? 1.0f : 0.0f);
            physxScene->setVisualizationParameter(physx::PxVisualizationParameter::eCOLLISION_EDGES, m_settings.m_collisionEdges ? 1.0f : 0.0f);

            physxScene->setVisualizationParameter(physx::PxVisualizationParameter::eCOLLISION_AABBS, m_settings.m_collisionAabbs ? 1.0f : 0.0f);
            physxScene->setVisualizationParameter(physx::PxVisualizationParameter::eBODY_AXES, m_settings.m_bodyAxes ? 1.0f : 0.0f);
            physxScene->setVisualizationParameter(physx::PxVisualizationParameter::eBODY_MASS_AXES, m_settings.m_bodyMassAxes ? 1.0f : 0.0f);
            physxScene->setVisualizationParameter(physx::PxVisualizationParameter::eBODY_LIN_VELOCITY, m_settings.m_bodyLinVelocity ? 1.0f : 0.0f);
            physxScene->setVisualizationParameter(physx::PxVisualizationParameter::eBODY_ANG_VELOCITY, m_settings.m_bodyAngVelocity ? 1.0f : 0.0f);
            physxScene->setVisualizationParameter(physx::PxVisualizationParameter::eCONTACT_POINT, m_settings.m_contactPoint ? 1.0f : 0.0f);
            physxScene->setVisualizationParameter(physx::PxVisualizationParameter::eCONTACT_NORMAL, m_settings.m_contactNormal ? 1.0f : 0.0f);
            physxScene->setVisualizationParameter(physx::PxVisualizationParameter::eCOLLISION_AXES, m_settings.m_collisionAxes ? 1.0f : 0.0f);
            physxScene->setVisualizationParameter(physx::PxVisualizationParameter::eCOLLISION_COMPOUNDS, m_settings.m_collisionCompounds ? 1.0f : 0.0f);
            physxScene->setVisualizationParameter(physx::PxVisualizationParameter::eCOLLISION_STATIC, m_settings.m_collisionStatic ? 1.0f : 0.0f);
            physxScene->setVisualizationParameter(physx::PxVisualizationParameter::eCOLLISION_DYNAMIC, m_settings.m_collisionDynamic ? 1.0f : 0.0f);
            physxScene->setVisualizationParameter(physx::PxVisualizationParameter::eJOINT_LOCAL_FRAMES, m_settings.m_jointLocalFrames ? 1.0f : 0.0f);
            physxScene->setVisualizationParameter(physx::PxVisualizationParameter::eJOINT_LIMITS, m_settings.m_jointLimits ? 1.0f : 0.0f);
            physxScene->setVisualizationParameter(physx::PxVisualizationParameter::eMBP_REGIONS, m_settings.m_mbpRegions ? 1.0f : 0.0f);
            physxScene->setVisualizationParameter(physx::PxVisualizationParameter::eACTOR_AXES, m_settings.m_actorAxes ? 1.0f : 0.0f);

            physxScene->setVisualizationParameter(physx::PxVisualizationParameter::eCULL_BOX, m_culling.m_enabled ? 1.0f : 0.0f);
        }
    }

    void SystemComponent::ConfigureCullingBox()
    {
        AZ_PROFILE_FUNCTION(Physics);

        // Currently using the Cry view camera to support Editor, Game and Launcher modes. This will be updated in due course.
        const AZ::Vector3 cameraTranslation = GetViewCameraPosition();

        if (!cameraTranslation.IsClose(AZ::Vector3::CreateZero()))
        {
            const physx::PxVec3 min = PxMathConvert(cameraTranslation - AZ::Vector3(m_culling.m_boxSize));
            const physx::PxVec3 max = PxMathConvert(cameraTranslation + AZ::Vector3(m_culling.m_boxSize));
            m_cullingBox = physx::PxBounds3(min, max);

            if (m_culling.m_boxWireframe)
            {
                const AZ::Aabb cullingBoxAabb = AZ::Aabb::CreateFromMinMax(PxMathConvert(min), PxMathConvert(max));
                DrawDebugCullingBox(cullingBoxAabb);
            }

            if (physx::PxScene* physxScene = GetCurrentPxScene())
            {
                PHYSX_SCENE_WRITE_LOCK(physxScene);
                physxScene->setVisualizationCullingBox(m_cullingBox);
            }
        }
    }

    void SystemComponent::GatherTriangles(const physx::PxRenderBuffer& rb)
    {
        AZ_PROFILE_FUNCTION(Physics);
        if (!m_settings.m_visualizationEnabled)
        {
            return;
        }

        if (GetCurrentPxScene())
        {
            // Reserve vector capacity
            const physx::PxU32 numTriangles = static_cast<physx::PxU32>(rb.getNbTriangles());
            m_trianglePoints.reserve(numTriangles * 3);
            m_triangleColors.reserve(numTriangles * 3);

            for (physx::PxU32 triangleIndex = 0; triangleIndex < numTriangles; ++triangleIndex)
            {
                const physx::PxDebugTriangle& triangle = rb.getTriangles()[triangleIndex];

                if (!m_culling.m_enabled ||
                    (m_cullingBox.contains(triangle.pos0) && m_cullingBox.contains(triangle.pos1) && m_cullingBox.contains(triangle.pos2)))
                {
                    m_trianglePoints.emplace_back(PxMathConvert(triangle.pos0));
                    m_trianglePoints.emplace_back(PxMathConvert(triangle.pos1));
                    m_trianglePoints.emplace_back(PxMathConvert(triangle.pos2));

                    m_triangleColors.emplace_back(MapOriginalPhysXColorToUserDefinedValues(triangle.color0));
                    m_triangleColors.emplace_back(MapOriginalPhysXColorToUserDefinedValues(triangle.color1));
                    m_triangleColors.emplace_back(MapOriginalPhysXColorToUserDefinedValues(triangle.color2));
                }
            }
        }
    }

    void SystemComponent::GatherLines(const physx::PxRenderBuffer& rb)
    {
        AZ_PROFILE_FUNCTION(Physics);

        if (!m_settings.m_visualizationEnabled)
        {
            return;
        }

        if (GetCurrentPxScene())
        {
            const physx::PxU32 numLines = static_cast<physx::PxU32>(rb.getNbLines());

            // Reserve vector capacity
            m_linePoints.reserve(numLines * 2);
            m_lineColors.reserve(numLines * 2);

            for (physx::PxU32 lineIndex = 0; lineIndex < numLines; ++lineIndex)
            {
                const physx::PxDebugLine& line = rb.getLines()[lineIndex];

                // Bespoke culling of lines on top of the provided PhysX 3.4 box culling.
                // if culling is enabled we will perform additional culling as required.
                if (!m_culling.m_enabled || (m_cullingBox.contains(line.pos0) && m_cullingBox.contains(line.pos1)))
                {
                    m_linePoints.emplace_back(PxMathConvert(line.pos0));
                    m_linePoints.emplace_back(PxMathConvert(line.pos1));

                    m_lineColors.emplace_back(MapOriginalPhysXColorToUserDefinedValues(line.color0));
                    m_lineColors.emplace_back(MapOriginalPhysXColorToUserDefinedValues(line.color0));
                }
            }
        }
    }

    void SystemComponent::GatherJointLimits()
    {
        AZ_PROFILE_FUNCTION(Physics);

        physx::PxScene* scene = GetCurrentPxScene();

        // The PhysX debug render buffer does not seem to include joint limits, even when
        // PxVisualizationParameter::eJOINT_LIMITS is set, so they are separately added to the line buffer here.
        if (m_settings.m_jointLimits && scene)
        {
            const physx::PxU32 numConstraints = scene->getNbConstraints();
            for (physx::PxU32 constraintIndex = 0; constraintIndex < numConstraints; constraintIndex++)
            {
                physx::PxConstraint* constraint;
                scene->getConstraints(&constraint, 1, constraintIndex);
                physx::PxRigidActor* actor0;
                physx::PxRigidActor* actor1;
                constraint->getActors(actor0, actor1);

                PhysX::ActorData* actorData = PhysX::Utils::GetUserData(actor1);
                if (actorData)
                {
                    Physics::RagdollNode* ragdollNode = actorData->GetRagdollNode();
                    if (ragdollNode)
                    {
                        AzPhysics::Joint* joint = ragdollNode->GetJoint();
                        physx::PxJoint* pxJoint = static_cast<physx::PxJoint*>(joint->GetNativePointer());
                        physx::PxTransform jointPose = actor1->getGlobalPose() * pxJoint->getLocalPose(physx::PxJointActorIndex::eACTOR1);
                        if (!m_culling.m_enabled || m_cullingBox.contains(jointPose.p))
                        {
                            m_jointVertexBuffer.clear();
                            m_jointIndexBuffer.clear();
                            m_jointLineBuffer.clear();
                            m_jointLineValidityBuffer.clear();

                            joint->GenerateJointLimitVisualizationData(0.1f, 32, 2, m_jointVertexBuffer,
                                m_jointIndexBuffer, m_jointLineBuffer, m_jointLineValidityBuffer);

                            physx::PxTransform jointWorldTransformPx = actor0->getGlobalPose();
                            jointWorldTransformPx.p = jointPose.p;
                            AZ::Transform jointWorldTransform = PxMathConvert(jointWorldTransformPx);

                            const size_t jointLineBufferSize = m_jointLineBuffer.size();

                            m_linePoints.reserve((m_linePoints.size() + jointLineBufferSize));
                            m_lineColors.reserve((m_lineColors.size() + jointLineBufferSize));

                            for (size_t lineIndex = 0; lineIndex < jointLineBufferSize / 2; lineIndex++)
                            {
                                m_linePoints.emplace_back(jointWorldTransform.TransformPoint(m_jointLineBuffer[2 * lineIndex]));
                                m_linePoints.emplace_back(jointWorldTransform.TransformPoint(m_jointLineBuffer[2 * lineIndex + 1]));
                                m_lineColors.emplace_back(m_colorMappings.m_green);
                                m_lineColors.emplace_back(m_colorMappings.m_green);
                            }
                        }
                    }
                }
            }
        }
    }

    void SystemComponent::DrawDebugCullingBox(const AZ::Aabb& cullingBoxAabb)
    {
        AZ_PROFILE_FUNCTION(Physics);

        if (m_settings.m_visualizationEnabled && m_culling.m_boxWireframe)
        {
            AzFramework::DebugDisplayRequestBus::BusPtr debugDisplayBus;
            AzFramework::DebugDisplayRequestBus::Bind(debugDisplayBus, Internal::VewportId);
            AZ_Assert(debugDisplayBus, "Invalid DebugDisplayRequestBus.");
            if (AzFramework::DebugDisplayRequests* debugDisplay = AzFramework::DebugDisplayRequestBus::FindFirstHandler(debugDisplayBus))
            {
                const AZ::Color wireframeColor = MapOriginalPhysXColorToUserDefinedValues(1);
                debugDisplay->SetColor(wireframeColor.GetAsVector4());
                debugDisplay->DrawWireBox(cullingBoxAabb.GetMin(), cullingBoxAabb.GetMax());
            }
        }
    }

    AZ::Color SystemComponent::MapOriginalPhysXColorToUserDefinedValues(const physx::PxU32& originalColor)
    {
        AZ_PROFILE_FUNCTION(Physics);

        // color mapping from PhysX to LY user preference: \PhysX_3.4\Include\common\PxRenderBuffer.h
        switch (static_cast<physx::PxDebugColor::Enum>(originalColor))
        {
        case physx::PxDebugColor::eARGB_BLACK:
            return m_colorMappings.m_black;
        case physx::PxDebugColor::eARGB_RED:
            return m_colorMappings.m_red;
        case physx::PxDebugColor::eARGB_GREEN:
            return m_colorMappings.m_green;
        case physx::PxDebugColor::eARGB_BLUE:
            return m_colorMappings.m_blue;
        case physx::PxDebugColor::eARGB_YELLOW:
            return m_colorMappings.m_yellow;
        case physx::PxDebugColor::eARGB_MAGENTA:
            return m_colorMappings.m_magenta;
        case physx::PxDebugColor::eARGB_CYAN:
            return m_colorMappings.m_cyan;
        case physx::PxDebugColor::eARGB_WHITE:
            return m_colorMappings.m_white;
        case physx::PxDebugColor::eARGB_GREY:
            return m_colorMappings.m_grey;
        case physx::PxDebugColor::eARGB_DARKRED:
            return m_colorMappings.m_darkRed;
        case physx::PxDebugColor::eARGB_DARKGREEN:
            return m_colorMappings.m_darkGreen;
        case physx::PxDebugColor::eARGB_DARKBLUE:
            return m_colorMappings.m_darkBlue;
        default:
            return m_colorMappings.m_defaultColor;
        }
    }

    void SystemComponent::InitPhysXColorMappings()
    {
<<<<<<< HEAD
        AZ_PROFILE_FUNCTION(AZ::Debug::ProfileCategory::Physics);
        m_colorMappings.m_defaultColor.FromU32(static_cast<AZ::u32>(physx::PxDebugColor::eARGB_GREEN));
        m_colorMappings.m_black.FromU32(static_cast<AZ::u32>(physx::PxDebugColor::eARGB_BLACK));
        m_colorMappings.m_red.FromU32(static_cast<AZ::u32>(physx::PxDebugColor::eARGB_RED));
        m_colorMappings.m_green.FromU32(static_cast<AZ::u32>(physx::PxDebugColor::eARGB_GREEN));
        m_colorMappings.m_blue.FromU32(static_cast<AZ::u32>(physx::PxDebugColor::eARGB_BLUE));
        m_colorMappings.m_yellow.FromU32(static_cast<AZ::u32>(physx::PxDebugColor::eARGB_YELLOW));
        m_colorMappings.m_magenta.FromU32(static_cast<AZ::u32>(physx::PxDebugColor::eARGB_MAGENTA));
        m_colorMappings.m_cyan.FromU32(static_cast<AZ::u32>(physx::PxDebugColor::eARGB_CYAN));
        m_colorMappings.m_white.FromU32(static_cast<AZ::u32>(physx::PxDebugColor::eARGB_WHITE));
        m_colorMappings.m_grey.FromU32(static_cast<AZ::u32>(physx::PxDebugColor::eARGB_GREY));
        m_colorMappings.m_darkRed.FromU32(static_cast<AZ::u32>(physx::PxDebugColor::eARGB_DARKRED));
        m_colorMappings.m_darkGreen.FromU32(static_cast<AZ::u32>(physx::PxDebugColor::eARGB_DARKGREEN));
        m_colorMappings.m_darkBlue.FromU32(static_cast<AZ::u32>(physx::PxDebugColor::eARGB_DARKBLUE));
=======
        AZ_PROFILE_FUNCTION(Physics);
        m_colorMappings.m_defaultColor.FromU32(physx::PxDebugColor::eARGB_GREEN);
        m_colorMappings.m_black.FromU32(physx::PxDebugColor::eARGB_BLACK);
        m_colorMappings.m_red.FromU32(physx::PxDebugColor::eARGB_RED);
        m_colorMappings.m_green.FromU32(physx::PxDebugColor::eARGB_GREEN);
        m_colorMappings.m_blue.FromU32(physx::PxDebugColor::eARGB_BLUE);
        m_colorMappings.m_yellow.FromU32(physx::PxDebugColor::eARGB_YELLOW);
        m_colorMappings.m_magenta.FromU32(physx::PxDebugColor::eARGB_MAGENTA);
        m_colorMappings.m_cyan.FromU32(physx::PxDebugColor::eARGB_CYAN);
        m_colorMappings.m_white.FromU32(physx::PxDebugColor::eARGB_WHITE);
        m_colorMappings.m_grey.FromU32(physx::PxDebugColor::eARGB_GREY);
        m_colorMappings.m_darkRed.FromU32(physx::PxDebugColor::eARGB_DARKRED);
        m_colorMappings.m_darkGreen.FromU32(physx::PxDebugColor::eARGB_DARKGREEN);
        m_colorMappings.m_darkBlue.FromU32(physx::PxDebugColor::eARGB_DARKBLUE);
>>>>>>> fdc464c6
    }
}<|MERGE_RESOLUTION|>--- conflicted
+++ resolved
@@ -878,8 +878,7 @@
 
     void SystemComponent::InitPhysXColorMappings()
     {
-<<<<<<< HEAD
-        AZ_PROFILE_FUNCTION(AZ::Debug::ProfileCategory::Physics);
+        AZ_PROFILE_FUNCTION(Physics);
         m_colorMappings.m_defaultColor.FromU32(static_cast<AZ::u32>(physx::PxDebugColor::eARGB_GREEN));
         m_colorMappings.m_black.FromU32(static_cast<AZ::u32>(physx::PxDebugColor::eARGB_BLACK));
         m_colorMappings.m_red.FromU32(static_cast<AZ::u32>(physx::PxDebugColor::eARGB_RED));
@@ -893,21 +892,5 @@
         m_colorMappings.m_darkRed.FromU32(static_cast<AZ::u32>(physx::PxDebugColor::eARGB_DARKRED));
         m_colorMappings.m_darkGreen.FromU32(static_cast<AZ::u32>(physx::PxDebugColor::eARGB_DARKGREEN));
         m_colorMappings.m_darkBlue.FromU32(static_cast<AZ::u32>(physx::PxDebugColor::eARGB_DARKBLUE));
-=======
-        AZ_PROFILE_FUNCTION(Physics);
-        m_colorMappings.m_defaultColor.FromU32(physx::PxDebugColor::eARGB_GREEN);
-        m_colorMappings.m_black.FromU32(physx::PxDebugColor::eARGB_BLACK);
-        m_colorMappings.m_red.FromU32(physx::PxDebugColor::eARGB_RED);
-        m_colorMappings.m_green.FromU32(physx::PxDebugColor::eARGB_GREEN);
-        m_colorMappings.m_blue.FromU32(physx::PxDebugColor::eARGB_BLUE);
-        m_colorMappings.m_yellow.FromU32(physx::PxDebugColor::eARGB_YELLOW);
-        m_colorMappings.m_magenta.FromU32(physx::PxDebugColor::eARGB_MAGENTA);
-        m_colorMappings.m_cyan.FromU32(physx::PxDebugColor::eARGB_CYAN);
-        m_colorMappings.m_white.FromU32(physx::PxDebugColor::eARGB_WHITE);
-        m_colorMappings.m_grey.FromU32(physx::PxDebugColor::eARGB_GREY);
-        m_colorMappings.m_darkRed.FromU32(physx::PxDebugColor::eARGB_DARKRED);
-        m_colorMappings.m_darkGreen.FromU32(physx::PxDebugColor::eARGB_DARKGREEN);
-        m_colorMappings.m_darkBlue.FromU32(physx::PxDebugColor::eARGB_DARKBLUE);
->>>>>>> fdc464c6
     }
 }