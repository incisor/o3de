--- conflicted
+++ resolved
@@ -221,12 +221,7 @@
         }
     }
 
-<<<<<<< HEAD
     void MaterialInspector::OnDocumentPropertyConfigModified(const AZ::Uuid&, const AtomToolsFramework::DynamicProperty& property)
-=======
-    void MaterialInspector::OnDocumentPropertyConfigModified(
-        const AZ::Uuid& documentId, const AtomToolsFramework::DynamicProperty& property)
->>>>>>> 8101b60f
     {
         for (auto& groupPair : m_groups)
         {
@@ -238,22 +233,12 @@
                     if (reflectedProperty.GetVisibility() != property.GetVisibility())
                     {
                         reflectedProperty.SetConfig(property.GetConfig());
-<<<<<<< HEAD
                         RebuildGroup(groupPair.first);
-=======
-                        AtomToolsFramework::InspectorRequestBus::Event(
-                            documentId, &AtomToolsFramework::InspectorRequestBus::Events::RebuildGroup, groupPair.first);
->>>>>>> 8101b60f
                     }
                     else
                     {
                         reflectedProperty.SetConfig(property.GetConfig());
-<<<<<<< HEAD
                         RefreshGroup(groupPair.first);
-=======
-                        AtomToolsFramework::InspectorRequestBus::Event(
-                            documentId, &AtomToolsFramework::InspectorRequestBus::Events::RefreshGroup, groupPair.first);
->>>>>>> 8101b60f
                     }
                     return;
                 }
