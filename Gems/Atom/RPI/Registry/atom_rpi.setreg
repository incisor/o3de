--- conflicted
+++ resolved
@@ -17,13 +17,8 @@
                     "DynamicDrawSystemDescriptor": {
                         "DynamicBufferPoolSize": 50331648 // 3 * 16 * 1024 * 1024 (for 3 frames)
                     }
-<<<<<<< HEAD
-                },				
-				"UseDebugFallbackImages": true
-=======
                 },
                 "UseDebugFallbackImages": true
->>>>>>> e3c3db4b
             }
         }
     }
