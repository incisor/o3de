/*
 * Copyright (c) Contributors to the Open 3D Engine Project.
 * For complete copyright and license terms please see the LICENSE at the root of this distribution.
 *
 * SPDX-License-Identifier: Apache-2.0 OR MIT
 *
 */

#include <Atom/RPI.Public/Culling.h>
#include <Atom/RPI.Public/DynamicDraw/DynamicDrawSystem.h>
#include <Atom/RPI.Public/FeatureProcessorFactory.h>
#include <Atom/RPI.Public/FeatureProcessor.h>
#include <Atom/RPI.Public/Pass/FullscreenTrianglePass.h>
#include <Atom/RPI.Public/Pass/RasterPass.h>
#include <Atom/RPI.Public/RenderPipeline.h>
#include <Atom/RHI/RHISystemInterface.h>
#include <Atom/RPI.Public/Scene.h>
#include <Atom/RPI.Public/Shader/ShaderResourceGroup.h>
#include <Atom/RPI.Public/View.h>

#include <AzCore/Debug/EventTrace.h>
#include <AzCore/Debug/Profiler.h>
#include <AzCore/Jobs/JobFunction.h>
#include <AzCore/Jobs/JobEmpty.h>

#include <AzCore/Task/TaskGraph.h>

#include <AzFramework/Entity/EntityContext.h>

namespace AZ
{
    namespace RPI
    {
        ScenePtr Scene::CreateScene(const SceneDescriptor& sceneDescriptor)
        {
            Scene* scene = aznew Scene();
            for (const auto& fpId : sceneDescriptor.m_featureProcessorNames)
            {
                scene->EnableFeatureProcessor(FeatureProcessorId{ fpId });
            }

            auto sceneSrgLayout = RPISystemInterface::Get()->GetSceneSrgLayout();
            if (sceneSrgLayout)
            {
                auto shaderAsset = RPISystemInterface::Get()->GetCommonShaderAssetForSrgs();
                scene->m_srg = ShaderResourceGroup::Create(shaderAsset, sceneSrgLayout->GetName());
                
                // Set value for constants defined in SceneTimeSrg.azsli
                scene->m_timeInputIndex = scene->m_srg->FindShaderInputConstantIndex(Name{ "m_time" });
            }
            
            return ScenePtr(scene);
        }

        ScenePtr Scene::CreateSceneFromAsset(Data::Asset<AnyAsset> sceneAsset)
        {
            const SceneDescriptor* sceneDescriptor = GetDataFromAnyAsset<SceneDescriptor>(sceneAsset);
            if (sceneDescriptor == nullptr)
            {
                return nullptr;
            }

            ScenePtr scene = Scene::CreateScene(*sceneDescriptor);
            if (scene == nullptr)
            {
                AZ_Error("RPISystem", false, "Failed to create scene from asset %s", sceneAsset.GetHint().c_str());
                return nullptr;
            }

            return scene;
        }

        Scene* Scene::GetSceneForEntityContextId(AzFramework::EntityContextId entityContextId)
        {
            // Find the scene for this entity context.
            AZStd::shared_ptr<AzFramework::Scene> scene = AzFramework::EntityContext::FindContainingScene(entityContextId);
            if (scene)
            {
                // Get the RPI::Scene subsystem from the AZFramework Scene.
                RPI::ScenePtr* scenePtr = scene->FindSubsystem<RPI::ScenePtr>();
                if (scenePtr)
                {
                    return scenePtr->get();
                }
            }
            return nullptr;
        }


        Scene::Scene()
        {
            m_id = Uuid::CreateRandom();
            m_cullingScene = aznew CullingScene();
            SceneRequestBus::Handler::BusConnect(m_id);
            m_drawFilterTagRegistry = RHI::DrawFilterTagRegistry::Create();
        }

        Scene::~Scene()
        {
            if (m_taskGraphActive)
            {
                WaitTGEvent(m_simulationFinishedTGEvent, &m_simulationFinishedWorkActive);
            }
            else
            {
                WaitAndCleanCompletionJob(m_simulationCompletion);
            }
            SceneRequestBus::Handler::BusDisconnect();

            // Remove all the render pipelines. Need to process queued changes with pass system before and after remove render pipelines
            AZ::RPI::PassSystemInterface::Get()->ProcessQueuedChanges();
            for (auto it = m_pipelines.begin(); it != m_pipelines.end(); ++it)
            {
                RenderPipelinePtr pipelineToRemove = (*it);
                pipelineToRemove->OnRemovedFromScene(this);
            }
            m_pipelines.clear();
            AZ::RPI::PassSystemInterface::Get()->ProcessQueuedChanges();

            Deactivate();

            delete m_cullingScene;
        }

        void Scene::Activate()
        {
            AZ_Assert(!m_activated, "Already activated");

            m_activated = true;

            m_cullingScene->Activate(this);

            // We have to tick the PassSystem in order for all the pass attachments to get created. 
            // This has to be done before FeatureProcessors are activated, because they may try to
            // create PipelineState objects (PSOs) which would require data from attachments in the
            // the pass tree.
            AZ::RPI::PassSystemInterface::Get()->ProcessQueuedChanges();
            
            for (auto& fp : m_featureProcessors)
            {
                fp->Activate();
            }

            m_dynamicDrawSystem = static_cast<DynamicDrawSystem*>(RPI::DynamicDrawInterface::Get());
        }

        void Scene::Deactivate()
        {
            if (!m_activated)
            {
                return;
            }
            
            for (auto& fp : m_featureProcessors)
            {
                fp->Deactivate();
            }

            m_cullingScene->Deactivate();

            m_activated = false;
            m_pipelineStatesLookup.clear();
            m_dynamicDrawSystem = nullptr;
        }

        FeatureProcessor* Scene::EnableFeatureProcessor(const FeatureProcessorId& featureProcessorId)
        {
            FeatureProcessor* foundFeatureProcessor = GetFeatureProcessor(featureProcessorId);

            if (foundFeatureProcessor)
            {
                AZ_Warning("Scene", false, "FeatureProcessor '%s' is already enabled for this scene. Will not re-enable.", featureProcessorId.GetCStr());
                return foundFeatureProcessor;
            }

            // Check to make sure there aren't multiple different implementations of the same interface enabled for the scene
            // otherwise it would be ambiguous which feature processor is returned when GetFeatureProcessor is called with the interface.
            AZ::TypeId interfaceTypeId = FeatureProcessorFactory::Get()->GetFeatureProcessorInterfaceTypeId(featureProcessorId);
            if (!interfaceTypeId.IsNull())
            {
                foundFeatureProcessor = GetFeatureProcessor(interfaceTypeId);

                if (foundFeatureProcessor)
                {
                    AZ_Error("Scene", false, "FeatureProcessor '%s' is already enabled for this scene, which implements the same interface as %s. You cannot have more than one implementation of the same feature processor interface in a scene.", foundFeatureProcessor->RTTI_GetTypeName(), featureProcessorId.GetCStr());
                    return foundFeatureProcessor;
                }
            }

            // The feature processor was not found, so create it
            FeatureProcessorPtr createdFeatureProcessor = FeatureProcessorFactory::Get()->CreateFeatureProcessor(featureProcessorId);
            if (!createdFeatureProcessor)
            {
                AZ_Error("Scene", false, "FeatureProcessor '%s' could not be created. Check to make sure it has been registered with the FeatureProcessorFactory.", featureProcessorId.GetCStr());
                return nullptr;
            }

            foundFeatureProcessor = createdFeatureProcessor.get();

            AddFeatureProcessor(AZStd::move(createdFeatureProcessor));

            return foundFeatureProcessor;
        }
        
        void Scene::AddFeatureProcessor(FeatureProcessorPtr fp)
        {
            fp->m_parentScene = this;

            // If the Scene is not active then we should not activate the new FeatureProcessor either. 
            // In this case, the FeatureProcessor will be activated when Scene::Activate() is called.
            if (m_activated)
            {
                fp->Activate();
            }

            m_featureProcessors.emplace_back(AZStd::move(fp));
        }

        void Scene::EnableAllFeatureProcessors()
        {
            FeatureProcessorFactory::Get()->EnableAllForScene(this);
        }

        void Scene::DisableFeatureProcessor(const FeatureProcessorId& featureProcessorId)
        {
            auto foundFeatureProcessor = AZStd::find_if(
                AZStd::begin(m_featureProcessors),
                AZStd::end(m_featureProcessors),
                [featureProcessorId](const FeatureProcessorPtr& fp) { return FeatureProcessorId{ fp->RTTI_GetTypeName() } == featureProcessorId; });

            if (foundFeatureProcessor != AZStd::end(m_featureProcessors))
            {
                // If the Scene is not active then the removed FeatureProcessor is not active either, so no need to deactivate it.
                if (m_activated)
                {
                    (*foundFeatureProcessor)->Deactivate();
                }

                m_featureProcessors.erase(foundFeatureProcessor);
            }
            else
            {
                AZ_Warning("Scene", false, "FeatureProcessor '%s' is already disabled for this scene. Will not re-disable.", featureProcessorId.GetCStr());
            }
        }

        void Scene::DisableAllFeatureProcessors()
        {
            for (auto& fp : m_featureProcessors)
            {
                fp->Deactivate();
            }
            m_featureProcessors.clear();
        }
        
        FeatureProcessor* Scene::GetFeatureProcessor(const FeatureProcessorId& featureProcessorId) const
        {
            AZ::TypeId featureProcessorTypeId = FeatureProcessorFactory::Get()->GetFeatureProcessorTypeId(featureProcessorId);

            return GetFeatureProcessor(featureProcessorTypeId);
        }
        
        FeatureProcessor* Scene::GetFeatureProcessor(const TypeId& featureProcessorTypeId) const
        {
            auto foundFP = AZStd::find_if(
                AZStd::begin(m_featureProcessors),
                AZStd::end(m_featureProcessors),
                [featureProcessorTypeId](const FeatureProcessorPtr& fp) { return fp->RTTI_IsTypeOf(featureProcessorTypeId); });

            return foundFP == AZStd::end(m_featureProcessors) ? nullptr : (*foundFP).get();
        }

        void Scene::AddRenderPipeline(RenderPipelinePtr pipeline)
        {
            if (pipeline->m_scene != nullptr)
            {
                AZ_Assert(false, "Pipeline was added to another scene");
                return;
            }

            auto pipelineId = pipeline->GetId();
            if (GetRenderPipeline(pipelineId))
            {
                AZ_Assert(false, "Pipeline with same name id is already added to this scene. Please set the pipeline with a different id");
                return;
            }

            pipeline->SetDrawFilterTag(m_drawFilterTagRegistry->AcquireTag(pipelineId));

            m_pipelines.push_back(pipeline);

            // Set this pipeline as default if the default pipeline was empty. This pipeline should be the first pipeline be added to the scene
            if (m_defaultPipeline == nullptr)
            {
                m_defaultPipeline = pipeline;
            }

            pipeline->OnAddedToScene(this);
            PassSystemInterface::Get()->ProcessQueuedChanges();
            pipeline->BuildPipelineViews();

            // Force to update the lookup table since adding render pipeline would effect any pipeline states created before pass system tick
            RebuildPipelineStatesLookup();

            AZ_Assert(!m_id.IsNull(), "RPI::Scene needs to have a valid uuid.");
            SceneNotificationBus::Event(m_id, &SceneNotification::OnRenderPipelineAdded, pipeline);
        }
        
        void Scene::RemoveRenderPipeline(const RenderPipelineId& pipelineId)
        {
            bool removed = false;
            for (auto it = m_pipelines.begin(); it != m_pipelines.end(); ++it)
            {
                if (pipelineId == (*it)->GetId())
                {
                    // process queued changes first before remove pipeline passes
                    AZ::RPI::PassSystemInterface::Get()->ProcessQueuedChanges();
                    RenderPipelinePtr pipelineToRemove = (*it);

                    if (m_defaultPipeline == pipelineToRemove)
                    {
                        m_defaultPipeline = nullptr;
                    }

                    m_drawFilterTagRegistry->ReleaseTag(pipelineToRemove->GetDrawFilterTag());

                    pipelineToRemove->OnRemovedFromScene(this);
                    m_pipelines.erase(it);
                    
                    SceneNotificationBus::Event(m_id, &SceneNotification::OnRenderPipelineRemoved, pipelineToRemove.get());

                    // If the default pipeline was removed, set to the first one in the list
                    if (m_defaultPipeline == nullptr && m_pipelines.size() > 0)
                    {
                        m_defaultPipeline = m_pipelines[0];
                    }

                    AZ::RPI::PassSystemInterface::Get()->ProcessQueuedChanges();
                    RebuildPipelineStatesLookup();

                    removed = true;
                    break;
                }
            }
            
            AZ_Assert(removed, "Pipeline %s is not added to this Scene", pipelineId.GetCStr());
        }

        RenderPipelinePtr Scene::GetRenderPipeline(const RenderPipelineId& pipelineId) const
        {
            for (auto& pipeline : m_pipelines)
            {
                if (pipeline->GetId() == pipelineId)
                {
                    return pipeline;
                }
            }
            return nullptr;
        }

<<<<<<< HEAD
        void Scene::Simulate(RHI::JobPolicy jobPolicy, float simulationTime)
=======
        void Scene::SimulateTaskGraph()
        {
            static const AZ::TaskDescriptor simulationTGDesc{"RPI::Scene::Simulate", "Graphics"};
            AZ::TaskGraph simulationTG;

            for (FeatureProcessorPtr& fp : m_featureProcessors)
            {
                FeatureProcessor* featureProcessor = fp.get();
                simulationTG.AddTask(
                    simulationTGDesc,
                    [this, featureProcessor]()
                    {
                        featureProcessor->Simulate(m_simulatePacket);
                    });
            }
            simulationTG.Detach();
            m_simulationFinishedWorkActive = true;
            simulationTG.Submit(&m_simulationFinishedTGEvent);
        }

        void Scene::SimulateJobs()
        {
            // Create a new job to track completion.
            m_simulationCompletion = aznew AZ::JobCompletion();

            for (FeatureProcessorPtr& fp : m_featureProcessors)
            {
                FeatureProcessor* featureProcessor = fp.get();
                const auto jobLambda = [this, featureProcessor]()
                {

                    featureProcessor->Simulate(m_simulatePacket);
                };

                AZ::Job* simulationJob = AZ::CreateJobFunction(AZStd::move(jobLambda), true, nullptr);  //auto-deletes
                simulationJob->SetDependent(m_simulationCompletion);
                simulationJob->Start();
            }
            //[GFX TODO]: the completion job should start here
        }

        void Scene::Simulate([[maybe_unused]] const TickTimeInfo& tickInfo, RHI::JobPolicy jobPolicy)
>>>>>>> e1c49e43
        {
            AZ_PROFILE_SCOPE(RPI, "Scene: Simulate");

            m_simulationTime = simulationTime;

            // If previous simulation job wasn't done, wait for it to finish.
            if (m_taskGraphActive)
            {
                WaitTGEvent(m_simulationFinishedTGEvent, &m_simulationFinishedWorkActive);
            }
            else
            {
                WaitAndCleanCompletionJob(m_simulationCompletion);
            }

            auto taskGraphActiveInterface = AZ::Interface<AZ::TaskGraphActiveInterface>::Get();
            m_taskGraphActive = taskGraphActiveInterface && taskGraphActiveInterface->IsTaskGraphActive();

            if (jobPolicy == RHI::JobPolicy::Serial)
            {
                for (auto& fp : m_featureProcessors)
                {
                    fp->Simulate(m_simulatePacket);
                }
            }
            else
            {
                if (m_taskGraphActive)
                {
                    SimulateTaskGraph();
                }
                else
                {
                    SimulateJobs();
                }
            }
        }

        void Scene::WaitTGEvent(AZ::TaskGraphEvent& completionTGEvent, AZStd::atomic_bool* workToWaitOn )
        {
            AZ_PROFILE_SCOPE(RPI, "Scene: WaitAndCleanCompletionJob");
            if (!workToWaitOn || workToWaitOn->load())
            {
                completionTGEvent.Wait();
            }
            if (workToWaitOn)
            {
                workToWaitOn->store(false);
            }
        }

        void Scene::WaitAndCleanCompletionJob(AZ::JobCompletion*& completionJob)
        {
            if (completionJob)
            {
                AZ_PROFILE_SCOPE(RPI, "Scene: WaitAndCleanCompletionJob");
                //[GFX TODO]: the completion job should start earlier and wait for completion here
                completionJob->StartAndWaitForCompletion();
                delete completionJob;
                completionJob = nullptr;
            }
        }
        
        void Scene::ConnectEvent(PrepareSceneSrgEvent::Handler& handler)
        {
            handler.Connect(m_prepareSrgEvent);
        }

        void Scene::PrepareSceneSrg()
        {
            if (m_srg)
            {
                if (m_timeInputIndex.IsValid())
                {
                    m_srg->SetConstant(m_timeInputIndex, m_simulationTime);
                }

                // signal any handlers to update values for their partial scene srg
                m_prepareSrgEvent.Signal(m_srg.get());

                m_srg->Compile();
            }
        }

<<<<<<< HEAD
        void Scene::PrepareRender(RHI::JobPolicy jobPolicy, float simulationTime)
=======
        void Scene::CollectDrawPacketsTaskGraph()
        {
                AZ_PROFILE_SCOPE(RPI, "CollectDrawPackets");
                AZ::TaskGraphEvent collectDrawPacketsTGEvent;
                static const AZ::TaskDescriptor collectDrawPacketsTGDesc{"RPI_Scene_PrepareRender_CollectDrawPackets", "Graphics"};

                AZ::TaskGraph collectDrawPacketsTG;
                // Launch FeatureProcessor::Render() jobs
                for (auto& fp : m_featureProcessors)
                {
                    collectDrawPacketsTG.AddTask( 
                        collectDrawPacketsTGDesc,
                        [this, &fp]()
                        {
                            fp->Render(m_renderPacket);
                        });

                }
                collectDrawPacketsTG.Submit(&collectDrawPacketsTGEvent);

                // Launch CullingSystem::ProcessCullables() jobs (will run concurrently with FeatureProcessor::Render() jobs if m_parallelOctreeTraversal)
                bool parallelOctreeTraversal = m_cullingScene->GetDebugContext().m_parallelOctreeTraversal;
                m_cullingScene->BeginCulling(m_renderPacket.m_views);
                AZ::JobCompletion processCullablesCompletion;
                for (ViewPtr& viewPtr : m_renderPacket.m_views)
                {
                    AZ::Job* processCullablesJob = AZ::CreateJobFunction([this, &viewPtr](AZ::Job& thisJob)
                        {
                            m_cullingScene->ProcessCullables(*this, *viewPtr, thisJob); // can't call directly because ProcessCullables needs a parent job
                        },
                        true, nullptr); //auto-deletes
                    if (parallelOctreeTraversal)
                    {
                        processCullablesJob->SetDependent(&processCullablesCompletion);
                        processCullablesJob->Start();
                    }
                    else
                    {
                        processCullablesJob->StartAndWaitForCompletion();
                    }
                }

                WaitTGEvent(collectDrawPacketsTGEvent);
                processCullablesCompletion.StartAndWaitForCompletion();
        }

        void Scene::CollectDrawPacketsJobs()
        {
            AZ_PROFILE_SCOPE(RPI, "CollectDrawPackets");
            AZ::JobCompletion* collectDrawPacketsCompletion = aznew AZ::JobCompletion();

            // Launch FeatureProcessor::Render() jobs
            for (auto& fp : m_featureProcessors)
            {
                const auto renderLambda = [this, &fp]()
                {
                    fp->Render(m_renderPacket);
                };

                AZ::Job* renderJob = AZ::CreateJobFunction(AZStd::move(renderLambda), true, nullptr);    //auto-deletes
                renderJob->SetDependent(collectDrawPacketsCompletion);
                renderJob->Start();
            }

            // Launch CullingSystem::ProcessCullables() jobs (will run concurrently with FeatureProcessor::Render() jobs)
            m_cullingScene->BeginCulling(m_renderPacket.m_views);
            for (ViewPtr& viewPtr : m_renderPacket.m_views)
            {
                AZ::Job* processCullablesJob = AZ::CreateJobFunction([this, &viewPtr](AZ::Job& thisJob)
                    {
                        m_cullingScene->ProcessCullables(*this, *viewPtr, thisJob); // can't call directly because ProcessCullables needs a parent job
                    },
                    true, nullptr); //auto-deletes
                if (m_cullingScene->GetDebugContext().m_parallelOctreeTraversal)
                {
                    processCullablesJob->SetDependent(collectDrawPacketsCompletion);
                    processCullablesJob->Start();
                }
                else
                {
                    processCullablesJob->StartAndWaitForCompletion();
                }
            }

            WaitAndCleanCompletionJob(collectDrawPacketsCompletion);
        }

        void Scene::FinalizeDrawListsTaskGraph()
        {
            AZ::TaskGraphEvent finalizeDrawListsTGEvent;
            static const AZ::TaskDescriptor finalizeDrawListsTGDesc{"RPI_Scene_PrepareRender_FinalizeDrawLists", "Graphics"};

            AZ::TaskGraph finalizeDrawListsTG;
            for (auto& view : m_renderPacket.m_views)
            {
                finalizeDrawListsTG.AddTask(
                    finalizeDrawListsTGDesc,
                    [view]()
                    {
                        view->FinalizeDrawLists();
                    });
            }
            finalizeDrawListsTG.Submit(&finalizeDrawListsTGEvent);
            WaitTGEvent(finalizeDrawListsTGEvent);
        }

        void Scene::FinalizeDrawListsJobs()
        {
            AZ::JobCompletion* finalizeDrawListsCompletion = aznew AZ::JobCompletion();
            for (auto& view : m_renderPacket.m_views)
            {
                const auto finalizeDrawListsLambda = [view]()
                {
                    view->FinalizeDrawLists();
                };

                AZ::Job* finalizeDrawListsJob = AZ::CreateJobFunction(AZStd::move(finalizeDrawListsLambda), true, nullptr);     //auto-deletes
                finalizeDrawListsJob->SetDependent(finalizeDrawListsCompletion);
                finalizeDrawListsJob->Start();
            }
            WaitAndCleanCompletionJob(finalizeDrawListsCompletion);
        }

        void Scene::PrepareRender(const TickTimeInfo& tickInfo, RHI::JobPolicy jobPolicy)
>>>>>>> e1c49e43
        {
            AZ_PROFILE_SCOPE(RPI, "Scene: PrepareRender");

            if (m_taskGraphActive)
            {
                WaitTGEvent(m_simulationFinishedTGEvent, &m_simulationFinishedWorkActive);
            }
            else
            {
                WaitAndCleanCompletionJob(m_simulationCompletion);
            }

            SceneNotificationBus::Event(GetId(), &SceneNotification::OnBeginPrepareRender);

            // Get active pipelines which need to be rendered and notify them frame started
            AZStd::vector<RenderPipelinePtr> activePipelines;
            {
                AZ_PROFILE_SCOPE(RPI, "Scene: OnStartFrame");
                for (auto& pipeline : m_pipelines)
                {
                    if (pipeline->NeedsRender())
                    {
                        activePipelines.push_back(pipeline);
                        pipeline->OnStartFrame(simulationTime);
                    }
                }
            }

            // Return if there is no active render pipeline
            if (activePipelines.empty())
            {
                SceneNotificationBus::Event(GetId(), &SceneNotification::OnEndPrepareRender);
                return;
            }

            // Init render packet
            m_renderPacket.m_views.clear();
            AZ_Assert(m_cullingScene, "m_cullingScene is not initialized");
            m_renderPacket.m_cullingScene = m_cullingScene;
            m_renderPacket.m_jobPolicy = jobPolicy;
            

            {
                AZ_PROFILE_SCOPE(RPI, "Setup Views");

                // Collect persistent views from all pipelines to be rendered
                AZStd::map<ViewPtr, RHI::DrawListMask> persistentViews; 
                for (const auto& pipeline : activePipelines)
                {
                    pipeline->CollectPersistentViews(persistentViews);
                }

                // Set combined draw list mask for each persistent view and get a global draw list mask for late use
                for (auto& viewInfo : persistentViews)
                {
                    viewInfo.first->SetDrawListMask(viewInfo.second);
                    m_renderPacket.m_views.push_back(viewInfo.first);
                    m_renderPacket.m_drawListMask |= viewInfo.second;
                }
            
                // Collect transient views from each feature processor
                FeatureProcessor::PrepareViewsPacket prepareViewPacket;
                AZStd::vector<AZStd::pair<PipelineViewTag, ViewPtr>> transientViews;
                for (auto& fp : m_featureProcessors)
                {
                    fp->PrepareViews(prepareViewPacket, transientViews);
                }
            
                // Save transient views to RenderPacket and add them to each pipeline. 
                for (auto view : transientViews)
                {
                    m_renderPacket.m_views.push_back(view.second);
                    m_renderPacket.m_drawListMask |= view.second->GetDrawListMask();
                    for (auto& itr : activePipelines)
                    {
                        itr->AddTransientView(view.first, view.second);
                    }
                }
            }

            {

                if (m_taskGraphActive)
                {
                    CollectDrawPacketsTaskGraph();
                }
                else
                {
                    CollectDrawPacketsJobs();
                }

                m_cullingScene->EndCulling();

                // Add dynamic draw data for all the views
                if (m_dynamicDrawSystem)
                {
                    AZ_PROFILE_SCOPE(RPI, "DynamicDraw SubmitDrawData");
                    m_dynamicDrawSystem->SubmitDrawData(this, m_renderPacket.m_views);
                }
            }

            {
                AZ_PROFILE_BEGIN(RPI, "FinalizeDrawLists");
                if (jobPolicy == RHI::JobPolicy::Serial)
                {
                    for (auto& view : m_renderPacket.m_views)
                    {
                        view->FinalizeDrawLists();
                    }
                    AZ_PROFILE_END(RPI);
                }
                else
                {
                    if (m_taskGraphActive)
                    {
                        FinalizeDrawListsTaskGraph();
                    }
                    else
                    {
                        FinalizeDrawListsJobs();
                    }
                    AZ_PROFILE_END(RPI);
                }
            }

            {
                AZ_PROFILE_SCOPE(RPI, "Scene OnEndPrepareRender");
                SceneNotificationBus::Event(GetId(), &SceneNotification::OnEndPrepareRender);
            }
        }

        void Scene::OnFrameEnd()
        {
            AZ_PROFILE_SCOPE(RPI, "Scene: OnFrameEnd");
            for (auto& pipeline : m_pipelines)
            {
                if (pipeline->NeedsRender())
                {
                    pipeline->OnFrameEnd();
                }
            }
            for (auto& fp : m_featureProcessors)
            {
                fp->OnRenderEnd();
            }
        }

        void Scene::UpdateSrgs()
        {
            PrepareSceneSrg();

            for (auto& view : m_renderPacket.m_views)
            {
                view->UpdateSrg();
            }
        }

        const RHI::ShaderResourceGroup* Scene::GetRHIShaderResourceGroup() const
        {
            if (m_srg.get())
            {
                return m_srg.get()->GetRHIShaderResourceGroup();
            }
            else
            {
                return nullptr;
            }
        }

        Data::Instance<ShaderResourceGroup> Scene::GetShaderResourceGroup() const
        {
            return m_srg;
        }

        const SceneId& Scene::GetId() const
        {
            return m_id;
        }
                
        bool Scene::SetDefaultRenderPipeline(const RenderPipelineId& pipelineId)
        {
            RenderPipelinePtr newPipeline = GetRenderPipeline(pipelineId);
            if (newPipeline)
            {
                m_defaultPipeline = newPipeline;
                return true;
            }
            return false;
        }

        RenderPipelinePtr Scene::GetDefaultRenderPipeline() const
        {
            return m_defaultPipeline;
        }

        const AZStd::vector<RenderPipelinePtr>& Scene::GetRenderPipelines() const
        {
            return m_pipelines;
        }
        
        void Scene::OnSceneNotifictaionHandlerConnected(SceneNotification* handler)
        {
            for (auto renderPipeline : m_pipelines)
            {
                handler->OnRenderPipelineAdded(renderPipeline);
                const RenderPipeline::PipelineViewMap& viewsInfo = renderPipeline->GetPipelineViews();
                for (RenderPipeline::PipelineViewMap::const_iterator itr = viewsInfo.begin(); itr != viewsInfo.end(); itr++)
                {
                    if (itr->second.m_type == PipelineViewType::Persistent && itr->second.m_views.size() == 1)
                    {
                        handler->OnRenderPipelinePersistentViewChanged(renderPipeline.get(), itr->first, itr->second.m_views[0], nullptr);
                    }
                }
            }
        }
        
        bool Scene::ConfigurePipelineState(RHI::DrawListTag drawListTag, RHI::PipelineStateDescriptorForDraw& outPipelineState) const
        {
            auto pipelineStatesItr = m_pipelineStatesLookup.find(drawListTag);

            if (pipelineStatesItr != m_pipelineStatesLookup.end())
            {
                const PipelineStateList& pipelineStateList = pipelineStatesItr->second;

                AZ_Error("RPI", pipelineStateList.size() == 1, "Scene::ConfigurePipelineState called for drawListTag [%s] which has [%zu] different pipeline states."
                    "Using first pipeline state by default.",
                    RHI::RHISystemInterface::Get()->GetDrawListTagRegistry()->GetName(drawListTag).GetCStr(),
                    pipelineStateList.size()
                );

                AZ_Assert(pipelineStateList.size() > 0, "Scene::ConfigurePipelineState called for drawListTag [%s] which has [%zu] pipeline states.",
                    RHI::RHISystemInterface::Get()->GetDrawListTagRegistry()->GetName(drawListTag).GetCStr(),
                    pipelineStateList.size()
                );

                outPipelineState.m_renderAttachmentConfiguration = pipelineStateList[0].m_renderAttachmentConfiguration;
                outPipelineState.m_renderStates.m_multisampleState = pipelineStateList[0].m_multisampleState;
                return true;
            }

            return false;
        }

        const Scene::PipelineStateList& Scene::GetPipelineStates(RHI::DrawListTag drawListTag) const
        {
            static const PipelineStateList emptyList;

            auto pipelineStatesItr = m_pipelineStatesLookup.find(drawListTag);

            if (pipelineStatesItr != m_pipelineStatesLookup.end())
            {
                return pipelineStatesItr->second;
            }

            return emptyList;
        }

        bool Scene::HasOutputForPipelineState(RHI::DrawListTag drawListTag) const
        {
            return m_pipelineStatesLookup.find(drawListTag) != m_pipelineStatesLookup.end();
        }

        void Scene::RebuildPipelineStatesLookup()
        {
            AZ_PROFILE_SCOPE(RPI, "Scene: RebuildPipelineStatesLookup");
            m_pipelineStatesLookup.clear();

            AZStd::queue<ParentPass*> parents;
            for (auto renderPipeline : m_pipelines)
            {
                parents.push(renderPipeline->GetRootPass().get());

                // Visit all the passes under this root pass
                while (!parents.empty())
                {
                    // Visit the first parent pass in the parents queue then remove it from the queue
                    ParentPass* parent = parents.front();
                    parents.pop();

                    for (const Ptr<Pass>& child : parent->GetChildren())
                    {
                        ParentPass* asParent = child->AsParent();
                        if (asParent)
                        {
                            // Add to parent queue for late visiting
                            parents.push(asParent);
                        }
                        else if (child->HasDrawListTag())
                        {
                            // only need to process RasterPass since it and its derived classes need to use draw list tag to 
                            // acquire OutputAttachmentLayout and MultisampleState
                            RasterPass* rasterPass = azrtti_cast<RasterPass*>(child.get());
                            if (rasterPass == nullptr)
                            {
                                continue;
                            }

                            RHI::DrawListTag drawListTag = child->GetDrawListTag();
                            auto pipelineStatesItr = m_pipelineStatesLookup.find(drawListTag);

                            if (pipelineStatesItr == m_pipelineStatesLookup.end())
                            {
                                m_pipelineStatesLookup[drawListTag].push_back();
                                m_pipelineStatesLookup[drawListTag][0].m_multisampleState = rasterPass->GetMultisampleState();
                                m_pipelineStatesLookup[drawListTag][0].m_renderAttachmentConfiguration = rasterPass->GetRenderAttachmentConfiguration();
                                rasterPass->SetPipelineStateDataIndex(0);
                            }
                            else
                            {
                                PipelineStateList& pipelineStateList = pipelineStatesItr->second;
                                size_t size = pipelineStateList.size();

                                u32 index = 0;

                                auto multisampleState = rasterPass->GetMultisampleState();
                                auto renderAttachmentConfg = rasterPass->GetRenderAttachmentConfiguration();

                                for (; index < size; ++index)
                                {
                                    PipelineStateData stateData = pipelineStateList[index];
                                    if (stateData.m_multisampleState == multisampleState
                                        && stateData.m_renderAttachmentConfiguration == renderAttachmentConfg)
                                    {
                                        break;
                                    }
                                }

                                if (index < size)
                                {
                                    // Found matching pipeline state data, set index
                                    rasterPass->SetPipelineStateDataIndex(index);
                                }
                                else
                                {
                                    // No match found, add new pipeline state data
                                    pipelineStateList.push_back();
                                    pipelineStateList[size].m_multisampleState = rasterPass->GetMultisampleState();
                                    pipelineStateList[size].m_renderAttachmentConfiguration = rasterPass->GetRenderAttachmentConfiguration();
                                    rasterPass->SetPipelineStateDataIndex(static_cast<AZ::u32>(size));
                                }
                            }
                        }
                    }
                }
            }
        }

        RenderPipelinePtr Scene::FindRenderPipelineForWindow(AzFramework::NativeWindowHandle windowHandle)
        {
            for (auto renderPipeline : m_pipelines)
            {
                if (renderPipeline->GetWindowHandle() == windowHandle)
                {
                    return renderPipeline;
                }
            }
            return nullptr;
        }
    }
}<|MERGE_RESOLUTION|>--- conflicted
+++ resolved
@@ -358,9 +358,6 @@
             return nullptr;
         }
 
-<<<<<<< HEAD
-        void Scene::Simulate(RHI::JobPolicy jobPolicy, float simulationTime)
-=======
         void Scene::SimulateTaskGraph()
         {
             static const AZ::TaskDescriptor simulationTGDesc{"RPI::Scene::Simulate", "Graphics"};
@@ -401,9 +398,8 @@
             }
             //[GFX TODO]: the completion job should start here
         }
-
-        void Scene::Simulate([[maybe_unused]] const TickTimeInfo& tickInfo, RHI::JobPolicy jobPolicy)
->>>>>>> e1c49e43
+		
+        void Scene::Simulate(RHI::JobPolicy jobPolicy, float simulationTime)
         {
             AZ_PROFILE_SCOPE(RPI, "Scene: Simulate");
 
@@ -488,9 +484,6 @@
             }
         }
 
-<<<<<<< HEAD
-        void Scene::PrepareRender(RHI::JobPolicy jobPolicy, float simulationTime)
-=======
         void Scene::CollectDrawPacketsTaskGraph()
         {
                 AZ_PROFILE_SCOPE(RPI, "CollectDrawPackets");
@@ -614,8 +607,7 @@
             WaitAndCleanCompletionJob(finalizeDrawListsCompletion);
         }
 
-        void Scene::PrepareRender(const TickTimeInfo& tickInfo, RHI::JobPolicy jobPolicy)
->>>>>>> e1c49e43
+        void Scene::PrepareRender(RHI::JobPolicy jobPolicy, float simulationTime)
         {
             AZ_PROFILE_SCOPE(RPI, "Scene: PrepareRender");
 
