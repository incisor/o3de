--- conflicted
+++ resolved
@@ -437,7 +437,6 @@
             // We may only endup here when running in a Builder context.
             return m_perAPIShaderData[0];
         }
-<<<<<<< HEAD
 
         ShaderAsset::Supervariant* ShaderAsset::GetSupervariant(SupervariantIndex supervariantIndex)
         {
@@ -469,11 +468,7 @@
             return &supervariants[index];
         }
 
-        bool ShaderAsset::FinalizeAfterLoad()
-=======
-        
         bool ShaderAsset::SelectShaderApiData()
->>>>>>> 7486488b
         {
             // Use the current RHI that is active to select which shader data to use.
             // We don't assert if the Factory is not available because this method could be called during build time,
@@ -542,16 +537,6 @@
         void ShaderAsset::OnAssetReloaded(Data::Asset<Data::AssetData> asset)
         {
             ShaderReloadDebugTracker::ScopedSection reloadSection("{%p}->ShaderAsset::OnAssetReloaded %s", this, asset.GetHint().c_str());
-<<<<<<< HEAD
-
-            Data::Asset<ShaderVariantAsset> shaderVariantAsset = { asset.GetAs<ShaderVariantAsset>(), AZ::Data::AssetLoadBehavior::PreLoad };
-            AZ_Assert(shaderVariantAsset->GetStableId() == RootShaderVariantStableId,
-                "Was expecting to update the root variant");
-            SupervariantIndex supervariantIndex = GetSupervariantIndexFromAssetId(asset.GetId());
-            GetCurrentShaderApiData().m_supervariants[supervariantIndex.GetIndex()].m_rootShaderVariantAsset = asset;
-
-            ShaderReloadNotificationBus::Event(GetId(), &ShaderReloadNotificationBus::Events::OnShaderAssetReinitialized, Data::Asset<ShaderAsset>{ this, AZ::Data::AssetLoadBehavior::PreLoad } );
-=======
             ReinitializeRootShaderVariant(asset);
         }
         void ShaderAsset::OnAssetReady(Data::Asset<Data::AssetData> asset)
@@ -565,9 +550,18 @@
             // The OnAssetReady bus function is called automatically whenever a connection to AssetBus is made, so listening to this gives
             // us the opportunity to assign the appropriate ShaderVariantAsset.
 
+            ShaderReloadNotificationBus::Event(GetId(), &ShaderReloadNotificationBus::Events::OnShaderAssetReinitialized, Data::Asset<ShaderAsset>{ this, AZ::Data::AssetLoadBehavior::PreLoad } );
+
+            Data::Asset<ShaderVariantAsset> shaderVariantAsset = { asset.GetAs<ShaderVariantAsset>(), AZ::Data::AssetLoadBehavior::PreLoad };
+            AZ_Assert(shaderVariantAsset->GetStableId() == RootShaderVariantStableId,
+                "Was expecting to update the root variant");
+            SupervariantIndex supervariantIndex = GetSupervariantIndexFromAssetId(asset.GetId());
+            GetCurrentShaderApiData().m_supervariants[supervariantIndex.GetIndex()].m_rootShaderVariantAsset = asset;
+
+            ShaderReloadNotificationBus::Event(GetId(), &ShaderReloadNotificationBus::Events::OnShaderAssetReinitialized, Data::Asset<ShaderAsset>{ this, AZ::Data::AssetLoadBehavior::PreLoad } );
+
             ShaderReloadDebugTracker::ScopedSection reloadSection("{%p}->ShaderAsset::OnAssetReady %s", this, asset.GetHint().c_str());
             ReinitializeRootShaderVariant(asset);
->>>>>>> 7486488b
         }
         ///////////////////////////////////////////////////////////////////////
         
