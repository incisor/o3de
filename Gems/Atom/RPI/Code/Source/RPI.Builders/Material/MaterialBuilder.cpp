/*
 * Copyright (c) Contributors to the Open 3D Engine Project.
 * For complete copyright and license terms please see the LICENSE at the root of this distribution.
 *
 * SPDX-License-Identifier: Apache-2.0 OR MIT
 *
 */

#include "MaterialBuilder.h"
#include <Material/MaterialBuilderUtils.h>

#include <Atom/RPI.Edit/Material/MaterialUtils.h>
#include <Atom/RPI.Edit/Common/JsonUtils.h>
#include <AzCore/Serialization/Json/JsonUtils.h>
#include <AssetBuilderSDK/SerializationDependencies.h>
#include <AzCore/Settings/SettingsRegistry.h>

namespace AZ
{
    namespace RPI
    {
        namespace
        {
            [[maybe_unused]] static constexpr char const MaterialBuilderName[] = "MaterialBuilder";
        }

        const char* MaterialBuilder::JobKey = "Material Builder";

        AZStd::string MaterialBuilder::GetBuilderSettingsFingerprint() const
        {
            return AZStd::string::format("[BuildersShouldFinalizeMaterialAssets=%d]", MaterialBuilderUtils::BuildersShouldFinalizeMaterialAssets());
        }

        void MaterialBuilder::RegisterBuilder()
        {
            AssetBuilderSDK::AssetBuilderDesc materialBuilderDescriptor;
            materialBuilderDescriptor.m_name = JobKey;
<<<<<<< HEAD
            materialBuilderDescriptor.m_version = 134; // Separate material type builder
=======
            materialBuilderDescriptor.m_version = 134; // Shaders can set default shader option values
>>>>>>> dcc57b87
            materialBuilderDescriptor.m_patterns.push_back(AssetBuilderSDK::AssetBuilderPattern("*.material", AssetBuilderSDK::AssetBuilderPattern::PatternType::Wildcard));
            materialBuilderDescriptor.m_busId = azrtti_typeid<MaterialBuilder>();
            materialBuilderDescriptor.m_createJobFunction = AZStd::bind(&MaterialBuilder::CreateJobs, this, AZStd::placeholders::_1, AZStd::placeholders::_2);
            materialBuilderDescriptor.m_processJobFunction = AZStd::bind(&MaterialBuilder::ProcessJob, this, AZStd::placeholders::_1, AZStd::placeholders::_2);

            materialBuilderDescriptor.m_analysisFingerprint = GetBuilderSettingsFingerprint();

            BusConnect(materialBuilderDescriptor.m_busId);

            AssetBuilderSDK::AssetBuilderBus::Broadcast(&AssetBuilderSDK::AssetBuilderBus::Handler::RegisterBuilderInformation, materialBuilderDescriptor);
        }

        MaterialBuilder::~MaterialBuilder()
        {
            BusDisconnect();
        }

        bool MaterialBuilder::ShouldReportMaterialAssetWarningsAsErrors() const
        {
            bool warningsAsErrors = false;
            if (auto settingsRegistry = AZ::SettingsRegistry::Get(); settingsRegistry != nullptr)
            {
                settingsRegistry->Get(warningsAsErrors, "/O3DE/Atom/RPI/MaterialBuilder/WarningsAsErrors");
            }
            return warningsAsErrors;
        }

        void MaterialBuilder::CreateJobs(const AssetBuilderSDK::CreateJobsRequest& request, AssetBuilderSDK::CreateJobsResponse& response) const
        {
            if (m_isShuttingDown)
            {
                response.m_result = AssetBuilderSDK::CreateJobsResultCode::ShuttingDown;
                return;
            }

            // We'll build up this one JobDescriptor and reuse it to register each of the platforms
            AssetBuilderSDK::JobDescriptor outputJobDescriptor;
            outputJobDescriptor.m_jobKey = JobKey;
            outputJobDescriptor.m_additionalFingerprintInfo = GetBuilderSettingsFingerprint();

            AZStd::string fullSourcePath;
            AzFramework::StringFunc::Path::ConstructFull(request.m_watchFolder.data(), request.m_sourceFile.data(), fullSourcePath, true);

            auto loadOutcome = JsonSerializationUtils::ReadJsonFile(fullSourcePath, AZ::RPI::JsonUtils::DefaultMaxFileSize);
            if (!loadOutcome.IsSuccess())
            {
                AZ_Error(MaterialBuilderName, false, "%s", loadOutcome.GetError().c_str());
                return;
            }

            rapidjson::Document& document = loadOutcome.GetValue();

            // Note we don't use the LoadMaterial() utility function or JsonSerializer here because we don't care about fully
            // processing the material file at this point and reporting on the many things that could go wrong. We just want
            // to report the parent material and material type dependencies. So using rapidjson directly is actually simpler.

            AZStd::string materialTypePath;
            AZStd::string parentMaterialPath;

            auto& materialJson = document;

            const char* const materialTypeField = "materialType";
            const char* const parentMaterialField = "parentMaterial";

            if (materialJson.IsObject() && materialJson.HasMember(materialTypeField) && materialJson[materialTypeField].IsString())
            {
                materialTypePath = materialJson[materialTypeField].GetString();
            }

            if (materialJson.IsObject() && materialJson.HasMember(parentMaterialField) && materialJson[parentMaterialField].IsString())
            {
                parentMaterialPath = materialJson[parentMaterialField].GetString();
            }

            if (parentMaterialPath.empty())
            {
                parentMaterialPath = materialTypePath;
            }

            // Register dependency on the parent material source file so we can load it and use it's data to build this variant material.
            // Note, we don't need a direct dependency on the material type because the parent material will depend on it.
            MaterialBuilderUtils::AddPossibleDependencies(request.m_sourceFile,
                parentMaterialPath,
                JobKey,
                outputJobDescriptor.m_jobDependencyList,
                response.m_sourceFileDependencyList,
                false,
                0);

            // Even though above we were able to get away without deserializing the material json, we do need to deserialize here in order
            // to easily read the property values. Note that with the latest .material file format, it actually wouldn't be too hard to
            // just read the raw json, it's just a map of property name to property value. But we also are maintaining backward compatible
            // support for an older file format that nests property values rather than using a flat list. By deserializing we leave it up
            // to the MaterialSourceData class to provide that backward compatibility (see MaterialSourceData::ConvertToNewDataFormat()).
                    
            auto materialSourceData = MaterialUtils::LoadMaterialSourceData(fullSourcePath, &materialJson);
            if (materialSourceData.IsSuccess())
            {
                for (auto& [propertyId, propertyValue] : materialSourceData.GetValue().GetPropertyValues())
                {
                    AZ_UNUSED(propertyId);
                            
                    if (MaterialUtils::LooksLikeImageFileReference(propertyValue))
                    {
                        MaterialBuilderUtils::AddPossibleImageDependencies(
                            request.m_sourceFile,
                            propertyValue.GetValue<AZStd::string>(),
                            outputJobDescriptor.m_jobDependencyList,
                            response.m_sourceFileDependencyList);
                    }
                }
                        
            }
            else
            {
                AZ_Warning(MaterialBuilderName, false, "Could not report dependencies for Image properties because the material json couldn't be loaded.");
            }
            
            // Create the output jobs for each platform
            for (const AssetBuilderSDK::PlatformInfo& platformInfo : request.m_enabledPlatforms)
            {
                outputJobDescriptor.SetPlatformIdentifier(platformInfo.m_identifier.c_str());

                for (auto& jobDependency : outputJobDescriptor.m_jobDependencyList)
                {
                    jobDependency.m_platformIdentifier = platformInfo.m_identifier;
                }

                response.m_createJobOutputs.push_back(outputJobDescriptor);
            }

            response.m_result = AssetBuilderSDK::CreateJobsResultCode::Success;
        }

        AZ::Data::Asset<MaterialAsset> MaterialBuilder::CreateMaterialAsset(AZStd::string_view materialSourceFilePath, const rapidjson::Value& json) const
        {
            auto material = MaterialUtils::LoadMaterialSourceData(materialSourceFilePath, &json, true);

            if (!material.IsSuccess())
            {
                return {};
            }

            MaterialAssetProcessingMode processingMode = MaterialBuilderUtils::BuildersShouldFinalizeMaterialAssets() ? MaterialAssetProcessingMode::PreBake : MaterialAssetProcessingMode::DeferredBake;

            auto materialAssetOutcome = material.GetValue().CreateMaterialAsset(Uuid::CreateRandom(), materialSourceFilePath, processingMode, ShouldReportMaterialAssetWarningsAsErrors());
            if (!materialAssetOutcome.IsSuccess())
            {
                return {};
            }

            return materialAssetOutcome.GetValue();
        }

        void MaterialBuilder::ProcessJob(const AssetBuilderSDK::ProcessJobRequest& request, AssetBuilderSDK::ProcessJobResponse& response) const
        {
            AssetBuilderSDK::JobCancelListener jobCancelListener(request.m_jobId);

            if (jobCancelListener.IsCancelled())
            {
                response.m_resultCode = AssetBuilderSDK::ProcessJobResult_Cancelled;
                return;
            }
            if (m_isShuttingDown)
            {
                response.m_resultCode = AssetBuilderSDK::ProcessJobResult_Cancelled;
                return;
            }

            AZStd::string fullSourcePath;
            AzFramework::StringFunc::Path::ConstructFull(request.m_watchFolder.data(), request.m_sourceFile.data(), fullSourcePath, true);

            auto loadOutcome = JsonSerializationUtils::ReadJsonFile(fullSourcePath, AZ::RPI::JsonUtils::DefaultMaxFileSize);
            if (!loadOutcome.IsSuccess())
            {
                AZ_Error(MaterialBuilderName, false, "Failed to load material file: %s", loadOutcome.GetError().c_str());
                return;
            }

            rapidjson::Document& document = loadOutcome.GetValue();

            AZStd::string materialProductPath;
            AZStd::string fileName;
            AzFramework::StringFunc::Path::GetFileName(request.m_sourceFile.c_str(), fileName);
            AzFramework::StringFunc::Path::ReplaceExtension(fileName, MaterialAsset::Extension);

            AzFramework::StringFunc::Path::ConstructFull(request.m_tempDirPath.c_str(), fileName.c_str(), materialProductPath, true);

            // Load the material file and create the MaterialAsset object
            AZ::Data::Asset<MaterialAsset> materialAsset;
            materialAsset = CreateMaterialAsset(request.m_sourceFile, document);

            if (!materialAsset)
            {
                // Errors will have been reported above
                return;
            }

            // [ATOM-13190] Change this back to ST_BINARY. It's ST_XML temporarily for debugging.
            if (!AZ::Utils::SaveObjectToFile(materialProductPath, AZ::DataStream::ST_XML, materialAsset.Get()))
            {
                AZ_Error(MaterialBuilderName, false, "Failed to save material to file '%s'!", materialProductPath.c_str());
                return;
            }

            AssetBuilderSDK::JobProduct jobProduct;
            if (!AssetBuilderSDK::OutputObject(materialAsset.Get(), materialProductPath, azrtti_typeid<RPI::MaterialAsset>(), 0, jobProduct))
            {
                AZ_Error(MaterialBuilderName, false, "Failed to output product dependencies.");
                return;
            }

            response.m_outputProducts.push_back(AZStd::move(jobProduct));

            response.m_resultCode = AssetBuilderSDK::ProcessJobResult_Success;
        }

        void MaterialBuilder::ShutDown()
        {
            m_isShuttingDown = true;
        }
    } // namespace RPI
} // namespace AZ<|MERGE_RESOLUTION|>--- conflicted
+++ resolved
@@ -35,11 +35,7 @@
         {
             AssetBuilderSDK::AssetBuilderDesc materialBuilderDescriptor;
             materialBuilderDescriptor.m_name = JobKey;
-<<<<<<< HEAD
-            materialBuilderDescriptor.m_version = 134; // Separate material type builder
-=======
-            materialBuilderDescriptor.m_version = 134; // Shaders can set default shader option values
->>>>>>> dcc57b87
+            materialBuilderDescriptor.m_version = 135; // Separate material type builder
             materialBuilderDescriptor.m_patterns.push_back(AssetBuilderSDK::AssetBuilderPattern("*.material", AssetBuilderSDK::AssetBuilderPattern::PatternType::Wildcard));
             materialBuilderDescriptor.m_busId = azrtti_typeid<MaterialBuilder>();
             materialBuilderDescriptor.m_createJobFunction = AZStd::bind(&MaterialBuilder::CreateJobs, this, AZStd::placeholders::_1, AZStd::placeholders::_2);
