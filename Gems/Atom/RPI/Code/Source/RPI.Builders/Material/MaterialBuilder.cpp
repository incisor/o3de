/*
 * Copyright (c) Contributors to the Open 3D Engine Project.
 * For complete copyright and license terms please see the LICENSE at the root of this distribution.
 *
 * SPDX-License-Identifier: Apache-2.0 OR MIT
 *
 */

#include "MaterialBuilder.h"
#include <Atom/RPI.Edit/Material/MaterialSourceData.h>
#include <Atom/RPI.Edit/Material/MaterialTypeSourceData.h>
#include <Atom/RPI.Edit/Material/MaterialUtils.h>
#include <Atom/RPI.Edit/Common/AssetUtils.h>
#include <Atom/RPI.Edit/Common/JsonFileLoadContext.h>
#include <Atom/RPI.Edit/Common/JsonReportingHelper.h>
#include <Atom/RPI.Edit/Common/JsonUtils.h>
#include <AzCore/Serialization/Json/JsonUtils.h>

#include <Atom/RPI.Reflect/Image/StreamingImageAsset.h>
#include <Atom/RPI.Reflect/Material/MaterialAssetCreator.h>
#include <Atom/RPI.Reflect/Material/MaterialFunctor.h>

#include <AzFramework/IO/LocalFileIO.h>
#include <AzFramework/StringFunc/StringFunc.h>
#include <AzToolsFramework/API/EditorAssetSystemAPI.h>

#include <AssetBuilderSDK/AssetBuilderSDK.h>
#include <AssetBuilderSDK/SerializationDependencies.h>

#include <AzCore/IO/IOUtils.h>
#include <AzCore/IO/Path/Path.h>
#include <AzCore/Serialization/Json/JsonSerialization.h>
#include <AzCore/Settings/SettingsRegistry.h>

namespace AZ
{
    namespace RPI
    {
        namespace
        {
            [[maybe_unused]] static constexpr char const MaterialBuilderName[] = "MaterialBuilder";
        }

        const char* MaterialBuilder::JobKey = "Atom Material Builder";

        void MaterialBuilder::RegisterBuilder()
        {
            AssetBuilderSDK::AssetBuilderDesc materialBuilderDescriptor;
            materialBuilderDescriptor.m_name = JobKey;
<<<<<<< HEAD
            materialBuilderDescriptor.m_version = 108; // ATOM-5041
=======
            materialBuilderDescriptor.m_version = 108; // Set materialtype dependency to OrderOnce
>>>>>>> f765dc09
            materialBuilderDescriptor.m_patterns.push_back(AssetBuilderSDK::AssetBuilderPattern("*.material", AssetBuilderSDK::AssetBuilderPattern::PatternType::Wildcard));
            materialBuilderDescriptor.m_patterns.push_back(AssetBuilderSDK::AssetBuilderPattern("*.materialtype", AssetBuilderSDK::AssetBuilderPattern::PatternType::Wildcard));
            materialBuilderDescriptor.m_busId = azrtti_typeid<MaterialBuilder>();
            materialBuilderDescriptor.m_createJobFunction = AZStd::bind(&MaterialBuilder::CreateJobs, this, AZStd::placeholders::_1, AZStd::placeholders::_2);
            materialBuilderDescriptor.m_processJobFunction = AZStd::bind(&MaterialBuilder::ProcessJob, this, AZStd::placeholders::_1, AZStd::placeholders::_2);

            BusConnect(materialBuilderDescriptor.m_busId);

            AssetBuilderSDK::AssetBuilderBus::Broadcast(&AssetBuilderSDK::AssetBuilderBus::Handler::RegisterBuilderInformation, materialBuilderDescriptor);
        }

        MaterialBuilder::~MaterialBuilder()
        {
            BusDisconnect();
        }

        //! Adds all relevant dependencies for a referenced source file, considering that the path might be relative to the original file location or a full asset path.
        //! This will usually include multiple source dependencies and a single job dependency, but will include only source dependencies if the file is not found.
        //! Note the AssetBuilderSDK::JobDependency::m_platformIdentifier will not be set by this function. The calling code must set this value before passing back
        //! to the AssetBuilderSDK::CreateJobsResponse. If isOrderedOnceForMaterialTypes is true and the dependency is a materialtype file, the job dependency type
        //! will be set to JobDependencyType::OrderOnce.
        void AddPossibleDependencies(AZStd::string_view currentFilePath,
            AZStd::string_view referencedParentPath,
            const char* jobKey,
            AZStd::vector<AssetBuilderSDK::JobDependency>& jobDependencies,
            bool isOrderedOnceForMaterialTypes = false)
        {
            bool dependencyFileFound = false;

            AZStd::vector<AZStd::string> possibleDependencies = RPI::AssetUtils::GetPossibleDepenencyPaths(currentFilePath, referencedParentPath);
            for (auto& file : possibleDependencies)
            {
                // The first path found is the highest priority, and will have a job dependency, as this is the one
                // the builder will actually use
                if (!dependencyFileFound)
                {
                    AZ::Data::AssetInfo sourceInfo;
                    AZStd::string watchFolder;
                    AzToolsFramework::AssetSystemRequestBus::BroadcastResult(dependencyFileFound, &AzToolsFramework::AssetSystem::AssetSystemRequest::GetSourceInfoBySourcePath, file.c_str(), sourceInfo, watchFolder);

                    if (dependencyFileFound)
                    {
                        AssetBuilderSDK::JobDependency jobDependency;
                        jobDependency.m_jobKey = jobKey;
                        jobDependency.m_sourceFile.m_sourceFileDependencyPath = file;

                        const bool isMaterialTypeFile = AzFramework::StringFunc::Path::IsExtension(file.c_str(), MaterialTypeSourceData::Extension);
                        jobDependency.m_type = (isMaterialTypeFile && isOrderedOnceForMaterialTypes) ? AssetBuilderSDK::JobDependencyType::OrderOnce : AssetBuilderSDK::JobDependencyType::Order;

                        jobDependencies.push_back(jobDependency);
                    }
                }
            }
        }

        template<typename MaterialSourceDataT>
        AZ::Outcome<MaterialSourceDataT> LoadSourceData(const rapidjson::Value& value, const AZStd::string& filePath)
        {
            MaterialSourceDataT material;

            JsonDeserializerSettings settings;

            JsonReportingHelper reportingHelper;
            reportingHelper.Attach(settings);

            // This is required by some custom material serializers to support relative path references.
            JsonFileLoadContext fileLoadContext;
            fileLoadContext.PushFilePath(filePath);
            settings.m_metadata.Add(fileLoadContext);

            JsonSerialization::Load(material, value, settings);

            if (reportingHelper.ErrorsReported())
            {
                return AZ::Failure();
            }
            else if (reportingHelper.WarningsReported())
            {
                AZ_Error(MaterialBuilderName, false, "Warnings reported while loading '%s'", filePath.c_str());
                return AZ::Failure();
            }
            else
            {
                return AZ::Success(AZStd::move(material));
            }
        }

        void MaterialBuilder::CreateJobs(const AssetBuilderSDK::CreateJobsRequest& request, AssetBuilderSDK::CreateJobsResponse& response) const
        {
            if (m_isShuttingDown)
            {
                response.m_result = AssetBuilderSDK::CreateJobsResultCode::ShuttingDown;
                return;
            }

            // We'll build up this one JobDescriptor and reuse it to register each of the platforms
            AssetBuilderSDK::JobDescriptor outputJobDescriptor;
            outputJobDescriptor.m_jobKey = JobKey;
            
            // Load the file so we can detect and report dependencies.
            // If the file is a .materialtype, report dependencies on the .shader files.
            // If the file is a .material, report a dependency on the .materialtype and parent .material file
            {
                AZStd::string fullSourcePath;
                AzFramework::StringFunc::Path::ConstructFull(request.m_watchFolder.data(), request.m_sourceFile.data(), fullSourcePath, true);

                auto loadOutcome = JsonSerializationUtils::ReadJsonFile(fullSourcePath, AZ::RPI::JsonUtils::DefaultMaxFileSize);
                if (!loadOutcome.IsSuccess())
                {
                    AZ_Error(MaterialBuilderName, false, "%s", loadOutcome.GetError().c_str());
                    return;
                }

                rapidjson::Document& document = loadOutcome.GetValue();

                const bool isMaterialTypeFile = AzFramework::StringFunc::Path::IsExtension(request.m_sourceFile.c_str(), MaterialTypeSourceData::Extension);
                if (isMaterialTypeFile)
                {
                    auto materialTypeSourceData = MaterialUtils::LoadMaterialTypeSourceData(fullSourcePath, &document);

                    if (!materialTypeSourceData.IsSuccess())
                    {
                        return;
                    }

                    for (auto& shader : materialTypeSourceData.GetValue().m_shaderCollection)
                    {
                        AddPossibleDependencies(request.m_sourceFile,
                            shader.m_shaderFilePath,
                            "Shader Asset",
                            outputJobDescriptor.m_jobDependencyList);
                    }

                    for (auto& functor : materialTypeSourceData.GetValue().m_materialFunctorSourceData)
                    {
                        auto dependencies = functor->GetActualSourceData()->GetAssetDependencies();

                        for (const MaterialFunctorSourceData::AssetDependency& dependency : dependencies)
                        {
                            AddPossibleDependencies(request.m_sourceFile,
                                dependency.m_sourceFilePath,
                                dependency.m_jobKey.c_str(),
                                outputJobDescriptor.m_jobDependencyList);
                        }
                    }
                }
                else // it's a .material file
                {
                    // Note we don't use the LoadMaterial() utility function or JsonSerializer here because we don't care about fully
                    // processing the material file at this point and reporting on the many things that could go wrong. We just want
                    // to report the parent material and material type dependencies. So using rapidjson directly is actually simpler.

                    AZStd::string materialTypePath;
                    AZStd::string parentMaterialPath;

                    auto& variantData = document;

                    const char* const materialTypeField = "materialType";
                    const char* const parentMaterialField = "parentMaterial";

                    if (variantData.IsObject() && variantData.HasMember(materialTypeField) && variantData[materialTypeField].IsString())
                    {
                        materialTypePath = variantData[materialTypeField].GetString();
                    }

                    if (variantData.IsObject() && variantData.HasMember(parentMaterialField) && variantData[parentMaterialField].IsString())
                    {
                        parentMaterialPath = variantData[parentMaterialField].GetString();
                    }

                    if (parentMaterialPath.empty())
                    {
                        parentMaterialPath = materialTypePath;
                    }

                    // If includeMaterialPropertyNames is false, then a job dependency is needed so the material builder can validate MaterialAsset properties
                    // against the MaterialTypeAsset at asset build time.
                    // If includeMaterialPropertyNames is true, the material properties will be validated at runtime when the material is loaded, so the job dependency
                    // is needed only for first-time processing to set up the initial MaterialAsset. This speeds up AP processing time when a materialtype file
                    // is edited (e.g. 10s when editing StandardPBR.materialtype on AtomTest project from 45s).
                    bool includeMaterialPropertyNames = true;
                    if (auto settingsRegistry = AZ::SettingsRegistry::Get(); settingsRegistry != nullptr)
                    {
                        settingsRegistry->Get(includeMaterialPropertyNames, "/O3DE/Atom/RPI/MaterialBuilder/IncludeMaterialPropertyNames");
                    }

                    // Register dependency on the parent material source file so we can load it and use it's data to build this variant material.
                    // Note, we don't need a direct dependency on the material type because the parent material will depend on it.
                    AddPossibleDependencies(request.m_sourceFile,
                        parentMaterialPath,
                        JobKey,
                        outputJobDescriptor.m_jobDependencyList,
                        includeMaterialPropertyNames);
                }
            }
            
            // Create the output jobs for each platform
            for (const AssetBuilderSDK::PlatformInfo& platformInfo : request.m_enabledPlatforms)
            {
                outputJobDescriptor.SetPlatformIdentifier(platformInfo.m_identifier.c_str());

                for (auto& jobDependency : outputJobDescriptor.m_jobDependencyList)
                {
                    jobDependency.m_platformIdentifier = platformInfo.m_identifier;
                }

                response.m_createJobOutputs.push_back(outputJobDescriptor);
            }

            response.m_result = AssetBuilderSDK::CreateJobsResultCode::Success;
        }

        AZ::Data::Asset<MaterialTypeAsset> CreateMaterialTypeAsset(AZStd::string_view materialTypeSourceFilePath, const rapidjson::Value& json)
        {
            auto materialType = MaterialUtils::LoadMaterialTypeSourceData(materialTypeSourceFilePath, &json);

            if (!materialType.IsSuccess())
            {
                return  {};
            }

            auto materialTypeAssetOutcome = materialType.GetValue().CreateMaterialTypeAsset(Uuid::CreateRandom(), materialTypeSourceFilePath, true);
            if (!materialTypeAssetOutcome.IsSuccess())
            {
                return  {};
            }

            return materialTypeAssetOutcome.GetValue();
        }

        AZ::Data::Asset<MaterialAsset> CreateMaterialAsset(AZStd::string_view materialSourceFilePath, const rapidjson::Value& json)
        {
            auto material = LoadSourceData<MaterialSourceData>(json, materialSourceFilePath);

            if (!material.IsSuccess())
            {
                return {};
            }

            auto materialAssetOutcome = material.GetValue().CreateMaterialAsset(Uuid::CreateRandom(), materialSourceFilePath, true);
            if (!materialAssetOutcome.IsSuccess())
            {
                return {};
            }

            return materialAssetOutcome.GetValue();
        }

        void MaterialBuilder::ProcessJob(const AssetBuilderSDK::ProcessJobRequest& request, AssetBuilderSDK::ProcessJobResponse& response) const
        {
            AssetBuilderSDK::JobCancelListener jobCancelListener(request.m_jobId);

            if (jobCancelListener.IsCancelled())
            {
                response.m_resultCode = AssetBuilderSDK::ProcessJobResult_Cancelled;
                return;
            }
            if (m_isShuttingDown)
            {
                response.m_resultCode = AssetBuilderSDK::ProcessJobResult_Cancelled;
                return;
            }

            const bool isMaterialTypeFile = AzFramework::StringFunc::Path::IsExtension(request.m_sourceFile.c_str(), MaterialTypeSourceData::Extension);

            AZStd::string fullSourcePath;
            AzFramework::StringFunc::Path::ConstructFull(request.m_watchFolder.data(), request.m_sourceFile.data(), fullSourcePath, true);

            auto loadOutcome = JsonSerializationUtils::ReadJsonFile(fullSourcePath, AZ::RPI::JsonUtils::DefaultMaxFileSize);
            if (!loadOutcome.IsSuccess())
            {
                AZ_Error(MaterialBuilderName, false, "Failed to load material file: %s", loadOutcome.GetError().c_str());
                return;
            }

            rapidjson::Document& document = loadOutcome.GetValue();

            AZStd::string materialProductPath;
            AZStd::string fileNameNoExt;
            AzFramework::StringFunc::Path::GetFileName(request.m_sourceFile.c_str(), fileNameNoExt);

            AzFramework::StringFunc::Path::ConstructFull(request.m_tempDirPath.c_str(), fileNameNoExt.c_str(), materialProductPath, true);
            AzFramework::StringFunc::Path::ReplaceExtension(materialProductPath, isMaterialTypeFile ? MaterialTypeAsset::Extension : MaterialAsset::Extension);

            if (isMaterialTypeFile)
            {
                // Load the material type file and create the MaterialTypeAsset object
                AZ::Data::Asset<MaterialTypeAsset> materialTypeAsset;
                materialTypeAsset = CreateMaterialTypeAsset(request.m_sourceFile, document);

                if (!materialTypeAsset)
                {
                    // Errors will have been reported above
                    return;
                }

                // [ATOM-13190] Change this back to ST_BINARY. It's ST_XML temporarily for debugging.
                if (!AZ::Utils::SaveObjectToFile(materialProductPath, AZ::DataStream::ST_XML, materialTypeAsset.Get()))
                {
                    AZ_Error(MaterialBuilderName, false, "Failed to save material type to file '%s'!", materialProductPath.c_str());
                    return;
                }

                AssetBuilderSDK::JobProduct jobProduct;
                if (!AssetBuilderSDK::OutputObject(materialTypeAsset.Get(), materialProductPath, azrtti_typeid<RPI::MaterialTypeAsset>(), 0, jobProduct))
                {
                    AZ_Error(MaterialBuilderName, false, "Failed to output product dependencies.");
                    return;
                }

                response.m_outputProducts.push_back(AZStd::move(jobProduct));

                response.m_resultCode = AssetBuilderSDK::ProcessJobResult_Success;
            }
            else
            {
                // Load the material file and create the MaterialAsset object
                AZ::Data::Asset<MaterialAsset> materialAsset;
                materialAsset = CreateMaterialAsset(request.m_sourceFile, document);

                if (!materialAsset)
                {
                    // Errors will have been reported above
                    return;
                }

                // [ATOM-13190] Change this back to ST_BINARY. It's ST_XML temporarily for debugging.
                if (!AZ::Utils::SaveObjectToFile(materialProductPath, AZ::DataStream::ST_XML, materialAsset.Get()))
                {
                    AZ_Error(MaterialBuilderName, false, "Failed to save material to file '%s'!", materialProductPath.c_str());
                    return;
                }

                AssetBuilderSDK::JobProduct jobProduct;
                if (!AssetBuilderSDK::OutputObject(materialAsset.Get(), materialProductPath, azrtti_typeid<RPI::MaterialAsset>(), 0, jobProduct))
                {
                    AZ_Error(MaterialBuilderName, false, "Failed to output product dependencies.");
                    return;
                }

                response.m_outputProducts.push_back(AZStd::move(jobProduct));

                response.m_resultCode = AssetBuilderSDK::ProcessJobResult_Success;
            }
        }

        void MaterialBuilder::ShutDown()
        {
            m_isShuttingDown = true;
        }
    } // namespace RPI
} // namespace AZ<|MERGE_RESOLUTION|>--- conflicted
+++ resolved
@@ -47,11 +47,7 @@
         {
             AssetBuilderSDK::AssetBuilderDesc materialBuilderDescriptor;
             materialBuilderDescriptor.m_name = JobKey;
-<<<<<<< HEAD
-            materialBuilderDescriptor.m_version = 108; // ATOM-5041
-=======
-            materialBuilderDescriptor.m_version = 108; // Set materialtype dependency to OrderOnce
->>>>>>> f765dc09
+            materialBuilderDescriptor.m_version = 109; // Changed "id" to "name" in serialization
             materialBuilderDescriptor.m_patterns.push_back(AssetBuilderSDK::AssetBuilderPattern("*.material", AssetBuilderSDK::AssetBuilderPattern::PatternType::Wildcard));
             materialBuilderDescriptor.m_patterns.push_back(AssetBuilderSDK::AssetBuilderPattern("*.materialtype", AssetBuilderSDK::AssetBuilderPattern::PatternType::Wildcard));
             materialBuilderDescriptor.m_busId = azrtti_typeid<MaterialBuilder>();
