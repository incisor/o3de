--- conflicted
+++ resolved
@@ -53,26 +53,10 @@
     }
 }
 
-<<<<<<< HEAD
-struct PbrLightingOutput
-{
-    // Note some of these use special encodings, which are identical to struct ForwardPassOutput
-    float4 m_diffuseColor;
-    float4 m_specularColor;
-    float4 m_albedo;
-    float4 m_specularF0;
-    float4 m_normal;
-    float4 m_clearCoatNormal;
-    float3 m_scatterDistance;
-};
-
-PbrLightingOutput PbrLighting(  in VSOutput IN,
-=======
 
 // DEPRECATED: Please use the functions in StandardLighting.azsli instead.
 // For an example on how to use those functions, see StandardPBR_forwardPass.azsl
 PbrLightingOutput PbrLighting(  VSOutput IN,
->>>>>>> 2cd25507
                                 float3 baseColor,
                                 float metallic,
                                 float roughness,
@@ -173,85 +157,7 @@
         alpha = FresnelSchlickWithRoughness(lightingData.NdotV, alpha, surface.roughnessLinear).x; // Increase opacity at grazing angles.
     }
 
-<<<<<<< HEAD
-    if (o_enableAreaLights)
-    {
-        ApplyDiskLights(tileIterator, dirToCamera, surface, diffuseLighting, specularLighting, translucentBackLighting);
-        ApplyCapsuleLights(tileIterator, dirToCamera, surface, diffuseLighting, specularLighting, translucentBackLighting);
-        ApplyQuadLights(tileIterator, dirToCamera, surface, diffuseLighting, specularLighting, translucentBackLighting);
-        ApplyPolygonLights(dirToCamera, surface, diffuseLighting, specularLighting, translucentBackLighting);
-    }
-
-    if (opacityMode == OpacityMode::Blended || opacityMode == OpacityMode::TintedTransparent)
-    {
-        // transparencies currently require IBL in the forward pass
-        float3 iblDiffuse = 0.0f;
-        float3 iblSpecular = 0.0f;
-        if (o_enableIBL)
-        {
-            ApplyIblDiffuse(surface, diffuseResponse, iblDiffuse);
-            ApplyIblSpecular(surface, specularResponse, dirToCamera, brdf, iblSpecular);
-        }
-
-        // Apply ambient occlusion to indirect diffuse
-        iblDiffuse *= diffuseAmbientOcclusion;
-
-        // Adjust IBL lighting by exposure.
-        float iblExposureFactor = pow(2.0, SceneSrg::m_iblExposure);
-        iblDiffuse *= iblExposureFactor;
-        iblSpecular *= iblExposureFactor;
-        diffuseLighting += iblDiffuse;
-        specularLighting += iblSpecular;
-
-        alpha = FresnelSchlickWithRoughness(NdotV, alpha, roughness).x; // Increase opacity at grazing angles.
-    }
-    else if (o_meshUseForwardPassIBLSpecular || o_materialUseForwardPassIBLSpecular)
-    {
-        if (o_enableIBL)
-        {
-            float3 iblSpecular = 0.0f;
-            ApplyIblSpecular(surface, specularResponse, dirToCamera, brdf, iblSpecular);
-            
-            float iblExposureFactor = pow(2.0f, SceneSrg::m_iblExposure);
-            specularLighting += (iblSpecular * iblExposureFactor);
-        }
-    }
-
-    if (o_enableDirectionalLights)
-    {
-        ApplyDirectionalLights(dirToCamera, surface, IN.m_shadowCoords, diffuseLighting, specularLighting, translucentBackLighting);
-    }
-
-    // Transmitted light
-    if(o_transmission_mode != TransmissionMode::None)
-    {
-        diffuseLighting += translucentBackLighting * transmissionTintThickness.xyz;
-    }
-
-    specularLighting *= specularOcclusion;
-    
-    // Emissive contribution
-    // Emissive light is apply to specular now, as diffuse will be used for subsurface scattering later down the pipeline
-    // We may change this if specular is also used for other processing
-    specularLighting += emissive;
-
-    PbrLightingOutput lightingOutput;
-
-    lightingOutput.m_diffuseColor = float4(diffuseLighting, alpha);
-    lightingOutput.m_specularColor = float4(specularLighting, 1.0);
-
-    // albedo, specularF0, roughness, and normals for later passes (specular IBL, Diffuse GI, SSR, AO, etc)
-    lightingOutput.m_specularF0 = float4(specularF0, roughness);
-    lightingOutput.m_albedo.rgb = surface.albedo * diffuseResponse * diffuseAmbientOcclusion;
-    lightingOutput.m_albedo.a = specularOcclusion;
-    lightingOutput.m_normal.rgb = EncodeNormalSignedOctahedron(normal);
-    lightingOutput.m_normal.a = o_specularF0_enableMultiScatterCompensation ? 1.0f : 0.0f;
-    
-    // layout: (packedNormal.x, packedNormal.y, strength factor, clear coat roughness (not base material's roughness))
-    lightingOutput.m_clearCoatNormal = float4(EncodeNormalSphereMap(clearCoatNormal), o_clearCoat_feature_enabled ? clearCoatFactor : 0.0, clearCoatRoughness);
-=======
     PbrLightingOutput lightingOutput = GetPbrLightingOutput(surface, lightingData, alpha);
->>>>>>> 2cd25507
 
     return lightingOutput;
 }
