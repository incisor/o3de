--- conflicted
+++ resolved
@@ -199,11 +199,7 @@
                     "displayName": "Debug Draw Mode",
                     "description": "Enables various debug view features.",
                     "type": "Enum",
-<<<<<<< HEAD
-                    "enumValues": [ "None", "BlendSource", "DepthMaps" ],
-=======
-                    "enumValues": [ "None", "BlendWeights", "DisplacementMaps" ],
->>>>>>> 4b2802d8
+                    "enumValues": [ "None", "BlendSource", "DisplacementMaps" ],
                     "defaultValue": "None",
                     "connection": {
                         "type": "ShaderOption",
