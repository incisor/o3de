--- conflicted
+++ resolved
@@ -83,13 +83,10 @@
                 RayTracingFeatureProcessor::SubMesh& subMesh,
                 const Data::Instance<RPI::Material> material,
                 const Data::Instance<RPI::Image> baseColorImage);
-<<<<<<< HEAD
             void SetRayTracingReflectionProbeData(
                 TransformServiceFeatureProcessor* transformServiceFeatureProcessor,
                 ReflectionProbeFeatureProcessor* reflectionProbeFeatureProcessor,
                 RayTracingFeatureProcessor::Mesh::ReflectionProbe& reflectionProbe);
-=======
->>>>>>> 28e15795
             void SetSortKey(RHI::DrawItemSortKey sortKey);
             RHI::DrawItemSortKey GetSortKey() const;
             void SetMeshLodConfiguration(RPI::Cullable::LodConfiguration meshLodConfig);
