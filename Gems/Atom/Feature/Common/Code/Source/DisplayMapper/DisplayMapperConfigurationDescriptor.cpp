/**
 * All or portions of this file Copyright (c) Amazon.com, Inc. or its affiliates or
 * its licensors.
 *
 * For complete copyright and license terms please see the LICENSE at the root of this
 * distribution (the "License"). All use of this software is governed by the License,
 * or, if provided, by the license below or the license accompanying this file. Do not
 * remove or modify any license notices. This file is distributed on an "AS IS" BASIS,
 * WITHOUT WARRANTIES OR CONDITIONS OF ANY KIND, either express or implied.
 */


#include <AzCore/Serialization/SerializeContext.h>

#include <Atom/Feature/DisplayMapper/DisplayMapperConfigurationDescriptor.h>
#include <Atom/Feature/ACES/AcesDisplayMapperFeatureProcessor.h>

namespace AZ
{
    namespace Render
    {
        void AcesParameterOverrides::Reflect(ReflectContext* context)
        {
            if (auto serializeContext = azrtti_cast<AZ::SerializeContext*>(context))
            {
                serializeContext->Enum<OutputDeviceTransformType>()
                    ->Version(0)
                    ->Value("48Nits", OutputDeviceTransformType::OutputDeviceTransformType_48Nits)
                    ->Value("1000Nits", OutputDeviceTransformType::OutputDeviceTransformType_1000Nits)
                    ->Value("2000Nits", OutputDeviceTransformType::OutputDeviceTransformType_2000Nits)
                    ->Value("4000Nits", OutputDeviceTransformType::OutputDeviceTransformType_4000Nits)
                    ->Value("NumOutputDeviceTransformTypes", OutputDeviceTransformType::NumOutputDeviceTransformTypes)
                    ;

                serializeContext->Class<AcesParameterOverrides>()
                    ->Version(0)
                    ->Field("OverrideDefaults", &AcesParameterOverrides::m_overrideDefaults)
                    ->Field("AlterSurround", &AcesParameterOverrides::m_alterSurround)
                    ->Field("ApplyDesaturation", &AcesParameterOverrides::m_applyDesaturation)
                    ->Field("ApplyCATD60toD65", &AcesParameterOverrides::m_applyCATD60toD65)
                    ->Field("PresetODT", &AcesParameterOverrides::m_preset)
                    ->Field("CinemaLimitsBlack", &AcesParameterOverrides::m_cinemaLimitsBlack)
                    ->Field("CinemaLimitsWhite", &AcesParameterOverrides::m_cinemaLimitsWhite)
                    ->Field("MinPoint", &AcesParameterOverrides::m_minPoint)
                    ->Field("MidPoint", &AcesParameterOverrides::m_midPoint)
                    ->Field("MaxPoint", &AcesParameterOverrides::m_maxPoint)
                    ->Field("SurroundGamma", &AcesParameterOverrides::m_surroundGamma)
                    ->Field("Gamma", &AcesParameterOverrides::m_gamma);
            }

            if (auto behaviorContext = azrtti_cast<AZ::BehaviorContext*>(context))
            {
<<<<<<< HEAD
                behaviorContext->Class<OutputDeviceTransformType>("OutputDeviceTransformType");
=======
                behaviorContext->Class<OutputDeviceTransformType>()
                    ->Enum<OutputDeviceTransformType::OutputDeviceTransformType_48Nits>("OutputDeviceTransformType_48Nits")
                    ->Attribute(AZ::Script::Attributes::Module, "atom")
                    ->Enum<OutputDeviceTransformType::OutputDeviceTransformType_1000Nits>("OutputDeviceTransformType_100Nits")
                    ->Attribute(AZ::Script::Attributes::Module, "atom")
                    ->Enum<OutputDeviceTransformType::OutputDeviceTransformType_2000Nits>("OutputDeviceTransformType_2000Nits")
                    ->Attribute(AZ::Script::Attributes::Module, "atom")
                    ->Enum<OutputDeviceTransformType::OutputDeviceTransformType_4000Nits>("OutputDeviceTransformType_4000Nits")
                    ->Attribute(AZ::Script::Attributes::Module, "atom")
                    ->Enum<OutputDeviceTransformType::NumOutputDeviceTransformTypes>("OutputDeviceTransformType_NumOutputDeviceTransformTypes")
                    ->Attribute(AZ::Script::Attributes::Module, "atom")
                    ;
>>>>>>> 7486488b

                behaviorContext->Class<AcesParameterOverrides>("AcesParameterOverrides")
                    ->Attribute(AZ::Script::Attributes::Scope, AZ::Script::Attributes::ScopeFlags::Common)
                    ->Attribute(AZ::Script::Attributes::Category, "render")
                    ->Attribute(AZ::Script::Attributes::Module, "render")
                    ->Constructor()
                    ->Method("LoadPreset", &AcesParameterOverrides::LoadPreset)
                    ->Property("overrideDefaults", BehaviorValueProperty(&AcesParameterOverrides::m_overrideDefaults))
                    ->Property("preset", BehaviorValueProperty(&AcesParameterOverrides::m_preset))
                    ->Enum<aznumeric_cast<int>(OutputDeviceTransformType::NumOutputDeviceTransformTypes)>(
                        "OutputDeviceTransformType_NumOutputDeviceTransformTypes")
                    ->Enum<aznumeric_cast<int>(OutputDeviceTransformType::OutputDeviceTransformType_48Nits)>(
                        "OutputDeviceTransformType_48Nits")
                    ->Enum<aznumeric_cast<int>(OutputDeviceTransformType::OutputDeviceTransformType_1000Nits)>(
                        "OutputDeviceTransformType_1000Nits")
                    ->Enum<aznumeric_cast<int>(OutputDeviceTransformType::OutputDeviceTransformType_2000Nits)>(
                        "OutputDeviceTransformType_2000Nits")
                    ->Enum<aznumeric_cast<int>(OutputDeviceTransformType::OutputDeviceTransformType_4000Nits)>(
                        "OutputDeviceTransformType_4000Nits")
                    ->Property("alterSurround", BehaviorValueProperty(&AcesParameterOverrides::m_alterSurround))
                    ->Property("applyDesaturation", BehaviorValueProperty(&AcesParameterOverrides::m_applyDesaturation))
                    ->Property("applyCATD60toD65", BehaviorValueProperty(&AcesParameterOverrides::m_applyCATD60toD65))
                ;
            }
        }

        void AcesParameterOverrides::LoadPreset()
        {
            DisplayMapperParameters displayMapperParameters;
            AcesDisplayMapperFeatureProcessor::GetAcesDisplayMapperParameters(&displayMapperParameters, m_preset);

            m_alterSurround = (displayMapperParameters.m_OutputDisplayTransformFlags & AcesDisplayMapperFeatureProcessor::AlterSurround) != 0;
            m_applyDesaturation = (displayMapperParameters.m_OutputDisplayTransformFlags & AcesDisplayMapperFeatureProcessor::ApplyDesaturation) != 0;
            m_applyCATD60toD65 = (displayMapperParameters.m_OutputDisplayTransformFlags & AcesDisplayMapperFeatureProcessor::ApplyCATD60toD65) != 0;
            m_cinemaLimitsBlack = displayMapperParameters.m_cinemaLimits[0];
            m_cinemaLimitsWhite = displayMapperParameters.m_cinemaLimits[1];
            m_minPoint = displayMapperParameters.m_acesSplineParams.minPoint[0];
            m_midPoint = displayMapperParameters.m_acesSplineParams.midPoint[0];
            m_maxPoint = displayMapperParameters.m_acesSplineParams.maxPoint[0];
            m_surroundGamma = displayMapperParameters.m_surroundGamma;
            m_gamma = displayMapperParameters.m_gamma;
        }

        void DisplayMapperConfigurationDescriptor::Reflect(AZ::ReflectContext* context)
        {
            if (auto* serializeContext = azrtti_cast<AZ::SerializeContext*>(context))
            {
                serializeContext->Enum<DisplayMapperOperationType>()
                    ->Value("Aces", DisplayMapperOperationType::Aces)
                    ->Value("AcesLut", DisplayMapperOperationType::AcesLut)
                    ->Value("Passthrough", DisplayMapperOperationType::Passthrough)
                    ->Value("GammaSRGB", DisplayMapperOperationType::GammaSRGB)
                    ->Value("Reinhard", DisplayMapperOperationType::Reinhard)
                    ->Value("Invalid", DisplayMapperOperationType::Invalid)
                    ;
                
                serializeContext->Class<DisplayMapperConfigurationDescriptor>()
                    ->Version(2)
                    ->Field("Name", &DisplayMapperConfigurationDescriptor::m_name)
                    ->Field("OperationType", &DisplayMapperConfigurationDescriptor::m_operationType)
                    ->Field("LdrGradingLutEnabled", &DisplayMapperConfigurationDescriptor::m_ldrGradingLutEnabled)
                    ->Field("LdrColorGradingLut", &DisplayMapperConfigurationDescriptor::m_ldrColorGradingLut)
                    ->Field("AcesParameterOverrides", &DisplayMapperConfigurationDescriptor::m_acesParameterOverrides)
                ;
            }
        }

        void DisplayMapperPassData::Reflect(ReflectContext* context)
        {
            if (auto* serializeContext = azrtti_cast<SerializeContext*>(context))
            {
                serializeContext->Class<DisplayMapperPassData, Base>()
                    ->Version(0)
                    ->Field("DisplayMapperConfig", &DisplayMapperPassData::m_config)
                    ;
            }
        }

    } // namespace RPI
} // namespace AZ<|MERGE_RESOLUTION|>--- conflicted
+++ resolved
@@ -50,10 +50,7 @@
 
             if (auto behaviorContext = azrtti_cast<AZ::BehaviorContext*>(context))
             {
-<<<<<<< HEAD
-                behaviorContext->Class<OutputDeviceTransformType>("OutputDeviceTransformType");
-=======
-                behaviorContext->Class<OutputDeviceTransformType>()
+                behaviorContext->Class<OutputDeviceTransformType>("OutputDeviceTransformType")
                     ->Enum<OutputDeviceTransformType::OutputDeviceTransformType_48Nits>("OutputDeviceTransformType_48Nits")
                     ->Attribute(AZ::Script::Attributes::Module, "atom")
                     ->Enum<OutputDeviceTransformType::OutputDeviceTransformType_1000Nits>("OutputDeviceTransformType_100Nits")
@@ -65,7 +62,6 @@
                     ->Enum<OutputDeviceTransformType::NumOutputDeviceTransformTypes>("OutputDeviceTransformType_NumOutputDeviceTransformTypes")
                     ->Attribute(AZ::Script::Attributes::Module, "atom")
                     ;
->>>>>>> 7486488b
 
                 behaviorContext->Class<AcesParameterOverrides>("AcesParameterOverrides")
                     ->Attribute(AZ::Script::Attributes::Scope, AZ::Script::Attributes::ScopeFlags::Common)
