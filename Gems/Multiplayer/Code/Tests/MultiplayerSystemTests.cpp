--- conflicted
+++ resolved
@@ -32,11 +32,7 @@
 {
     AZ_CVAR_EXTERNED(AZ::CVarFixedString, sv_map);
     AZ_CVAR_EXTERNED(bool, sv_versionMismatch_autoDisconnect);
-<<<<<<< HEAD
-    AZ_CVAR_EXTERNED(bool, sv_versionMismatch_sendAllComponentHashesToClient);
-=======
     AZ_CVAR_EXTERNED(bool, sv_versionMismatch_sendManifestToClient);
->>>>>>> 8e367115
 
 
     class MultiplayerSystemTests : public AllocatorsFixture
@@ -276,11 +272,7 @@
 
         // Send a connection request. This should cause another player to be spawned.
         MultiplayerPackets::Connect connectPacket(
-<<<<<<< HEAD
-            0, 1, "connect_ticket", GetMultiplayerComponentRegistry()->GetMultiplayerComponentVersionHolisticHash());
-=======
             0, 1, "connect_ticket", GetMultiplayerComponentRegistry()->GetSystemVersionHash());
->>>>>>> 8e367115
         IMultiplayerConnectionMock connection(
             ConnectionId{ 1 }, IpAddress("127.0.0.1", DefaultServerPort, ProtocolType::Udp), ConnectionRole::Connector);
         ServerToClientConnectionData connectionUserData(&connection, *m_mpComponent);
@@ -468,18 +460,6 @@
         return arg.GetPacketType() == packetType;
     }
 
-<<<<<<< HEAD
-    MATCHER_P(IsMismatchPacketWithComponentCount, totalComponentCount, "Checks how many multiplayer component versions are inside the SyncComponentMismatch packet.")
-    {
-        if (arg.GetPacketType() != MultiplayerPackets::SyncComponentMismatch::Type)
-        {
-            *result_listener << "where the packet is NOT a SyncComponentMismatch packet";
-            return false;
-        }
-
-        const uint32_t packetComponentCount = static_cast<const MultiplayerPackets::SyncComponentMismatch&>(arg).GetTotalComponentCount();
-        *result_listener << "where the packet is a SyncComponentMismatch packet with component count " << packetComponentCount;
-=======
     MATCHER_P(IsMismatchPacketWithComponentCount, totalComponentCount, "Checks how many multiplayer component versions are inside the VersionMismatch packet.")
     {
         if (arg.GetPacketType() != MultiplayerPackets::VersionMismatch::Type)
@@ -490,7 +470,6 @@
 
         const uint32_t packetComponentCount = aznumeric_cast<uint32_t>(static_cast<const MultiplayerPackets::VersionMismatch&>(arg).GetComponentVersions().size());
         *result_listener << "where the packet is a VersionMismatch packet with component count " << packetComponentCount;
->>>>>>> 8e367115
         return packetComponentCount == totalComponentCount;
     }
 
@@ -499,11 +478,7 @@
         m_mpComponent->InitializeMultiplayer(MultiplayerAgentType::DedicatedServer);
 
         MultiplayerPackets::Connect connectPacket(
-<<<<<<< HEAD
-            0, 1, "connect_ticket", GetMultiplayerComponentRegistry()->GetMultiplayerComponentVersionHolisticHash());
-=======
             0, 1, "connect_ticket", GetMultiplayerComponentRegistry()->GetSystemVersionHash());
->>>>>>> 8e367115
         IMultiplayerConnectionMock connection(
             ConnectionId{ 1 }, IpAddress("127.0.0.1", DefaultServerPort, ProtocolType::Udp), ConnectionRole::Acceptor);
         ServerToClientConnectionData connectionUserData(&connection, *m_mpComponent);
@@ -522,11 +497,7 @@
         m_mpComponent->InitializeMultiplayer(MultiplayerAgentType::DedicatedServer);
 
         MultiplayerPackets::Connect connectPacket(
-<<<<<<< HEAD
-            0, 1, "connect_ticket", GetMultiplayerComponentRegistry()->GetMultiplayerComponentVersionHolisticHash());
-=======
             0, 1, "connect_ticket", GetMultiplayerComponentRegistry()->GetSystemVersionHash());
->>>>>>> 8e367115
         IMultiplayerConnectionMock connection(
             ConnectionId{ 1 }, IpAddress("127.0.0.1", DefaultServerPort, ProtocolType::Udp), ConnectionRole::Acceptor);
         ServerToClientConnectionData connectionUserData(&connection, *m_mpComponent);
@@ -544,11 +515,7 @@
     {
         // cvars affecting mismatch behavior:
         //   1. sv_versionMismatch_autoDisconnect
-<<<<<<< HEAD
-        //   2. sv_versionMismatch_sendAllComponentHashesToClient
-=======
         //   2. sv_versionMismatch_sendManifestToClient
->>>>>>> 8e367115
 
         m_mpComponent->InitializeMultiplayer(MultiplayerAgentType::DedicatedServer);
 
@@ -561,33 +528,20 @@
         connection.SetUserData(&connectionUserData);
 
         // Mismatch, send client a mismatch packet will all our components
-<<<<<<< HEAD
-        sv_versionMismatch_sendAllComponentHashesToClient = true;
-=======
         sv_versionMismatch_sendManifestToClient = true;
->>>>>>> 8e367115
         const auto ourMultiplayerComponentCount = aznumeric_cast<uint32_t>(GetMultiplayerComponentRegistry()->GetMultiplayerComponentVersionHashes().size());
         EXPECT_CALL(connection, SendReliablePacket(IsMismatchPacketWithComponentCount(ourMultiplayerComponentCount))).Times(1);
         m_mpComponent->HandleRequest(&connection, UdpPacketHeader(), connectPacket);
 
         // Mismatch, send client a mismatch packet but don't send all our components to the client
-<<<<<<< HEAD
-        sv_versionMismatch_sendAllComponentHashesToClient = false;
-=======
         sv_versionMismatch_sendManifestToClient = false;
->>>>>>> 8e367115
         EXPECT_CALL(connection, SendReliablePacket(IsMismatchPacketWithComponentCount(uint32_t{ 0 }))).Times(1);
         m_mpComponent->HandleRequest(&connection, UdpPacketHeader(), connectPacket);
 
         // Test the client sending components back to the server
         // Receive a multiplayer version mismatch packet and disconnect
         sv_versionMismatch_autoDisconnect = true;
-<<<<<<< HEAD
-        MultiplayerPackets::SyncComponentMismatch mismatchPacket;
-        mismatchPacket.SetTotalComponentCount(0);
-=======
         MultiplayerPackets::VersionMismatch mismatchPacket;
->>>>>>> 8e367115
         EXPECT_CALL(connection, Disconnect(DisconnectReason::VersionMismatch, TerminationEndpoint::Local)).Times(1);
         m_mpComponent->HandleRequest(&connection, UdpPacketHeader(), mismatchPacket);
 
