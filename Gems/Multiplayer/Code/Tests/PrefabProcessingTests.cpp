--- conflicted
+++ resolved
@@ -13,11 +13,7 @@
 #include <Prefab/PrefabDomTypes.h>
 #include <Prefab/Spawnable/PrefabProcessorContext.h>
 #include <Multiplayer/Components/NetBindComponent.h>
-<<<<<<< HEAD
-#include <Source/NetworkEntity/NetworkEntityManager.h>
-=======
 #include <Multiplayer/MultiplayerConstants.h>
->>>>>>> f7f17c98
 #include <Source/Pipeline/NetworkPrefabProcessor.h>
 
 namespace UnitTest
@@ -104,35 +100,12 @@
 
     TEST_F(PrefabProcessingTestFixture, NetworkPrefabProcessor_ProcessPrefabTwoEntities_NetEntityGoesToNetSpawnable)
     {
-<<<<<<< HEAD
-        // Add the prefab into the Prefab Processor Context
-        const AZStd::string prefabName = "testPrefab";
-        TestPrefabProcessorContext prefabProcessorContext{AZ::Uuid::CreateRandom()};
-        prefabProcessorContext.AddPrefab(prefabName, AZStd::move(m_prefabDom));
-=======
-        using AzToolsFramework::Prefab::PrefabConversionUtils::PrefabProcessorContext;
-        using AzToolsFramework::Prefab::PrefabConversionUtils::PrefabDocument;
-
-        AZStd::vector<AZ::Entity*> entities;
-
-        // Create test entities: 1 networked and 1 static
-        const AZStd::string staticEntityName = "static_floor";
-        entities.emplace_back(CreateSourceEntity(staticEntityName.c_str(), false, AZ::Transform::CreateIdentity()));
-
-        const AZStd::string netEntityName = "networked_entity";
-        entities.emplace_back(CreateSourceEntity(netEntityName.c_str(), true, AZ::Transform::CreateIdentity()));
-
-        // Convert the entities into prefab. Note: This will transfer the ownership of AZ::Entity* into Prefab
-        AzToolsFramework::Prefab::PrefabDom prefabDom;
-        ConvertEntitiesToPrefab(entities, prefabDom);
-
         // Add the prefab into the Prefab Processor Context
         const AZStd::string prefabName = "testPrefab";
         PrefabProcessorContext prefabProcessorContext{AZ::Uuid::CreateRandom()};
         PrefabDocument document(prefabName);
-        ASSERT_TRUE(document.SetPrefabDom(AZStd::move(prefabDom)));
+        ASSERT_TRUE(document.SetPrefabDom(AZStd::move(m_prefabDom)));
         prefabProcessorContext.AddPrefab(AZStd::move(document));
->>>>>>> f7f17c98
 
         // Request NetworkPrefabProcessor to process the prefab
         Multiplayer::NetworkPrefabProcessor processor;
