--- conflicted
+++ resolved
@@ -37,8 +37,7 @@
 
         void OnRotationChangedEvent(const AZ::Quaternion& rotation);
         void OnTranslationChangedEvent(const AZ::Vector3& translation);
-<<<<<<< HEAD
-        void OnScaleChangedEvent(const AZ::Vector3& scale);
+        void OnScaleChangedEvent(float scale);
         void OnResetCountChangedEvent();
 
         AZ::Transform m_previousTransform = AZ::Transform::CreateIdentity();
@@ -46,17 +45,10 @@
 
         AZ::Event<AZ::Quaternion>::Handler m_rotationEventHandler;
         AZ::Event<AZ::Vector3>::Handler m_translationEventHandler;
-        AZ::Event<AZ::Vector3>::Handler m_scaleEventHandler;
+        AZ::Event<float>::Handler m_scaleEventHandler;
         AZ::Event<uint8_t>::Handler m_resetCountEventHandler;
 
         EntityPreRenderEvent::Handler m_entityPreRenderEventHandler;
-=======
-        void OnScaleChangedEvent(float scale);
-
-        AZ::Event<AZ::Quaternion>::Handler m_rotationEventHandler;
-        AZ::Event<AZ::Vector3>::Handler m_translationEventHandler;
-        AZ::Event<float>::Handler m_scaleEventHandler;
->>>>>>> 25dc42e2
     };
 
     class NetworkTransformComponentController
