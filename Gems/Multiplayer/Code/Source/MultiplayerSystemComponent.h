--- conflicted
+++ resolved
@@ -118,15 +118,9 @@
         void AddConnectionAcquiredHandler(ConnectionAcquiredEvent::Handler& handler) override;
         void AddSessionInitHandler(SessionInitEvent::Handler& handler) override;
         void AddSessionShutdownHandler(SessionShutdownEvent::Handler& handler) override;
-<<<<<<< HEAD
         void AddServerAcceptanceReceivedHandler(ServerAcceptanceReceivedEvent::Handler& handler) override;
-        bool StartHosting(uint16_t port, bool isDedicated = true) override;
-        bool Connect(AZStd::string remoteAddress, uint16_t port) override;
-        void Terminate(AzNetworking::DisconnectReason reason) override;
-=======
         void SendNotifyClientMigrationEvent(const HostId& hostId, uint64_t userIdentifier, ClientInputId lastClientInputId) override;
         void SendNotifyEntityMigrationEvent(const ConstNetworkEntityHandle& entityHandle, const HostId& remoteHostId) override;
->>>>>>> 029ad32c
         void SendReadyForEntityUpdates(bool readyForEntityUpdates) override;
         AZ::TimeMs GetCurrentHostTimeMs() const override;
         float GetCurrentBlendFactor() const override;
@@ -165,12 +159,8 @@
 
         SessionInitEvent m_initEvent;
         SessionShutdownEvent m_shutdownEvent;
-<<<<<<< HEAD
-        ConnectionAcquiredEvent m_connAcquiredEvent;
+        ConnectionAcquiredEvent m_connectionAcquiredEvent;
         ServerAcceptanceReceivedEvent m_serverAcceptanceReceivedEvent;
-=======
-        ConnectionAcquiredEvent m_connectionAcquiredEvent;
->>>>>>> 029ad32c
         ClientDisconnectedEvent m_clientDisconnectedEvent;
         ClientMigrationStartEvent m_clientMigrationStartEvent;
         ClientMigrationEndEvent m_clientMigrationEndEvent;
