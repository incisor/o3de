/*
 * Copyright (c) Contributors to the Open 3D Engine Project.
 * For complete copyright and license terms please see the LICENSE at the root of this distribution.
 *
 * SPDX-License-Identifier: Apache-2.0 OR MIT
 *
 */

#include <Multiplayer/NetworkEntity/EntityReplication/EntityReplicationManager.h>
#include <Multiplayer/NetworkEntity/EntityReplication/EntityReplicator.h>
#include <Source/NetworkEntity/EntityReplication/PropertyPublisher.h>
#include <Source/NetworkEntity/EntityReplication/PropertySubscriber.h>
#include <Source/AutoGen/Multiplayer.AutoPackets.h>
#include <Multiplayer/IMultiplayer.h>
#include <Multiplayer/Components/NetBindComponent.h>
#include <Multiplayer/EntityDomains/IEntityDomain.h>
#include <Multiplayer/NetworkEntity/INetworkEntityManager.h>
#include <Multiplayer/NetworkEntity/NetworkEntityUpdateMessage.h>
#include <Multiplayer/NetworkEntity/NetworkEntityRpcMessage.h>
#include <Multiplayer/ReplicationWindows/IReplicationWindow.h>
#include <AzNetworking/ConnectionLayer/IConnection.h>
#include <AzNetworking/ConnectionLayer/IConnectionListener.h>
#include <AzNetworking/PacketLayer/IPacketHeader.h>
#include <AzNetworking/Serialization/NetworkInputSerializer.h>
#include <AzNetworking/Serialization/NetworkOutputSerializer.h>
#include <AzNetworking/Serialization/TrackChangedSerializer.h>
#include <AzCore/Component/ComponentApplicationBus.h>
#include <AzCore/Console/IConsole.h>
#include <AzCore/Console/ILogger.h>
#include <AzCore/Math/Transform.h>

namespace Multiplayer
{
    // Current max size for a UdpPacketHeader is 11 bytes
    constexpr uint32_t UdpPacketHeaderSerializeSize = 12;
    // Take out a few extra bytes for special headers, we currently only use 1 byte for the count of entity updates
    constexpr uint32_t ReplicationManagerPacketOverhead = 16;

    AZ_CVAR(bool, bg_replicationWindowImmediateAddRemove, true, nullptr, AZ::ConsoleFunctorFlags::Null, "Update replication windows immediately on visibility Add/Removes.");

    EntityReplicationManager::EntityReplicationManager(AzNetworking::IConnection& connection, AzNetworking::IConnectionListener& connectionListener, Mode updateMode)
        : m_updateMode(updateMode)
        , m_connection(connection)
        , m_connectionListener(connectionListener)
        , m_orphanedEntityRpcs(*this)
        , m_clearRemovedReplicators([this]() { ClearRemovedReplicators(); }, AZ::Name("EntityReplicationManager::ClearRemovedReplicators"))
        , m_updateWindow([this]() { UpdateWindow(); }, AZ::Name("EntityReplicationManager::UpdateWindow"))
        , m_entityExitDomainEventHandler([this](const ConstNetworkEntityHandle& entityHandle) { OnEntityExitDomain(entityHandle); })
    {
        // Our max payload size is whatever is passed in, minus room for a udp packetheader
        m_maxPayloadSize = connection.GetConnectionMtu() - UdpPacketHeaderSerializeSize - ReplicationManagerPacketOverhead;

        // Schedule ClearRemovedReplicators()
        m_clearRemovedReplicators.Enqueue(AZ::TimeMs{ 0 }, true);

        // Start window update events
        m_updateWindow.Enqueue(AZ::TimeMs{ 0 }, true);

        INetworkEntityManager* networkEntityManager = GetNetworkEntityManager();
        if (networkEntityManager != nullptr)
        {
            networkEntityManager->AddEntityExitDomainHandler(m_entityExitDomainEventHandler);
        }
    }

    void EntityReplicationManager::SetRemoteHostId(const HostId& hostId)
    {
        m_remoteHostId = hostId;
    }

    const HostId& EntityReplicationManager::GetRemoteHostId() const
    {
        return m_remoteHostId;
    }

    void EntityReplicationManager::ActivatePendingEntities()
    {
        AZStd::vector<NetEntityId> notReadyEntities;

        const AZ::TimeMs endTimeMs = AZ::GetElapsedTimeMs() + m_entityActivationTimeSliceMs;
        while (!m_entitiesPendingActivation.empty())
        {
            NetEntityId entityId = m_entitiesPendingActivation.front();
            m_entitiesPendingActivation.pop_front();
            EntityReplicator* entityReplicator = GetEntityReplicator(entityId);
            if (entityReplicator && !entityReplicator->IsMarkedForRemoval())
            {
                if (entityReplicator->IsReadyToActivate())
                {
                    entityReplicator->ActivateNetworkEntity();
                }
                else
                {
                    notReadyEntities.push_back(entityId);
                }
            }
            if (m_entityActivationTimeSliceMs > AZ::TimeMs{ 0 } && AZ::GetElapsedTimeMs() > endTimeMs)
            {
                // If we go over our timeslice, break out the loop
                break;
            }
        }

        for (NetEntityId netEntityId : notReadyEntities)
        {
            m_entitiesPendingActivation.push_back(netEntityId);
        }
    }

    void EntityReplicationManager::SendUpdates(AZ::TimeMs hostTimeMs)
    {
        m_frameTimeMs = AZ::GetElapsedTimeMs();
        SendEntityUpdates(hostTimeMs);

        SendEntityRpcs(m_deferredRpcMessagesReliable, true);
        SendEntityRpcs(m_deferredRpcMessagesUnreliable, false);

        m_orphanedEntityRpcs.Update();

        AZLOG
        (
            NET_ReplicationInfo,
            "Sending from %s to %s, replicator count %u orphan count %u deferred reliable count %u deferred unreliable count %u",
            GetNetworkEntityManager()->GetHostId().GetString().c_str(),
            GetRemoteHostId().GetString().c_str(),
            aznumeric_cast<uint32_t>(m_entityReplicatorMap.size()),
            aznumeric_cast<uint32_t>(m_orphanedEntityRpcs.Size()),
            aznumeric_cast<uint32_t>(m_deferredRpcMessagesReliable.size()),
            aznumeric_cast<uint32_t>(m_deferredRpcMessagesUnreliable.size())
        );
    }

    void EntityReplicationManager::SendEntityUpdatesPacketHelper
    (
        AZ::TimeMs hostTimeMs,
        EntityReplicatorList& toSendList,
        uint32_t maxPayloadSize,
        AzNetworking::IConnection& connection
    )
    {
        uint32_t pendingPacketSize = 0;
        EntityReplicatorList replicatorUpdatedList;
        MultiplayerPackets::EntityUpdates entityUpdatePacket;
        entityUpdatePacket.SetHostTimeMs(hostTimeMs);
        entityUpdatePacket.SetHostFrameId(GetNetworkTime()->GetHostFrameId());
        // Serialize everything
        while (!toSendList.empty())
        {
            EntityReplicator* replicator = toSendList.front();
            NetworkEntityUpdateMessage updateMessage(replicator->GenerateUpdatePacket());

            const uint32_t nextMessageSize = updateMessage.GetEstimatedSerializeSize();

            // Check if we are over our limits
            const bool payloadFull = (pendingPacketSize + nextMessageSize > maxPayloadSize);
            const bool capacityReached = (entityUpdatePacket.GetEntityMessages().size() >= entityUpdatePacket.GetEntityMessages().capacity());
            const bool largeEntityDetected = (payloadFull && replicatorUpdatedList.empty());
            if (capacityReached || (payloadFull && !largeEntityDetected))
            {
                break;
            }

            pendingPacketSize += nextMessageSize;
            entityUpdatePacket.ModifyEntityMessages().push_back(updateMessage);
            replicatorUpdatedList.push_back(replicator);
            toSendList.pop_front();

            if (largeEntityDetected)
            {
                AZLOG_WARN("\n\n*******************************");
                AZLOG_WARN
                (
                    "Serializing extremely large entity (%u) - MaxPayload: %d NeededSize %d",
                    aznumeric_cast<uint32_t>(replicator->GetEntityHandle().GetNetEntityId()),
                    maxPayloadSize,
                    nextMessageSize
                );
                AZLOG_WARN("*******************************");
                break;
            }
        }

        const AzNetworking::PacketId sentId = connection.SendUnreliablePacket(entityUpdatePacket);

        // Update the sent things with the packet id
        for (EntityReplicator* replicator : replicatorUpdatedList)
        {
            replicator->GetPropertyPublisher()->FinalizeSerialization(sentId);
        }
    }

    EntityReplicationManager::EntityReplicatorList EntityReplicationManager::GenerateEntityUpdateList()
    {
        if (m_replicationWindow == nullptr)
        {
            return EntityReplicatorList();
        }

        // Generate a list of all our entities that need updates
        EntityReplicatorList toSendList;

        uint32_t proxySendCount = 0;
        for (auto iter = m_replicatorsPendingSend.begin(); iter != m_replicatorsPendingSend.end();)
        {
            bool clearPendingSend = true;
            if (EntityReplicator* replicator = GetEntityReplicator(*iter))
            {
                NetEntityId entityId = replicator->GetEntityHandle().GetNetEntityId();
                if (PropertyPublisher* propPublisher = replicator->GetPropertyPublisher())
                {
                    // don't have too many replicators pending creation outstanding at a time
                    bool canSend = true;
                    if (!propPublisher->IsRemoteReplicatorEstablished())
                    {
                        // If we have our maximum set of entities pending creation, and this entity isn't in that set, then skip it
                        if ((m_remoteEntitiesPendingCreation.size() >= m_maxRemoteEntitiesPendingCreationCount) && (m_remoteEntitiesPendingCreation.find(entityId) == m_remoteEntitiesPendingCreation.end()))
                        {
                            canSend = false; // don't send this
                            clearPendingSend = false;  // there might be outstanding data here, but we won't check, so we shouldn't clear it
                        }
                    }
                    else
                    {
                        m_remoteEntitiesPendingCreation.erase(*iter);
                    }

                    if (canSend && propPublisher->RequiresSerialization())
                    {
                        clearPendingSend = false;
                        if (!propPublisher->IsRemoteReplicatorEstablished())
                        {
                            m_remoteEntitiesPendingCreation.insert(entityId);
                        }

                        if (replicator->GetRemoteNetworkRole() == NetEntityRole::Autonomous ||
                            replicator->GetBoundLocalNetworkRole() == NetEntityRole::Autonomous)
                        {
                            toSendList.push_back(replicator);
                        }
                        else if (proxySendCount < m_replicationWindow->GetMaxProxyEntityReplicatorSendCount())
                        {
                            toSendList.push_back(replicator);
                            ++proxySendCount;
                        }
                    }
                }
            }

            if (clearPendingSend)
            {
                m_remoteEntitiesPendingCreation.erase(*iter);
                iter = m_replicatorsPendingSend.erase(iter);
            }
            else
            {
                ++iter;
            }
        }

        return toSendList;
    }

    void EntityReplicationManager::SendEntityUpdates(AZ::TimeMs hostTimeMs)
    {
        EntityReplicatorList toSendList = GenerateEntityUpdateList();
<<<<<<< HEAD
    
        AZLOG
        (
            NET_ReplicationInfo,
            "Sending %zd updates from %s to %s",
            toSendList.size(),
            GetNetworkEntityManager()->GetHostId().GetString().c_str(),
            GetRemoteHostId().GetString().c_str()
        );
    
=======

        AZLOG(NET_ReplicationInfo, "Sending %zd updates from %d to %d", toSendList.size(), (uint8_t)GetNetworkEntityManager()->GetHostId(), (uint8_t)GetRemoteHostId());

>>>>>>> 527508ce
        // prep a replication record for send, at this point, everything needs to be sent
        for (EntityReplicator* replicator : toSendList)
        {
            replicator->GetPropertyPublisher()->PrepareSerialization();
        }

        // While our to send list is not empty, build up another packet to send
        do
        {
            SendEntityUpdatesPacketHelper(hostTimeMs, toSendList, m_maxPayloadSize, m_connection);
        } while (!toSendList.empty());
    }

    void EntityReplicationManager::SendEntityRpcs(RpcMessages& deferredRpcs, bool reliable)
    {
        while (!deferredRpcs.empty())
        {
            MultiplayerPackets::EntityRpcs entityRpcsPacket;
            uint32_t pendingPacketSize = 0;

            while (!deferredRpcs.empty())
            {
                NetworkEntityRpcMessage& message = deferredRpcs.front();

                const uint32_t nextRpcSize = message.GetEstimatedSerializeSize();

                if ((pendingPacketSize + nextRpcSize) > m_maxPayloadSize)
                {
                    // We're over our limit, break and send an Rpc packet
                    if (entityRpcsPacket.GetEntityRpcs().size() == 0)
                    {
                        AZLOG(NET_Replicator, "Encountered an RPC that is above our MTU, message will be segmented (object size %u, max allowed size %u)", nextRpcSize, m_maxPayloadSize);
                        entityRpcsPacket.ModifyEntityRpcs().push_back(message);
                        deferredRpcs.pop_front();
                    }
                    break;
                }

                pendingPacketSize += nextRpcSize;
                if (entityRpcsPacket.GetEntityRpcs().full())
                {
                    // Packet was full, send what we've accumulated so far
                    AZLOG(NET_Replicator, "We've hit our RPC message limit (RPC count %u, packet size %u)", aznumeric_cast<uint32_t>(entityRpcsPacket.GetEntityRpcs().size()), pendingPacketSize);
                    break;
                }
                entityRpcsPacket.ModifyEntityRpcs().push_back(message);
                deferredRpcs.pop_front();
            }

            if (reliable)
            {
                m_connection.SendReliablePacket(entityRpcsPacket);
            }
            else
            {
                m_connection.SendUnreliablePacket(entityRpcsPacket);
            }
        }
    }

    void EntityReplicationManager::Clear(bool forMigration)
    {
        if (forMigration)
        {
            for (auto& replicatorPair : m_entityReplicatorMap)
            {
                if (!replicatorPair.second->IsMarkedForRemoval())
                {
                    replicatorPair.second->MarkForRemoval();
                }
            }
        }
        else
        {
            m_replicatorsPendingRemoval.clear();
            m_replicatorsPendingSend.clear();
        }

        m_entityReplicatorMap.clear();
    }

    bool EntityReplicationManager::SetEntityRebasing(NetworkEntityHandle& entityHandle)
    {
        EntityReplicator* entityReplicator = GetEntityReplicator(entityHandle.GetNetEntityId());
        if (entityReplicator)
        {
            PropertyPublisher* propPublisher = entityReplicator->GetPropertyPublisher();
            AZ_Assert(propPublisher, "Expected to have a property publisher");
            propPublisher->SetRebasing();
            return true;
        }
        return false;
    }

    EntityReplicator* EntityReplicationManager::AddEntityReplicator(const ConstNetworkEntityHandle& entityHandle, NetEntityRole remoteNetworkRole)
    {
        EntityReplicator* entityReplicator(nullptr);
        if (const AZ::Entity* entity = entityHandle.GetEntity())
        {
            entityReplicator = GetEntityReplicator(entityHandle);
            if (entityReplicator)
            {
                // Check if we changed our remote role - this can happen during server entity migration.  After we migrate ownership to the new server, we hold onto our entity replicator until we are sure
                //      the other side has received all the packets (and we haven't had to do resends).  At this point, it is possible hear back from the remote side we migrated to on the old replicator prior to the timeout and cleanup on the old one
                const bool changedRemoteRole = (remoteNetworkRole != entityReplicator->GetRemoteNetworkRole());
                // Check if we've changed our bound local role - this can occur when we gain Autonomous or lose Autonomous on a client
                bool changedLocalRole(false);
                if (AZ::Entity* localEnt = entityReplicator->GetEntityHandle().GetEntity())
                {
                    NetBindComponent* netBindComponent = entityReplicator->GetEntityHandle().GetNetBindComponent();
                    AZ_Assert(netBindComponent != nullptr, "No NetBindComponent");
                    changedLocalRole = (netBindComponent->GetNetEntityRole() != entityReplicator->GetBoundLocalNetworkRole());
                }

                if (changedRemoteRole || changedLocalRole)
                {
                    // If we changed roles, we need to reset everything
                    if (!entityReplicator->IsMarkedForRemoval())
                    {
                        // Clear our ownership
                        entityReplicator->MarkForRemoval();
                    }
                    // Reset our replicator, we are establishing a new one
                    entityReplicator->Reset(remoteNetworkRole);
                }
                // Else case is when an entity had left relevancy and come back (but it was still pending a removal)
                entityReplicator->Initialize(entityHandle);
                AZLOG
                (
                    NET_RepDeletes,
                    "Reinited replicator for %u from remote host %s role %d",
                    entityHandle.GetNetEntityId(),
                    GetRemoteHostId().GetString().c_str(),
                    aznumeric_cast<int32_t>(remoteNetworkRole)
                );
            }
            else
            {
                // Haven't seen him before, let's add him
                AZ_Assert(entityHandle.GetNetBindComponent(), "No NetBindComponent");
                AZStd::unique_ptr<EntityReplicator> newEntityReplicator = AZStd::make_unique<EntityReplicator>(*this, &m_connection, remoteNetworkRole, entityHandle);
                newEntityReplicator->Initialize(entityHandle);
                entityReplicator = newEntityReplicator.get();
                m_entityReplicatorMap.emplace(entityHandle.GetNetEntityId(), AZStd::move(newEntityReplicator));
                AZLOG
                (
                    NET_RepDeletes,
                    "Added replicator for %u from remote host %s role %d",
                    entityHandle.GetNetEntityId(),
                    GetRemoteHostId().GetString().c_str(),
                    aznumeric_cast<int32_t>(remoteNetworkRole)
                );
            }
        }
        else
        {
            AZLOG_ERROR("Failed to add entity replicator, entity does not exist, entity id %u", entityHandle.GetNetEntityId());
            AZ_Assert(false, "Failed to add entity replicator, entity does not exist");
        }
        return entityReplicator;
    }

    EntityReplicator* EntityReplicationManager::GetEntityReplicator(const ConstNetworkEntityHandle& entityHandle)
    {
        return GetEntityReplicator(entityHandle.GetNetEntityId());
    }

    void EntityReplicationManager::GetEntityReplicatorIdList(AZStd::list<NetEntityId>& outList)
    {
        for (const auto& pair : m_entityReplicatorMap)
        {
            outList.push_back(pair.second->GetEntityHandle().GetNetEntityId());
        }
    }

    uint32_t EntityReplicationManager::GetEntityReplicatorCount(NetEntityRole localNetworkRole)
    {
        uint32_t count = 0;
        for (auto &entityReplicatorPair : m_entityReplicatorMap)
        {
            if (entityReplicatorPair.second->GetBoundLocalNetworkRole() == localNetworkRole)
            {
                ++count;
            }
        }
        return count;
    }

    void EntityReplicationManager::AddDeferredRpcMessage(NetworkEntityRpcMessage& message)
    {
        if (message.GetReliability() == ReliabilityType::Reliable)
        {
            m_deferredRpcMessagesReliable.emplace_back(message);
        }
        else
        {
            m_deferredRpcMessagesUnreliable.emplace_back(message);
        }
    }

    // @nt: TODO - delete once dropped RPC problem fixed
    void EntityReplicationManager::AddAutonomousEntityReplicatorCreatedHandle(AZ::Event<NetEntityId>::Handler& handler)
    {
        handler.Connect(m_autonomousEntityReplicatorCreated);
    }

    void EntityReplicationManager::AddSendMigrateEntityEventHandler(SendMigrateEntityEvent::Handler& handler)
    {
        handler.Connect(m_sendMigrateEntityEvent);
    }

    const EntityReplicator* EntityReplicationManager::GetEntityReplicator(NetEntityId netEntityId) const
    {
        auto it = m_entityReplicatorMap.find(netEntityId);

        if (it != m_entityReplicatorMap.end())
        {
            return it->second.get();
        }
        else
        {
            return nullptr;
        }
    }

    EntityReplicator* EntityReplicationManager::GetEntityReplicator(NetEntityId netEntityId)
    {
        const EntityReplicationManager* constThis = this;
        return const_cast<EntityReplicator*>(constThis->GetEntityReplicator(netEntityId));
    }

    bool EntityReplicationManager::HandleEntityDeleteMessage
    (
        EntityReplicator* entityReplicator,
        [[maybe_unused]] const AzNetworking::IPacketHeader& packetHeader,
        const NetworkEntityUpdateMessage& updateMessage
    )
    {
        bool shouldDeleteEntity = false;

        // Handle Replicator cleanup
        if (entityReplicator)
        {
            if (entityReplicator->IsMarkedForRemoval())
            {
                AZLOG(NET_RepDeletes, "Got a replicator delete message that is a duplicate id %u remote host %s", updateMessage.GetEntityId(), GetRemoteHostId().GetString().c_str());
            }
            else if (entityReplicator->OwnsReplicatorLifetime())
            {
                // This can occur if we migrate entities quickly - if this is a replicator from C to A, A migrates to B, B then migrates to C, and A's delete replicator has not arrived at C
                AZLOG(NET_RepDeletes, "Got a replicator delete message for a replicator we own id %u remote host %s", updateMessage.GetEntityId(), GetRemoteHostId().GetString().c_str());
            }
            else
            {
                shouldDeleteEntity = true;
                entityReplicator->MarkForRemoval();
                AZLOG(NET_RepDeletes, "Deleting replicater for entity id %u remote host %s", updateMessage.GetEntityId(), GetRemoteHostId().GetString().c_str());
            }
        }
        else
        {
            shouldDeleteEntity = updateMessage.GetTakeOwnership();
        }

        // Handle entity cleanup
        if (shouldDeleteEntity)
        {
            ConstNetworkEntityHandle entity = GetNetworkEntityManager()->GetEntity(updateMessage.GetEntityId());
            if (entity)
            {
                if (updateMessage.GetWasMigrated())
                {
                    AZLOG(NET_RepDeletes, "Leaving id %u using timeout remote host %s", entity.GetNetEntityId(), GetRemoteHostId().GetString().c_str());
                }
                else
                {
                    AZLOG(NET_RepDeletes, "Deleting entity id %u remote host %s", entity.GetNetEntityId(), GetRemoteHostId().GetString().c_str());
                    GetNetworkEntityManager()->MarkForRemoval(entity);
                }
            }
            else
            {
                AZLOG(NET_RepDeletes, "Trying to delete entity id %u remote host %s, but it has been removed", entity.GetNetEntityId(), GetRemoteHostId().GetString().c_str());
            }
        }

        return true;
    }

    bool EntityReplicationManager::HandlePropertyChangeMessage
    (
        AzNetworking::IConnection* invokingConnection,
        EntityReplicator* entityReplicator,
        AzNetworking::PacketId packetId,
        NetEntityId netEntityId,
        NetEntityRole localNetworkRole,
        AzNetworking::ISerializer& serializer,
        const PrefabEntityId& prefabEntityId
    )
    {
        ConstNetworkEntityHandle replicatorEntity = GetNetworkEntityManager()->GetEntity(netEntityId);

        const bool createEntity = (replicatorEntity == nullptr);
        const bool notifySerializationChanges = (replicatorEntity && replicatorEntity.GetEntity()->GetState() == AZ::Entity::State::Active);

        // Create an entity if we don't have one
        if (createEntity)
        {
            INetworkEntityManager::EntityList entityList = GetNetworkEntityManager()->CreateEntitiesImmediate(
                prefabEntityId, netEntityId, localNetworkRole, AutoActivate::DoNotActivate, AZ::Transform::Identity());

            if (entityList.size() == 1)
            {
                replicatorEntity = entityList[0];
            }
            else
            {
                AZ_Assert(false, "There should be exactly one created entity out of prefab %s, index %d. Got: %d",
                    prefabEntityId.m_prefabName.GetCStr(), prefabEntityId.m_entityOffset, entityList.size());
                return false;
            }
        }

        NetBindComponent* netBindComponent = replicatorEntity.GetNetBindComponent();
        AZ_Assert(netBindComponent != nullptr, "No NetBindComponent");

        if (createEntity)
        {
            // Always set our invoking connectionId for any newly created entities, since this connection now 'owns' them from a rewind perspective
            netBindComponent->SetOwningConnectionId(invokingConnection->GetConnectionId());
        }

        const bool changeNetworkRole = (netBindComponent->GetNetEntityRole() != localNetworkRole);
        if (changeNetworkRole)
        {
            AZ_Assert(localNetworkRole != NetEntityRole::Authority, "UpdateMessage trying to set local role to Authority, this should only happen via migration");
            AZLOG_INFO
            (
                "EntityReplicationManager: Changing network role on entity %u, old role %u new role %u",
                aznumeric_cast<uint32_t>(netEntityId),
                aznumeric_cast<uint32_t>(netBindComponent->GetNetEntityRole()),
                aznumeric_cast<uint32_t>(localNetworkRole)
            );

            if (NetworkRoleHasController(localNetworkRole))
            {
                // We defer activation until after the data has been deserialized into our entity.
                // The packet may contain additional data that might be required for a component's proper activation.
                netBindComponent->ConstructControllers();
            }
            else
            {
                // We have lost control, deactivate and destroy the controllers
                netBindComponent->DeactivateControllers(EntityIsMigrating::False);
                netBindComponent->DestructControllers();
            }
        }

        const bool createReplicator = (entityReplicator == nullptr)
                                    || entityReplicator->IsMarkedForRemoval()
                                    || entityReplicator->GetBoundLocalNetworkRole() != localNetworkRole;
        if (createReplicator)
        {
            // Make sure this entity that we're getting a packet on hasn't been marked for removal by someone else
            // This can occur on a 3 server case where an entity has migrated from A->B and we are on server C, observing the migration.
            // A will tell us to set a timer to delete that entity (since it no longer owns it, and has been handed off), and B will tell us to create it.
            // This covers an edge case where the timer has popped, but the entity is pending removal when we are told by B to create the entity.
            GetNetworkEntityManager()->ClearEntityFromRemovalList(replicatorEntity);
            entityReplicator = AddEntityReplicator(replicatorEntity, NetEntityRole::Authority);
            //AZLOG(NET_RepUpdate, "EntityReplicationManager: Created from update entity id %u for type %s role %d", netEntityId, prefabEntityId.GetString(), localNetworkRole);
        }

        // @nt: TODO - delete once dropped RPC problem fixed
        // This code is temporary to work around to the problem that RPC messages are silently lost during migration
        // Once this problem is solved, we can remove this code and associated event
        if (createReplicator && localNetworkRole == NetEntityRole::Autonomous)
        {
            m_autonomousEntityReplicatorCreated.Signal(netEntityId);
        }

        //AZLOG(NET_RepUpdate, "EntityReplicationManager: Received PropertyChangeMessage message for entity id %u for type %s role %d", netEntityId, prefabEntityId.GetString(), localNetworkRole);

        bool didSucceed = entityReplicator->GetPropertySubscriber()->HandlePropertyChangeMessage(packetId, &serializer, notifySerializationChanges);

        if (changeNetworkRole)
        {
            if (NetworkRoleHasController(localNetworkRole))
            {
                // Activate the controllers since the entity had previously been activated
                netBindComponent->ActivateControllers(EntityIsMigrating::False);
            }
        }

        if (createEntity)
        {
            // We defer activation until after the packet has been deserialized (this will also implicitly activate controllers if they exist)
            // The actual entity activate could be deferred further, in cases where entity dependencies are not met
            m_entitiesPendingActivation.push_back(netEntityId);
        }

        if (createReplicator && !createEntity)
        {
            // See if we have any outstanding RPCs that came in prior to creating the entity
            didSucceed &= m_orphanedEntityRpcs.DispatchOrphanedRpcs(*entityReplicator);
        }

        return didSucceed;
    }

    EntityReplicationManager::UpdateValidationResult EntityReplicationManager::ValidateUpdate
    (
        const NetworkEntityUpdateMessage& updateMessage,
        AzNetworking::PacketId packetId,
        EntityReplicator* entityReplicator
    )
    {
        UpdateValidationResult result = UpdateValidationResult::HandleMessage;

        switch (m_updateMode)
        {
        case Mode::LocalServerToRemoteClient:
            {
                // Don't trust the client by default
                result = UpdateValidationResult::DropMessageAndDisconnect;
                // Clients sending data must have a replicator and be sending in the correct mode, further, they must have a replicator and can never delete a replicator
                if (updateMessage.GetNetworkRole() == NetEntityRole::Authority && entityReplicator && !updateMessage.GetIsDelete())
                {
                    // Make sure we our replicator is in the expected configuration
                    if ((entityReplicator->GetRemoteNetworkRole() == NetEntityRole::Autonomous) && (entityReplicator->GetBoundLocalNetworkRole() == NetEntityRole::Authority))
                    {
                        // If we're marked for removal, just drop the message - migration message is likely in flight
                        if (entityReplicator->IsMarkedForRemoval())
                        {
                            result = UpdateValidationResult::DropMessage;
                        }
                        else
                        {
                            // We can process this
                            result = UpdateValidationResult::HandleMessage;
                        }
                    }  // If we've migrated the entity away from the server, but we get this late, just drop it
                    else if ((entityReplicator->GetRemoteNetworkRole() == NetEntityRole::Client) && (entityReplicator->GetBoundLocalNetworkRole() == NetEntityRole::Server))
                    {
                        result = UpdateValidationResult::DropMessage;
                    }
                }
                if (result == UpdateValidationResult::DropMessageAndDisconnect)
                {
                    AZLOG_WARN
                    (
                        "Dropping Packet and LocalServerToRemoteClient connection, unexpected packet "
                        "LocalShard=%s EntityId=%u RemoteNetworkRole=%u BoundLocalNetworkRole=%u ActualNetworkRole=%u IsMarkedForRemoval=%s",
                        GetNetworkEntityManager()->GetHostId().GetString().c_str(),
                        aznumeric_cast<uint32_t>(entityReplicator->GetEntityHandle().GetNetEntityId()),
                        aznumeric_cast<uint32_t>(entityReplicator->GetRemoteNetworkRole()),
                        aznumeric_cast<uint32_t>(entityReplicator->GetBoundLocalNetworkRole()),
                        aznumeric_cast<uint32_t>(entityReplicator->GetNetBindComponent()->GetNetEntityRole()),
                        entityReplicator->IsMarkedForRemoval() ? "true" : "false"
                    );
                }
            }
            break;
        case Mode::LocalServerToRemoteServer:
            {
                AZ_Assert(updateMessage.GetNetworkRole() == NetEntityRole::Server || updateMessage.GetIsDelete(), "Unexpected update type coming from peer server");
                // Trust messages from a peer server by default
                result = UpdateValidationResult::HandleMessage;
                // If we have a replicator, make sure we're in the correct state
                if (entityReplicator)
                {
                    if (!entityReplicator->IsMarkedForRemoval() && (entityReplicator->GetBoundLocalNetworkRole() == NetEntityRole::Authority))
                    {
                        // Likely an old message from a previous owner trying to delete the replicator it had, while we've received ownership
                        // This can happen when Shard A migrates an entity to Shard B, then shard B migrates the entity to Shard C, and Shard A tries to delete a replicator it had to Shard C (which has already made a new replicator for Shard A)
                        result = UpdateValidationResult::DropMessage;
                    }
                    else if (entityReplicator->GetRemoteNetworkRole() != NetEntityRole::Authority)// we expect to the remote role to be e_Authority
                    {
                        // This entity has migrated previously, and we haven't heard back that the remove was successful, so we can accept the message
                        AZ_Assert(entityReplicator->IsMarkedForRemoval() && entityReplicator->GetRemoteNetworkRole() == NetEntityRole::Server, "Unexpected server message is not Authority or Server");
                    }
                }
            }
            break;
        case Mode::LocalClientToRemoteServer:
            {
                // Trust everything from the server
                result = UpdateValidationResult::HandleMessage;
            }
            break;
        }

        // Make sure if everything else looks good, that we don't have an old out of order message
        if (result == UpdateValidationResult::HandleMessage && entityReplicator && !entityReplicator->IsMarkedForRemoval())
        {
            PropertySubscriber* propSubscriber = entityReplicator->GetPropertySubscriber();
            AZ_Assert(propSubscriber, "Expected to have a property subscriber if we are handling a message");
            if (!propSubscriber->IsPacketIdValid(packetId))
            {
                // Got an old message
                result = UpdateValidationResult::DropMessage;
                if (updateMessage.GetIsDelete())
                {
                    AZLOG(NET_RepDeletes, "EntityReplicationManager: Received old DeleteProxy message for entity id %u, sequence %d latest sequence %d from remote host %s",
                        updateMessage.GetEntityId(), (uint32_t)packetId, (uint32_t)propSubscriber->GetLastReceivedPacketId(), GetRemoteHostId().GetString().c_str());
                }
                else
                {
                    AZLOG(NET_RepUpdate, "EntityReplicationManager: Received old PropertyChangeMessage message for entity id %u, sequence %d latest sequence %d from remote host %s",
                        updateMessage.GetEntityId(), (uint32_t)packetId, (uint32_t)propSubscriber->GetLastReceivedPacketId(), GetRemoteHostId().GetString().c_str());
                }
            }
        }
        return result;
    }

    bool EntityReplicationManager::HandleEntityUpdateMessage
    (
        AzNetworking::IConnection* invokingConnection,
        const AzNetworking::IPacketHeader& packetHeader,
        const NetworkEntityUpdateMessage& updateMessage
    )
    {
        // May still be nullptr
        EntityReplicator* entityReplicator = GetEntityReplicator(updateMessage.GetEntityId());
        UpdateValidationResult result = ValidateUpdate(updateMessage, packetHeader.GetPacketId(), entityReplicator);
        switch (result)
        {
        case UpdateValidationResult::HandleMessage:
            break;
        case UpdateValidationResult::DropMessage:
            return true;
        case UpdateValidationResult::DropMessageAndDisconnect:
            return false;
        default:
            AZ_Assert(false, "Unhandled case");
        }

        if (updateMessage.GetIsDelete())
        {
            return HandleEntityDeleteMessage(entityReplicator, packetHeader, updateMessage);
        }

        AzNetworking::TrackChangedSerializer<AzNetworking::NetworkOutputSerializer> outputSerializer(updateMessage.GetData()->GetBuffer(), static_cast<uint32_t>(updateMessage.GetData()->GetSize()));

        PrefabEntityId prefabEntityId;
        if (updateMessage.GetHasValidPrefabId())
        {
            // If the update packet contained a PrefabEntityId, use that directly
            prefabEntityId = updateMessage.GetPrefabEntityId();
        }
        else
        {
            // No PrefabEntityId was provided, so the remote endpoint assumed we already have a replicator set up
            // Validate that our replicator actually exists and that it contains a valid PrefabEntityId
            if ((entityReplicator == nullptr) || !entityReplicator->IsPrefabEntityIdSet())
            {
                // Note that we need to make sure the replicator is not marked for removal if we're server authority
                // If a client migrates and we receive a property update message out-of-order, this would re-create a replicator which would be bad
                AZLOG_ERROR("Unable to process NetworkEntityUpdateMessage without a prefabEntityId, our local EntityReplicator is not set up or is configured incorrectly");
                return true;
            }

            // Use the cached slice entry data from the entity replicator
            prefabEntityId = entityReplicator->GetPrefabEntityId();
        }

        // This may implicitly create a replicator for us
        bool handled = HandlePropertyChangeMessage(invokingConnection, entityReplicator, packetHeader.GetPacketId(), updateMessage.GetEntityId(), updateMessage.GetNetworkRole(), outputSerializer, prefabEntityId);
        AZ_Assert(handled, "Failed to handle NetworkEntityUpdateMessage message");

        return handled;
    }

    bool EntityReplicationManager::HandleEntityRpcMessage(AzNetworking::IConnection* invokingConnection, NetworkEntityRpcMessage& message)
    {
        EntityReplicator* entityReplicator = GetEntityReplicator(message.GetEntityId());
        const bool isReplicatorValid = (entityReplicator != nullptr) && !entityReplicator->IsMarkedForRemoval();
        const bool isEntityActivated = isReplicatorValid && entityReplicator->GetEntityHandle() && (entityReplicator->GetEntityHandle().GetEntity()->GetState() == AZ::Entity::State::Active);
        if (!isReplicatorValid || !isEntityActivated)
        {
            m_orphanedEntityRpcs.AddOrphanedRpc(message.GetEntityId(), message);
            return true;
        }
        else
        {
            return entityReplicator->HandleRpcMessage(invokingConnection, message);
        }
    }

    bool EntityReplicationManager::DispatchOrphanedRpc(NetworkEntityRpcMessage& message, EntityReplicator* entityReplicator)
    {
        if (entityReplicator == nullptr)
        {
            AZLOG_INFO
            (
                "EntityReplicationManager: Dropping remote RPC message for component %s of rpc index %s, entityId %u has already been deleted",
                GetMultiplayerComponentRegistry()->GetComponentName(message.GetComponentId()),
                GetMultiplayerComponentRegistry()->GetComponentRpcName(message.GetComponentId(), message.GetRpcIndex()),
                message.GetEntityId()
            );
            return false;
        }
        return entityReplicator->HandleRpcMessage(nullptr, message);
    }

    AZ::TimeMs EntityReplicationManager::GetResendTimeoutTimeMs() const
    {
        return aznumeric_cast<AZ::TimeMs>(aznumeric_cast<uint32_t>(m_connection.GetMetrics().m_connectionRtt.GetRoundTripTimeSeconds()) * 1000 * 2);
    }

    void EntityReplicationManager::SetMaxRemoteEntitiesPendingCreationCount(uint32_t maxPendingEntities)
    {
        m_maxRemoteEntitiesPendingCreationCount = maxPendingEntities;
    }

    void EntityReplicationManager::SetEntityActivationTimeSliceMs(AZ::TimeMs timeSliceMs)
    {
        m_entityActivationTimeSliceMs = timeSliceMs;
    }

    void EntityReplicationManager::SetEntityPendingRemovalMs(AZ::TimeMs entityPendingRemovalMs)
    {
        m_entityPendingRemovalMs = entityPendingRemovalMs;
    }

    AzNetworking::IConnection& EntityReplicationManager::GetConnection()
    {
        return m_connection;
    }

    AZ::TimeMs EntityReplicationManager::GetFrameTimeMs()
    {
        return m_frameTimeMs;
    }


    EntityReplicationManager::OrphanedEntityRpcs::OrphanedEntityRpcs(EntityReplicationManager& replicationManager)
        : m_replicationManager(replicationManager)
    {
        ;
    }

    AzNetworking::TimeoutResult EntityReplicationManager::OrphanedEntityRpcs::HandleTimeout(AzNetworking::TimeoutQueue::TimeoutItem& item)
    {
        NetEntityId timedOutEntityId = aznumeric_cast<NetEntityId>(item.m_userData);
        auto entityRpcsIter = m_entityRpcMap.find(timedOutEntityId);
        if (entityRpcsIter != m_entityRpcMap.end())
        {
            for (NetworkEntityRpcMessage& rpcMessage : entityRpcsIter->second.m_rpcMessages)
            {
                m_replicationManager.DispatchOrphanedRpc(rpcMessage, nullptr);
            }
            m_entityRpcMap.erase(entityRpcsIter);
        }
        return AzNetworking::TimeoutResult::Delete;
    }

    void EntityReplicationManager::OrphanedEntityRpcs::Update()
    {
        m_timeoutQueue.UpdateTimeouts(*this);
    }

    bool EntityReplicationManager::OrphanedEntityRpcs::DispatchOrphanedRpcs(EntityReplicator& entityReplicator)
    {
        auto orphanedRpcsIter = m_entityRpcMap.find(entityReplicator.GetEntityHandle().GetNetEntityId());
        if (orphanedRpcsIter != m_entityRpcMap.end())
        {
            bool dispatchedAll = true;
            for (NetworkEntityRpcMessage& rpcMessage : orphanedRpcsIter->second.m_rpcMessages)
            {
                dispatchedAll &= m_replicationManager.DispatchOrphanedRpc(rpcMessage, &entityReplicator);
            }

            m_timeoutQueue.RemoveItem(orphanedRpcsIter->second.m_timeoutId);
            m_entityRpcMap.erase(orphanedRpcsIter);
            return dispatchedAll;
        }

        return true;
    }

    void EntityReplicationManager::OrphanedEntityRpcs::AddOrphanedRpc(NetEntityId netEntityId, NetworkEntityRpcMessage& message)
    {
        auto orphanedRpcsIter = m_entityRpcMap.find(netEntityId);
        if (orphanedRpcsIter == m_entityRpcMap.end())
        {
            OrphanedRpcs& orphanedRpcs = m_entityRpcMap[netEntityId];
            orphanedRpcs.m_timeoutId = m_timeoutQueue.RegisterItem(aznumeric_cast<uint64_t>(netEntityId), m_replicationManager.GetResendTimeoutTimeMs());
            orphanedRpcsIter = m_entityRpcMap.find(netEntityId);
        }
        orphanedRpcsIter->second.m_rpcMessages.emplace_back(AZStd::move(message));
    }

    void EntityReplicationManager::UpdateWindow()
    {
        if (!m_replicationWindow)
        {
            // No window setup, this will occur during connection
            return;
        }

        if (m_replicationWindow->ReplicationSetUpdateReady())
        {
            const ReplicationSet& newWindow = m_replicationWindow->GetReplicationSet();

            // Walk both for adds and removals
            auto newWindowIter = newWindow.begin();
            auto currWindowIter = m_entityReplicatorMap.begin();
            while (newWindowIter != newWindow.end() && currWindowIter != m_entityReplicatorMap.end())
            {
                if (newWindowIter->first && (newWindowIter->first.GetNetEntityId() < currWindowIter->first))
                {
                    AddEntityReplicator(newWindowIter->first, newWindowIter->second.m_netEntityRole);
                    ++newWindowIter;
                }
                else if (newWindowIter->first.GetNetEntityId() > currWindowIter->first)
                {
                    EntityReplicator* currReplicator = currWindowIter->second.get();
                    if (currReplicator->OwnsReplicatorLifetime())
                    {
                        currReplicator->SetPendingRemoval(m_entityPendingRemovalMs);
                    }
                    ++currWindowIter;
                }
                else // Same entity
                {
                    // Check if we changed modes
                    EntityReplicator* currReplicator = currWindowIter->second.get();
                    if (currReplicator->GetRemoteNetworkRole() != newWindowIter->second.m_netEntityRole)
                    {
                        currReplicator = AddEntityReplicator(newWindowIter->first, newWindowIter->second.m_netEntityRole);
                    }
                    currReplicator->ClearPendingRemoval();
                    ++newWindowIter;
                    ++currWindowIter;
                }
            }

            // Do remaining adds
            while (newWindowIter != newWindow.end())
            {
                AddEntityReplicator(newWindowIter->first, newWindowIter->second.m_netEntityRole);
                ++newWindowIter;
            }

            // Do remaining removes
            while (currWindowIter != m_entityReplicatorMap.end())
            {
                EntityReplicator* currReplicator = currWindowIter->second.get();
                if (currReplicator->OwnsReplicatorLifetime())
                {
                    currReplicator->SetPendingRemoval(m_entityPendingRemovalMs);
                }
                ++currWindowIter;
            }
        }
    }

    void EntityReplicationManager::MigrateAllEntities()
    {
        AZStd::list<NetEntityId> replicatorList;
        GetEntityReplicatorIdList(replicatorList);
        for (auto iter = replicatorList.begin(); iter != replicatorList.end(); ++iter)
        {
            auto replicator = GetEntityReplicator(*iter);
            if (replicator && replicator->OwnsReplicatorLifetime())
            {
                MigrateEntityInternal(*iter);
            }
            else
            {
                ++iter;
            }
        }
    }

    void EntityReplicationManager::MigrateEntity(NetEntityId netEntityId)
    {
        MigrateEntityInternal(netEntityId);
    }

    bool EntityReplicationManager::CanMigrateEntity(const ConstNetworkEntityHandle& entityHandle) const
    {
        bool hasAuthority{ false };
        bool isInDomain{ false };
        bool isMarkedForRemoval{ true };
        bool isRemoteReplicatorEstablished{ false };

        NetBindComponent* netBindComponent = entityHandle.GetNetBindComponent();
        AZ_Assert(netBindComponent, "No NetBindComponent");

        const EntityReplicator* entityReplicator = GetEntityReplicator(entityHandle.GetNetEntityId());
        hasAuthority = (netBindComponent->GetNetEntityRole() == NetEntityRole::Authority); // Make sure someone hasn't migrated this already
        isInDomain = (m_remoteEntityDomain && m_remoteEntityDomain->IsInDomain(entityHandle)); // Make sure the remote side would want it
        if (entityReplicator && entityReplicator->GetBoundLocalNetworkRole() == NetEntityRole::Authority)
        {
            isMarkedForRemoval = entityReplicator->IsMarkedForRemoval(); // Make sure we aren't telling the other side to remove the replicator
            const PropertyPublisher* propertyPublisher = entityReplicator->GetPropertyPublisher();
            AZ_Assert(propertyPublisher, "Expected to have a property publisher");
            isRemoteReplicatorEstablished = propertyPublisher->IsRemoteReplicatorEstablished(); // Make sure they are setup to receive the replicator
        }

        return hasAuthority && isInDomain && !isMarkedForRemoval && isRemoteReplicatorEstablished;
    }

    bool EntityReplicationManager::HasRemoteAuthority(const ConstNetworkEntityHandle& entityHandle) const
    {
        if (const EntityReplicator* replicator = GetEntityReplicator(entityHandle.GetNetEntityId()))
        {
            return replicator->GetRemoteNetworkRole() == NetEntityRole::Authority;
        }
        return false;
    }

    void EntityReplicationManager::SetEntityDomain(AZStd::unique_ptr<IEntityDomain> entityDomain)
    {
        m_remoteEntityDomain = AZStd::move(entityDomain);
    }

    IEntityDomain* EntityReplicationManager::GetEntityDomain()
    {
        return m_remoteEntityDomain.get();
    }

    void EntityReplicationManager::SetReplicationWindow(AZStd::unique_ptr<IReplicationWindow> replicationWindow)
    {
        m_replicationWindow = AZStd::move(replicationWindow);
        UpdateWindow();
    }

    IReplicationWindow* EntityReplicationManager::GetReplicationWindow()
    {
        return m_replicationWindow.get();
    }

    void EntityReplicationManager::MigrateEntityInternal(NetEntityId netEntityId)
    {
        ConstNetworkEntityHandle entityHandle = GetNetworkEntityManager()->GetEntity(netEntityId);
        AZ::Entity* localEnt = entityHandle.GetEntity();
        if (!localEnt)
        {
            return;
        }

        NetBindComponent* netBindComponent = entityHandle.GetNetBindComponent();
        AZ_Assert(netBindComponent, "No NetBindComponent");

        if (netBindComponent && netBindComponent->GetNetEntityRole() == NetEntityRole::Authority)
        {
            EntityReplicator* replicator = AddEntityReplicator(entityHandle, NetEntityRole::Server);
            PropertyPublisher* propPublisher = replicator->GetPropertyPublisher();
            AZ_Assert(propPublisher, "Assumed we have a property publisher");

            if (m_updateMode == EntityReplicationManager::Mode::LocalServerToRemoteServer)
            {
                netBindComponent->NotifyServerMigration(GetRemoteHostId(), GetConnection().GetConnectionId());
            }

            bool didSucceed = true;
            EntityMigrationMessage message;
            message.m_netEntityId = replicator->GetEntityHandle().GetNetEntityId();
            message.m_prefabEntityId = netBindComponent->GetPrefabEntityId();

            if (localEnt->GetState() == AZ::Entity::State::Active)
            {
                netBindComponent->DeactivateControllers(EntityIsMigrating::True);
            }

            netBindComponent->DestructControllers();

            // Gather the most recent network property state, including authoritative only network properties for migration
            {
                // Send an update packet if it needs one
                propPublisher->GenerateRecord();
                bool needsNetworkPropertyUpdate = propPublisher->PrepareSerialization();
                AzNetworking::NetworkInputSerializer inputSerializer(message.m_propertyUpdateData.GetBuffer(), static_cast<uint32_t>(message.m_propertyUpdateData.GetCapacity()));
                if (needsNetworkPropertyUpdate)
                {
                    // Write out entity state into the buffer
                    propPublisher->UpdateSerialization(inputSerializer);
                }
                didSucceed &= inputSerializer.IsValid();
                message.m_propertyUpdateData.Resize(inputSerializer.GetSize());
            }
            AZ_Assert(didSucceed, "Failed to migrate entity from server");

            m_sendMigrateEntityEvent.Signal(m_connection, message);
            AZLOG(NET_RepDeletes, "Migration packet sent %u to remote host %s", netEntityId, GetRemoteHostId().GetString().c_str());

            // Immediately add a new replicator so that we catch RPC invocations, the remote side will make us a new one, and then remove us if needs be
            AddEntityReplicator(entityHandle, NetEntityRole::Authority);
        }
    }

    bool EntityReplicationManager::HandleEntityMigration(AzNetworking::IConnection* invokingConnection, EntityMigrationMessage& message)
    {
        EntityReplicator* replicator = GetEntityReplicator(message.m_netEntityId);
        {
            if (message.m_propertyUpdateData.GetSize() > 0)
            {
                AzNetworking::TrackChangedSerializer<AzNetworking::NetworkOutputSerializer> outputSerializer(message.m_propertyUpdateData.GetBuffer(), static_cast<uint32_t>(message.m_propertyUpdateData.GetSize()));
                if (!HandlePropertyChangeMessage
                (
                    invokingConnection,
                    replicator,
                    AzNetworking::InvalidPacketId,
                    message.m_netEntityId,
                    NetEntityRole::Server,
                    outputSerializer,
                    message.m_prefabEntityId
                ))
                {
                    AZ_Assert(false, "Unable to process network properties during server entity migration");
                    return false;
                }
            }
        }
        // The HandlePropertyChangeMessage will have made a replicator if we didn't have one already
        if (!replicator)
        {
            replicator = GetEntityReplicator(message.m_netEntityId);
        }
        AZ_Assert(replicator, "Do not have replicator after handling migration message");

        ConstNetworkEntityHandle entityHandle = replicator->GetEntityHandle();
        NetBindComponent* netBindComponent = entityHandle.GetNetBindComponent();
        AZ_Assert(netBindComponent, "No NetBindComponent");

        // Stop listening to the OnEntityNetworkRoleChange, since we are about to change it and we don't want that callback
        netBindComponent->ConstructControllers();

        if (entityHandle.GetEntity()->GetState() == AZ::Entity::State::Active)
        {
            // Only activate controllers if the entity was previously activated, otherwise, wait for the normal entity activation flow
            netBindComponent->ActivateControllers(EntityIsMigrating::True);
        }

        // Change the role on the replicator
        AddEntityReplicator(entityHandle, NetEntityRole::Server);

        AZLOG(NET_RepDeletes, "Handle Migration %u new authority from remote host %s", entityHandle.GetNetEntityId(), GetRemoteHostId().GetString().c_str());
        return true;
    }

    void EntityReplicationManager::OnEntityExitDomain(const ConstNetworkEntityHandle& entityHandle)
    {
        if (CanMigrateEntity(entityHandle))
        {
            MigrateEntity(entityHandle.GetNetEntityId());
        }
    }

    void EntityReplicationManager::OnPostEntityMigration(const ConstNetworkEntityHandle& entityHandle, const HostId& remoteHostId, [[maybe_unused]] AzNetworking::ConnectionId connectionId)
    {
        if (remoteHostId == GetRemoteHostId())
        {
            // don't handle self sent messages
            return;
        }

        NetEntityRole remoteRole = NetEntityRole::InvalidRole;
        // TODO: Rethink the IsInWindow call here, this is an IReplicationWindow concern - should we need this at all?
        if (m_replicationWindow && m_replicationWindow->IsInWindow(entityHandle, remoteRole))
        {
            AddEntityReplicator(entityHandle, remoteRole);
        }
        else
        {
            EntityReplicator* replicator = GetEntityReplicator(entityHandle);
            if (replicator)
            {
                replicator->SetWasMigrated(true);
                replicator->MarkForRemoval();
            }
        }
    }

    void EntityReplicationManager::AddReplicatorToPendingRemoval(const EntityReplicator& replicator)
    {
        m_replicatorsPendingRemoval.insert(replicator.GetEntityHandle().GetNetEntityId());
    }

    void EntityReplicationManager::AddReplicatorToPendingSend(const EntityReplicator& replicator)
    {
        m_replicatorsPendingSend.insert(replicator.GetEntityHandle().GetNetEntityId());
    }

    bool EntityReplicationManager::IsUpdateModeToServerClient()
    {
        return (m_updateMode != Mode::LocalServerToRemoteServer);
    }

    void EntityReplicationManager::ClearRemovedReplicators()
    {
        for (auto iter = m_replicatorsPendingRemoval.begin(); iter != m_replicatorsPendingRemoval.end();)
        {
            EntityReplicator* replicator = GetEntityReplicator(*iter);
            AZ_Assert(replicator, "Replicator deleted unexpectedly");
            if (replicator->IsMarkedForRemoval())
            {
                if (replicator->IsDeletionAcknowledged())
                {
                    m_remoteEntitiesPendingCreation.erase(replicator->GetEntityHandle().GetNetEntityId());
                    m_entityReplicatorMap.erase(*iter);
                    iter = m_replicatorsPendingRemoval.erase(iter);
                }
                else
                {
                    ++iter;
                }
            }
            else
            {
                // no longer marked for removal, remove it from the set
                iter = m_replicatorsPendingRemoval.erase(iter);
            }
        }
    }
}<|MERGE_RESOLUTION|>--- conflicted
+++ resolved
@@ -263,8 +263,7 @@
     void EntityReplicationManager::SendEntityUpdates(AZ::TimeMs hostTimeMs)
     {
         EntityReplicatorList toSendList = GenerateEntityUpdateList();
-<<<<<<< HEAD
-    
+
         AZLOG
         (
             NET_ReplicationInfo,
@@ -273,12 +272,7 @@
             GetNetworkEntityManager()->GetHostId().GetString().c_str(),
             GetRemoteHostId().GetString().c_str()
         );
-    
-=======
-
-        AZLOG(NET_ReplicationInfo, "Sending %zd updates from %d to %d", toSendList.size(), (uint8_t)GetNetworkEntityManager()->GetHostId(), (uint8_t)GetRemoteHostId());
-
->>>>>>> 527508ce
+
         // prep a replication record for send, at this point, everything needs to be sent
         for (EntityReplicator* replicator : toSendList)
         {
