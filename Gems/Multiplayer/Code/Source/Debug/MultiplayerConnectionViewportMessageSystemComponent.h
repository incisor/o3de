--- conflicted
+++ resolved
@@ -24,26 +24,15 @@
         , MultiplayerEditorServerNotificationBus::Handler
     {
     public:
-<<<<<<< HEAD
-        static constexpr int MAX_MESSAGE_LENGTH = 256;
-        static constexpr char CENTER_VIEWPORT_DEBUG_TITLE[] = "Multiplayer Editor";
-        static constexpr char CLIENT_STATUS_TITLE[] = "Multiplayer Client Status:";
-        static constexpr char ON_SERVER_LAUNCHED_MESSAGE[] = "(1/3) Launching server...";
-        static constexpr char ON_SERVER_LAUNCH_FAIL_MESSAGE[] = "(1/3) Could not launch editor server.\nSee console for more info.";
-        static constexpr char ON_EDITOR_CONNECTION_ATTEMPT_MESSAGE[] = "(2/3) Editor TCP connection attempt #%i.";
-        static constexpr char ON_ALL_CONNECTION_ATTEMPTS_FAILED_MESSAGE[] = "(2/3) All connection attempts failed!\nConnection limit is defined by 'editorsv_max_connection_attempts'\nPlease exit play mode and try again.";
-        static constexpr char ON_EDITOR_SENDING_LEVELDATA_MESSAGE[] = "(3/3) Editor is sending the editor-server the level data packet.";
-        static constexpr char ON_CONNECT_TO_SIMULATION_FAIL_MESSAGE[] = "EditorServerReady packet was received, but connecting to the editor-server's network simulation failed! Is the editor and server using the same sv_port (%i)?";
-=======
+        static constexpr int MaxMessageLength = 256;
         static constexpr char CenterViewportDebugTitle[] = "Multiplayer Editor";
         static constexpr char ClientStatusTitle[] = "Multiplayer Client Status:";
         static constexpr char OnServerLaunchedMessage[] = "(1/3) Launching server...";
         static constexpr char OnServerLaunchFailMessage[] = "(1/3) Could not launch editor server.\nSee console for more info.";
-        static constexpr char OnEditorConnectionAttemptMessage[] = "(2/3) Editor tcp connection attempt #%i.";
+        static constexpr char OnEditorConnectionAttemptMessage[] = "(2/3) Editor TCP connection attempt #%i.";
+        static constexpr char OnAllConnectionAttemptsFailedMessage[] = "(2/3) All connection attempts failed!\nConnection limit is defined by 'editorsv_max_connection_attempts'\nPlease exit play mode and try again.";  
         static constexpr char OnEditorSendingLevelDataMessage[] = "(3/3) Editor is sending the editor-server the level data packet.";
         static constexpr char OnConnectToSimulationFailMessage[] = "EditorServerReady packet was received, but connecting to the editor-server's network simulation failed! Is the editor and server using the same sv_port (%i)?";
->>>>>>> ab8330f2
-
 
         AZ_COMPONENT(MultiplayerConnectionViewportMessageSystemComponent, "{7600cfcf-e380-4876-aa90-8120e57205e9}");
 
