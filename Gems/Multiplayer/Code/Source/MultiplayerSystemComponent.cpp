--- conflicted
+++ resolved
@@ -631,10 +631,7 @@
             }
         }
 
-<<<<<<< HEAD
         bool multiplayerComponentsMismatch = GetMultiplayerComponentRegistry()->GetMultiplayerComponentVersionHash() != packet.GetMultiplayerComponentVersionHash();
-        if (connection->SendReliablePacket(MultiplayerPackets::Accept(sv_map, multiplayerComponentsMismatch)))
-=======
         if (static_cast<AZ::CVarFixedString>(sv_map).empty())
         {
             AZLOG_WARN("Server does not have a multiplayer level loaded! Make sure the server has a level loaded before accepting clients.");
@@ -644,8 +641,7 @@
             return true;
         }
 
-        if (connection->SendReliablePacket(MultiplayerPackets::Accept(sv_map)))
->>>>>>> e40b526d
+        if (connection->SendReliablePacket(MultiplayerPackets::Accept(sv_map, multiplayerComponentsMismatch)))
         {
             reinterpret_cast<ServerToClientConnectionData*>(connection->GetUserData())->SetDidHandshake(true);
             if (packet.GetTemporaryUserId() == 0)
