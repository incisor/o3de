--- conflicted
+++ resolved
@@ -136,11 +136,7 @@
 
                 if (keyStr.empty())
                 {
-<<<<<<< HEAD
-                    AZ_Error("TranslationDatabase", false, "Every entry in the Translation data must have a key: %s", contextStr.c_str());
-=======
                     AZ_Warning("TranslationDatabase", false, "Every entry in the Translation data must have a key: %s", baseKey.c_str());
->>>>>>> a2bb9683
                     return context.Report(JSR::Tasks::ReadField, JSR::Outcomes::Unsupported, "Every entry in the Translation data must have a key");
                 }
 
