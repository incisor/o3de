/*
 * Copyright (c) Contributors to the Open 3D Engine Project.
 * For complete copyright and license terms please see the LICENSE at the root of this distribution.
 *
 * SPDX-License-Identifier: Apache-2.0 OR MIT
 *
 */


#pragma once

#include <AzCore/Component/Component.h>
#include <AzCore/Component/TransformBus.h>
#include <AzCore/Component/TickBus.h>
#include <AzCore/Asset/AssetCommon.h>
#include <AzCore/Script/ScriptProperty.h>
#include <AzCore/std/smart_ptr/unique_ptr.h>

#include <Integration/Assets/AnimGraphAsset.h>
#include <Integration/Assets/MotionSetAsset.h>
#include <Integration/ActorComponentBus.h>
#include <Integration/AnimGraphComponentBus.h>
#include <Integration/AnimGraphNetworkingBus.h>

namespace EMotionFX
{
    namespace Integration
    {
        class AnimGraphComponent
            : public AZ::Component
            , private AZ::Data::AssetBus::MultiHandler
            , private ActorComponentNotificationBus::Handler
            , private AnimGraphComponentRequestBus::Handler
            , private AnimGraphComponentNotificationBus::Handler
            , private AnimGraphComponentNetworkRequestBus::Handler
        {
        public:

            friend class EditorAnimGraphComponent;

            AZ_COMPONENT(AnimGraphComponent, "{77624349-D5C4-4902-9F08-665814520999}");

            /**
             * Structure containing data-driven properties extracted from the anim graph,
             * to allow override control per-entity via the component inspector UI.
             */
            struct ParameterDefaults
            {
                AZ_TYPE_INFO(ParameterDefaults, "{E6826EB9-C79B-43F3-A03F-3298DD3C724E}")

                ~ParameterDefaults();
                ParameterDefaults& operator=(const ParameterDefaults& rhs)
                {
                    if (this == &rhs)
                    {
                        return *this;
                    }

                    Reset();

                    m_parameters.reserve(rhs.m_parameters.size());

                    for (AZ::ScriptProperty* p : rhs.m_parameters)
                    {
                        m_parameters.push_back(p->Clone());
                    }

                    return *this;
                }

                using ParameterList = AZStd::vector<AZ::ScriptProperty*>;
                ParameterList m_parameters;

                void Reset();
                static void Reflect(AZ::ReflectContext* context);
            };

            /**
            * Configuration struct for procedural configuration of Actor Components.
            */
            struct Configuration
            {
                AZ_TYPE_INFO(Configuration, "{F5A93340-60CD-4A16-BEF3-1014D762B217}")

                AZ::Data::Asset<AnimGraphAsset>     m_animGraphAsset;           ///< Selected anim graph.
                AZ::Data::Asset<MotionSetAsset>     m_motionSetAsset;           ///< Selected motion set asset.
                AZStd::string                       m_activeMotionSetName;      ///< Selected motion set.
                bool                                m_visualize = false;        ///< Debug visualization.
                ParameterDefaults                   m_parameterDefaults;        ///< Defaults for parameter values.

                static void Reflect(AZ::ReflectContext* context);
            };

            AnimGraphComponent(const Configuration* config = nullptr);
            ~AnimGraphComponent() override;
            
            //////////////////////////////////////////////////////////////////////////
            // AZ::Component interface implementation
            void Init() override;
            void Activate() override;
            void Deactivate() override;
            //////////////////////////////////////////////////////////////////////////

            //////////////////////////////////////////////////////////////////////////
            // AnimGraphComponentRequestBus::Handler
            EMotionFX::AnimGraphInstance* GetAnimGraphInstance() override;
            size_t FindParameterIndex(const char* parameterName) override;
            const char* FindParameterName(size_t parameterIndex) override;
            void SetParameterFloat(size_t parameterIndex, float value) override;
            void SetParameterBool(size_t parameterIndex, bool value) override;
            void SetParameterString(size_t parameterIndex, const char* value) override;
            void SetParameterVector2(size_t parameterIndex, const AZ::Vector2& value) override;
            void SetParameterVector3(size_t parameterIndex, const AZ::Vector3& value) override;
            void SetParameterRotationEuler(size_t parameterIndex, const AZ::Vector3& value) override;
            void SetParameterRotation(size_t parameterIndex, const AZ::Quaternion& value) override;
            void SetNamedParameterFloat(const char* parameterName, float value) override;
            void SetNamedParameterBool(const char* parameterName, bool value) override;
            void SetNamedParameterString(const char* parameterName, const char* value) override;
            void SetNamedParameterVector2(const char* parameterName, const AZ::Vector2& value) override;
            void SetNamedParameterVector3(const char* parameterName, const AZ::Vector3& value) override;
            void SetNamedParameterRotationEuler(const char* parameterName, const AZ::Vector3& value) override;
            void SetNamedParameterRotation(const char* parameterName, const AZ::Quaternion& value) override;
            void SetVisualizeEnabled(bool enabled) override;
            float GetParameterFloat(size_t parameterIndex) override;
            bool GetParameterBool(size_t parameterIndex) override;
            AZStd::string GetParameterString(size_t parameterIndex) override;
            AZ::Vector2 GetParameterVector2(size_t parameterIndex) override;
            AZ::Vector3 GetParameterVector3(size_t parameterIndex) override;
            AZ::Vector3 GetParameterRotationEuler(size_t parameterIndex) override;
            AZ::Quaternion GetParameterRotation(size_t parameterIndex) override;
            float GetNamedParameterFloat(const char* parameterName) override;
            bool GetNamedParameterBool(const char* parameterName) override;
            AZStd::string GetNamedParameterString(const char* parameterName) override;
            AZ::Vector2 GetNamedParameterVector2(const char* parameterName) override;
            AZ::Vector3 GetNamedParameterVector3(const char* parameterName) override;
            AZ::Vector3 GetNamedParameterRotationEuler(const char* parameterName) override;
            AZ::Quaternion GetNamedParameterRotation(const char* parameterName) override;
            bool GetVisualizeEnabled() override;
            void SyncAnimGraph(AZ::EntityId leaderEntityId) override;
            void DesyncAnimGraph(AZ::EntityId leaderEntityId) override;
            void SetActiveMotionSet(const char* activeMotionSetName) override;
            //////////////////////////////////////////////////////////////////////////

            //////////////////////////////////////////////////////////////////////////
            // ActorComponentNotificationBus::Handler
            void OnActorInstanceCreated(EMotionFX::ActorInstance* /*actorInstance*/) override;
            void OnActorInstanceDestroyed(EMotionFX::ActorInstance* /*actorInstance*/) override;
            //////////////////////////////////////////////////////////////////////////

            // AnimGraphComponentNetworkRequestBus
            bool IsAssetReady() const override;
            bool HasSnapshot() const override;
            void CreateSnapshot(bool isAuthoritative) override;
            void SetActiveStates(const NodeIndexContainer& activeStates) override;
            static NodeIndexContainer s_emptyNodeIndexContainer;
            const NodeIndexContainer& GetActiveStates() const override;
            static MotionNodePlaytimeContainer s_emptyMotionNodePlaytimeContainer;
            void SetMotionPlaytimes(const MotionNodePlaytimeContainer& motionNodePlaytimes) override;
            const MotionNodePlaytimeContainer& GetMotionPlaytimes() const override;
            void UpdateActorExternal(float deltatime) override;
            void SetNetworkRandomSeed(AZ::u64 seed) override;
            AZ::u64 GetNetworkRandomSeed() const override;
<<<<<<< HEAD
            void SetActorThreadIndex(AZ::u32 threadIndex) override;
            AZ::u32 GetActorThreadIndex() const override;
=======

>>>>>>> bf1bcdbd
            //////////////////////////////////////////////////////////////////////////
            // AnimGraphComponentNotificationBus::Handler
            void OnAnimGraphSynced(EMotionFX::AnimGraphInstance* /*animGraphInstance(Follower)*/) override;
            void OnAnimGraphDesynced(EMotionFX::AnimGraphInstance* /*animGraphInstance(Follower)*/) override;
            //////////////////////////////////////////////////////////////////////////

            //////////////////////////////////////////////////////////////////////////
            static void GetProvidedServices(AZ::ComponentDescriptor::DependencyArrayType& provided)
            {
                provided.push_back(AZ_CRC("EMotionFXAnimGraphService", 0x9ec3c819));
            }

            static void GetIncompatibleServices(AZ::ComponentDescriptor::DependencyArrayType& incompatible)
            {
                incompatible.push_back(AZ_CRC("EMotionFXAnimGraphService", 0x9ec3c819));
                incompatible.push_back(AZ_CRC("EMotionFXSimpleMotionService", 0xea7a05d8));
            }

            static void GetDependentServices(AZ::ComponentDescriptor::DependencyArrayType& dependent)
            {
                dependent.push_back(AZ_CRC("MeshService", 0x71d8a455));
            }

            static void GetRequiredServices(AZ::ComponentDescriptor::DependencyArrayType& required)
            {
                required.push_back(AZ_CRC("TransformService", 0x8ee22c50));
                required.push_back(AZ_CRC("EMotionFXActorService", 0xd6e8f48d));
            }

            static void Reflect(AZ::ReflectContext* context);
            //////////////////////////////////////////////////////////////////////////

            // AZ::Data::AssetBus::Handler
            void OnAssetReady(AZ::Data::Asset<AZ::Data::AssetData> asset) override;
            void OnAssetReloaded(AZ::Data::Asset<AZ::Data::AssetData> asset) override;

            void SetAnimGraphAssetId(const AZ::Data::AssetId& assetId);
            void SetMotionSetAssetId(const AZ::Data::AssetId& assetId);

        private:
            void CheckCreateAnimGraphInstance();
            void DestroyAnimGraphInstance();

            // Helper functions to wrap special logic required for EMFX anim graph ref-counting.
            void AnimGraphInstancePostCreate();
            void AnimGraphInstancePreDestroy();

            Configuration                               m_configuration;        ///< Component configuration.

            EMotionFXPtr<EMotionFX::ActorInstance>      m_actorInstance;        ///< Associated actor instance (retrieved from Actor Component).
            EMotionFXPtr<EMotionFX::AnimGraphInstance>  m_animGraphInstance;    ///< Live anim graph instance.
        };

    } // namespace Integration
} // namespace EMotionFX
<|MERGE_RESOLUTION|>--- conflicted
+++ resolved
@@ -160,12 +160,8 @@
             void UpdateActorExternal(float deltatime) override;
             void SetNetworkRandomSeed(AZ::u64 seed) override;
             AZ::u64 GetNetworkRandomSeed() const override;
-<<<<<<< HEAD
             void SetActorThreadIndex(AZ::u32 threadIndex) override;
             AZ::u32 GetActorThreadIndex() const override;
-=======
-
->>>>>>> bf1bcdbd
             //////////////////////////////////////////////////////////////////////////
             // AnimGraphComponentNotificationBus::Handler
             void OnAnimGraphSynced(EMotionFX::AnimGraphInstance* /*animGraphInstance(Follower)*/) override;
