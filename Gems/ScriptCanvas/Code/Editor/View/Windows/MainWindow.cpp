/*
 * Copyright (c) Contributors to the Open 3D Engine Project.
 * For complete copyright and license terms please see the LICENSE at the root of this distribution.
 *
 * SPDX-License-Identifier: Apache-2.0 OR MIT
 *
 */

#include <ISystem.h>
#include <IConsole.h>

#include <Editor/View/Windows/MainWindow.h>
#include <Editor/GraphCanvas/AutomationIds.h>
#include <Editor/GraphCanvas/GraphCanvasEditorNotificationBusId.h>

#include <QSplitter>
#include <QListView>
#include <QShortcut>
#include <QKeySequence>
#include <QKeyEvent>
#include <QApplication>
#include <QClipboard>
#include <QHBoxLayout>
#include <QVBoxLayout>
#include <QGraphicsScene>
#include <QGraphicsView>
#include <QGraphicsSceneEvent>
#include <QMimeData>
#include <QCoreApplication>
#include <QMessageBox>
#include <QDir>
#include <QDirIterator>
#include <QProgressDialog>
#include <QToolButton>

#include <ScriptEvents/ScriptEventsAsset.h>

#include <Editor/GraphCanvas/Components/MappingComponent.h>
#include <Editor/View/Dialogs/UnsavedChangesDialog.h>
#include <Editor/View/Dialogs/SettingsDialog.h>
#include <Editor/View/Widgets/ScriptCanvasNodePaletteDockWidget.h>
#include <Editor/View/Widgets/PropertyGrid.h>
#include <Editor/View/Widgets/CommandLine.h>
#include <Editor/View/Widgets/GraphTabBar.h>
#include <Editor/View/Widgets/CanvasWidget.h>
#include <Editor/View/Widgets/LogPanel.h>
#include <Editor/View/Widgets/LoggingPanel/LoggingWindow.h>
#include <Editor/View/Widgets/MainWindowStatusWidget.h>
#include <Editor/View/Widgets/NodePalette/NodePaletteModel.h>
#include <Editor/View/Widgets/StatisticsDialog/ScriptCanvasStatisticsDialog.h>
#include <Editor/View/Widgets/VariablePanel/VariableDockWidget.h>
#include <Editor/View/Widgets/UnitTestPanel/UnitTestDockWidget.h>
#include <Editor/View/Widgets/ValidationPanel/GraphValidationDockWidget.h>

#include <Editor/View/Windows/ui_mainwindow.h>

#include <Editor/Model/EntityMimeDataHandler.h>

#include <Editor/Utilities/RecentAssetPath.h>

#include <Editor/Settings.h>
#include <Editor/Nodes/NodeCreateUtils.h>

#include <AzCore/Component/ComponentApplicationBus.h>
#include <AzCore/Component/TransformBus.h>
#include <AzCore/Serialization/Utils.h>
#include <AzCore/Asset/AssetManagerBus.h>
#include <AzCore/Asset/AssetManager.h>
#include <AzCore/IO/FileIO.h>
#include <AzCore/std/containers/array.h>
#include <AzCore/std/containers/set.h>
#include <AzCore/std/smart_ptr/make_shared.h>
#include <AzCore/Component/EntityUtils.h>
#include <AzCore/Serialization/IdUtils.h>
#include <AzCore/Settings/SettingsRegistryMergeUtils.h>
#include <AzCore/Math/Color.h>
#include <AzCore/Math/Vector2.h>
#include <AzCore/Math/Vector3.h>
#include <AzCore/Math/Vector4.h>

#include <AzFramework/Asset/AssetCatalog.h>
#include <AzFramework/StringFunc/StringFunc.h>

#include <AzToolsFramework/AssetBrowser/AssetBrowserBus.h>
#include <AzToolsFramework/AssetBrowser/AssetBrowserModel.h>
#include <AzToolsFramework/API/EditorAssetSystemAPI.h>
#include <AzToolsFramework/API/EntityCompositionRequestBus.h>
#include <AzToolsFramework/API/ToolsApplicationAPI.h>
#include <AzToolsFramework/ToolsComponents/EditorEntityIdContainer.h>
#include <AzToolsFramework/ToolsComponents/GenericComponentWrapper.h>
#include <AzToolsFramework/ToolsComponents/ToolsAssetCatalogBus.h>
#include <AzToolsFramework/UI/UICore/WidgetHelpers.h>

#include <AzQtComponents/Components/Widgets/FileDialog.h>
#include <AzQtComponents/Components/Widgets/TabWidget.h>

#include <ScriptCanvas/Core/ScriptCanvasBus.h>
#include <ScriptCanvas/Core/Graph.h>

#include <ScriptCanvas/Libraries/Core/FunctionDefinitionNode.h>

#include <GraphCanvas/GraphCanvasBus.h>
#include <GraphCanvas/Components/Nodes/NodeBus.h>
#include <GraphCanvas/Components/GeometryBus.h>
#include <GraphCanvas/Components/GridBus.h>
#include <GraphCanvas/Components/ViewBus.h>
#include <GraphCanvas/Components/VisualBus.h>
#include <GraphCanvas/Components/MimeDataHandlerBus.h>
#include <GraphCanvas/Components/Connections/ConnectionBus.h>

#include <GraphCanvas/Styling/Parser.h>
#include <GraphCanvas/Styling/Style.h>
#include <GraphCanvas/Widgets/AssetEditorToolbar/AssetEditorToolbar.h>
#include <GraphCanvas/Widgets/Bookmarks/BookmarkDockWidget.h>
#include <GraphCanvas/Widgets/GraphCanvasMimeContainer.h>
#include <GraphCanvas/Widgets/MiniMapGraphicsView/MiniMapGraphicsView.h>
#include <GraphCanvas/Widgets/GraphCanvasEditor/GraphCanvasEditorCentralWidget.h>
#include <GraphCanvas/Widgets/GraphCanvasGraphicsView/GraphCanvasGraphicsView.h>
#include <GraphCanvas/Widgets/EditorContextMenu/EditorContextMenu.h>
#include <GraphCanvas/Widgets/EditorContextMenu/ContextMenus/BookmarkContextMenu.h>
#include <GraphCanvas/Widgets/EditorContextMenu/ContextMenus/CollapsedNodeGroupContextMenu.h>
#include <GraphCanvas/Widgets/EditorContextMenu/ContextMenus/ConnectionContextMenu.h>
#include <GraphCanvas/Widgets/EditorContextMenu/ContextMenus/NodeGroupContextMenu.h>
#include <GraphCanvas/Widgets/EditorContextMenu/ContextMenus/NodeContextMenu.h>
#include <GraphCanvas/Widgets/EditorContextMenu/ContextMenus/CommentContextMenu.h>
#include <GraphCanvas/Widgets/EditorContextMenu/ContextMenus/SceneContextMenu.h>
#include <GraphCanvas/Widgets/EditorContextMenu/ContextMenus/SlotContextMenu.h>
#include <GraphCanvas/Utils/ConversionUtils.h>
#include <GraphCanvas/Utils/NodeNudgingController.h>
#include <GraphCanvas/Types/ConstructPresets.h>

#include <Editor/View/Windows/ScriptCanvasContextMenus.h>
#include <Editor/View/Windows/EBusHandlerActionMenu.h>
#include <Editor/View/Widgets/NodePalette/CreateNodeMimeEvent.h>
#include <Editor/View/Widgets/NodePalette/EBusNodePaletteTreeItemTypes.h>
#include <Editor/View/Windows/Tools/UpgradeTool/UpgradeHelper.h>
#include <ScriptCanvas/Assets/ScriptCanvasFileHandling.h>

#include <Editor/View/Widgets/VariablePanel/SlotTypeSelectorWidget.h>

// Save Format Conversion
#include <AzCore/Component/EntityUtils.h>
#include <Editor/Include/ScriptCanvas/Components/EditorGraph.h>
////

#include <Editor/Assets/ScriptCanvasAssetHelpers.h>
#include <ScriptCanvas/Asset/AssetDescription.h>
#include <ScriptCanvas/Components/EditorScriptCanvasComponent.h>


#include <Editor/QtMetaTypes.h>
#include <GraphCanvas/Components/SceneBus.h>

#include <Editor/LyViewPaneNames.h>

namespace ScriptCanvasEditor
{
    using namespace AzToolsFramework;

    namespace
    {
        template <typename T>
        class ScopedVariableSetter
        {
        public:
            ScopedVariableSetter(T& value)
                : m_oldValue(value)
                , m_value(value)
            {
            }
            ScopedVariableSetter(T& value, const T& newValue)
                : m_oldValue(value)
                , m_value(value)
            {
                m_value = newValue;
            }

            ~ScopedVariableSetter()
            {
                m_value = m_oldValue;
            }

        private:
            T m_oldValue;
            T& m_value;
        };

        template<typename MimeDataDelegateHandler, typename ... ComponentArgs>
        AZ::EntityId CreateMimeDataDelegate(ComponentArgs... componentArgs)
        {
            AZ::Entity* mimeDelegateEntity = aznew AZ::Entity("MimeData Delegate");

            mimeDelegateEntity->CreateComponent<MimeDataDelegateHandler>(AZStd::forward<ComponentArgs>(componentArgs) ...);
            mimeDelegateEntity->Init();
            mimeDelegateEntity->Activate();

            return mimeDelegateEntity->GetId();
        }

        void EnsureSaveDestinationDirectory(AZStd::string directoryLocation)
        {
            if (AzFramework::StringFunc::Path::HasExtension(directoryLocation.c_str()))
            {
                size_t offset = directoryLocation.find_last_of('/');

                if (offset != AZStd::string::npos)
                {
                    directoryLocation = directoryLocation.substr(0, offset);
                }
                else
                {
                    AzFramework::StringFunc::Path::StripComponent(directoryLocation, true);
                }
            }

            // We just need the path to exist.
            QDir canvasDirectory = QDir(directoryLocation.c_str());

            if (!canvasDirectory.exists())
            {
                canvasDirectory.mkpath(".");
            }
        }
    } // anonymous namespace.

    void Workspace::Save()
    {
        auto workspace = AZ::UserSettings::CreateFind<EditorSettings::EditorWorkspace>(AZ_CRC("ScriptCanvasEditorWindowState", 0x10c47d36), AZ::UserSettings::CT_LOCAL);
        if (workspace)
        {
            workspace->Init(m_mainWindow->saveState(), m_mainWindow->saveGeometry());

            Widget::GraphTabBar* tabBar = m_mainWindow->m_tabBar;

            AZStd::vector<EditorSettings::EditorWorkspace::WorkspaceAssetSaveData> activeAssets;
            ScriptCanvasEditor::SourceHandle focusedAssetId = tabBar->FindAssetId(tabBar->currentIndex());

            if (m_rememberOpenCanvases)
            {
                activeAssets.reserve(tabBar->count());

                for (int i = 0; i < tabBar->count(); ++i)
                {
                    ScriptCanvasEditor::SourceHandle assetId = tabBar->FindAssetId(i);

                    const Tracker::ScriptCanvasFileState& fileState = m_mainWindow->GetAssetFileState(assetId);

                    if (fileState == Tracker::ScriptCanvasFileState::MODIFIED || fileState == Tracker::ScriptCanvasFileState::UNMODIFIED)
                    {
                        ScriptCanvasEditor::SourceHandle sourceId = GetSourceAssetId(assetId);
                        if (sourceId.IsGraphValid())
                        {
                            EditorSettings::EditorWorkspace::WorkspaceAssetSaveData assetSaveData;
                            assetSaveData.m_assetId = sourceId;

                            activeAssets.push_back(assetSaveData);
                        }
                    }
                    else if (assetId.AnyEquals(focusedAssetId))
                    {
                        focusedAssetId.Clear();
                    }
                }

                // The assetId needs to be the file AssetId to restore the workspace
                if (focusedAssetId.IsGraphValid())
                {
                    focusedAssetId = GetSourceAssetId(focusedAssetId);
                }

                // If our currently focused asset won't be restored, just show the first element.
                if (!focusedAssetId.IsGraphValid())
                {
                    if (!activeAssets.empty())
                    {
                        focusedAssetId = activeAssets.front().m_assetId;
                    }
                }
            }

            workspace->Clear();
            if (!activeAssets.empty())
            {
                workspace->ConfigureActiveAssets(focusedAssetId, activeAssets);
            }
        }
    }

    // Workspace

    void Workspace::Restore()
    {

        auto workspace = AZ::UserSettings::Find<EditorSettings::EditorWorkspace>(AZ_CRC("ScriptCanvasEditorWindowState", 0x10c47d36), AZ::UserSettings::CT_LOCAL);
        if (workspace)
        {
            workspace->Restore(qobject_cast<QMainWindow*>(m_mainWindow));

            if (m_rememberOpenCanvases)
            {
                for (const auto& assetSaveData : workspace->GetActiveAssetData())
                {
                    m_loadingAssets.push_back(assetSaveData.m_assetId);
                }

                if (m_loadingAssets.empty())
                {
                    m_mainWindow->OnWorkspaceRestoreEnd(ScriptCanvasEditor::SourceHandle());
                }
                else
                {
                    m_mainWindow->OnWorkspaceRestoreStart();
                }

                m_queuedAssetFocus = workspace->GetFocusedAssetId();

                // #sc-asset-editor
                //for (const auto& assetSaveData : workspace->GetActiveAssetData())
                {
                    // load all the files
//                     AssetTrackerNotificationBus::MultiHandler::BusConnect(assetSaveData.m_assetId);
// 
//                     Callbacks::OnAssetReadyCallback onAssetReady = [this, assetSaveData](ScriptCanvasMemoryAsset& asset)
//                     {
//                         // If we get an error callback. Just remove it from out active lists.
//                         if (asset.IsSourceInError())
//                         {
//                             if (assetSaveData.m_assetId == m_queuedAssetFocus)
//                             {
//                                 m_queuedAssetFocus = ScriptCanvasEditor::SourceHandle();
//                             }
// 
//                             SignalAssetComplete(asset.GetFileAssetId());
//                         }
//                     };
// 
//                     bool loadedFile = true;
//                     AssetTrackerRequestBus::BroadcastResult(loadedFile, &AssetTrackerRequests::Load, assetSaveData.m_assetId, assetSaveData.m_assetType, onAssetReady);
// 
//                     if (!loadedFile)
//                     {
//                         if (assetSaveData.m_assetId == m_queuedAssetFocus)
//                         {
//                             m_queuedAssetFocus = ScriptCanvasEditor::SourceHandle();
//                         }
// 
//                         SignalAssetComplete(assetSaveData.m_assetId);
//                     }
                }
            }
            else
            {
                m_mainWindow->OnWorkspaceRestoreEnd(ScriptCanvasEditor::SourceHandle());
            }
        }
    }

<<<<<<< HEAD
=======
    void Workspace::OnAssetReady(const ScriptCanvasMemoryAsset::pointer memoryAsset)
    {
        // open the file in the main window
//         const ScriptCanvasEditor::SourceHandle& fileAssetId = memoryAsset->GetFileAssetId();
// 
//         if (AssetTrackerNotificationBus::MultiHandler::BusIsConnectedId(fileAssetId))
//         {
//             AssetTrackerNotificationBus::MultiHandler::BusDisconnect(fileAssetId);
// 
//             m_mainWindow->OpenScriptCanvasAsset(*memoryAsset);
// 
//             SignalAssetComplete(fileAssetId);
//         }
    }

>>>>>>> a2bb9683
    void Workspace::SignalAssetComplete(const ScriptCanvasEditor::SourceHandle& /*fileAssetId*/)
    {
        // When we are done loading all assets we can safely set the focus to the recorded asset
//         auto it = AZStd::find(m_loadingAssets.begin(), m_loadingAssets.end(), fileAssetId);
//         if (it != m_loadingAssets.end())
//         {
//             m_loadingAssets.erase(it);
//         }
// 
//         if (m_loadingAssets.empty())
//         {
//             m_mainWindow->OnWorkspaceRestoreEnd(m_queuedAssetFocus);
//             m_queuedAssetFocus.SetInvalid();
//         }
    }

    ScriptCanvasEditor::SourceHandle Workspace::GetSourceAssetId(const ScriptCanvasEditor::SourceHandle& memoryAssetId) const
    {
        return memoryAssetId;
    }

    ////////////////
    // MainWindow
    ////////////////

    MainWindow::MainWindow(QWidget* parent)
        : QMainWindow(parent, Qt::Widget | Qt::WindowMinMaxButtonsHint)
        , ui(new Ui::MainWindow)
        , m_loadingNewlySavedFile(false)
        , m_isClosingTabs(false)
        , m_enterState(false)
        , m_ignoreSelection(false)
        , m_isRestoringWorkspace(false)
        , m_preventUndoStateUpdateCount(0)
        , m_queueCloseRequest(false)
        , m_hasQueuedClose(false)
        , m_isInAutomation(false)
        , m_allowAutoSave(true)
        , m_systemTickActions(0)
        , m_closeCurrentGraphAfterSave(false)
        , m_styleManager(ScriptCanvasEditor::AssetEditorId, "ScriptCanvas/StyleSheet/graphcanvas_style.json")
    {
        AZ_PROFILE_FUNCTION(ScriptCanvas);

        VariablePaletteRequestBus::Handler::BusConnect();
        GraphCanvas::AssetEditorAutomationRequestBus::Handler::BusConnect(ScriptCanvasEditor::AssetEditorId);

        AZStd::array<char, AZ::IO::MaxPathLength> unresolvedPath;
        AZ::IO::FileIOBase::GetInstance()->ResolvePath("@products@/translation/scriptcanvas_en_us.qm", unresolvedPath.data(), unresolvedPath.size());

        QString translationFilePath(unresolvedPath.data());
        if ( m_translator.load(QLocale::Language::English, translationFilePath) )
        {
            if ( !qApp->installTranslator(&m_translator) )
            {
                AZ_Warning("ScriptCanvas", false, "Error installing translation %s!", unresolvedPath.data());
            }
        }
        else
        {
            AZ_Warning("ScriptCanvas", false, "Error loading translation file %s", unresolvedPath.data());
        }

        AzToolsFramework::AssetBrowser::AssetBrowserModel* assetBrowserModel = nullptr;
        AzToolsFramework::AssetBrowser::AssetBrowserComponentRequestBus::BroadcastResult(assetBrowserModel, &AzToolsFramework::AssetBrowser::AssetBrowserComponentRequests::GetAssetBrowserModel);

        {
            m_scriptEventsAssetModel = new ScriptCanvasAssetBrowserModel(this);

            AzToolsFramework::AssetBrowser::AssetGroupFilter* scriptEventAssetFilter = new AzToolsFramework::AssetBrowser::AssetGroupFilter();
            scriptEventAssetFilter->SetAssetGroup(ScriptEvents::ScriptEventsAsset::GetGroup());
            scriptEventAssetFilter->SetFilterPropagation(AzToolsFramework::AssetBrowser::AssetBrowserEntryFilter::PropagateDirection::Down);

            m_scriptEventsAssetModel->setSourceModel(assetBrowserModel);
        }

        {
            m_scriptCanvasAssetModel = new ScriptCanvasAssetBrowserModel(this);

            AzToolsFramework::AssetBrowser::AssetGroupFilter* scriptCanvasAssetFilter = new AzToolsFramework::AssetBrowser::AssetGroupFilter();
            scriptCanvasAssetFilter->SetAssetGroup(ScriptCanvas::SubgraphInterfaceAssetDescription().GetGroupImpl());
            scriptCanvasAssetFilter->SetFilterPropagation(AzToolsFramework::AssetBrowser::AssetBrowserEntryFilter::PropagateDirection::Down);

            m_scriptCanvasAssetModel->setSourceModel(assetBrowserModel);
        }

        m_nodePaletteModel.AssignAssetModel(m_scriptCanvasAssetModel);

        ui->setupUi(this);

        CreateMenus();
        UpdateRecentMenu();

        m_host = new QWidget();

        m_layout = new QVBoxLayout();

        m_emptyCanvas = aznew GraphCanvas::GraphCanvasEditorEmptyDockWidget(this);
        m_emptyCanvas->SetDragTargetText(tr("Use the File Menu or drag out a node from the Node Palette to create a new script.").toStdString().c_str());

        m_emptyCanvas->SetEditorId(ScriptCanvasEditor::AssetEditorId);

        m_emptyCanvas->RegisterAcceptedMimeType(Widget::NodePaletteDockWidget::GetMimeType());
        m_emptyCanvas->RegisterAcceptedMimeType(AzToolsFramework::EditorEntityIdContainer::GetMimeType());

        m_editorToolbar = aznew GraphCanvas::AssetEditorToolbar(ScriptCanvasEditor::AssetEditorId);

        // Custom Actions
        {
            m_assignToSelectedEntity = new QToolButton();
            m_assignToSelectedEntity->setIcon(QIcon(":/ScriptCanvasEditorResources/Resources/attach_to_entity.png"));
            m_assignToSelectedEntity->setToolTip("Assigns the currently active graph to all of the currently selected entities.");

            m_selectedEntityMenu = new QMenu();

            m_assignToSelectedEntity->setPopupMode(QToolButton::ToolButtonPopupMode::MenuButtonPopup);
            m_assignToSelectedEntity->setMenu(m_selectedEntityMenu);
            m_assignToSelectedEntity->setEnabled(false);

            m_editorToolbar->AddCustomAction(m_assignToSelectedEntity);

            QObject::connect(m_selectedEntityMenu, &QMenu::aboutToShow, this, &MainWindow::OnSelectedEntitiesAboutToShow);
            QObject::connect(m_assignToSelectedEntity, &QToolButton::clicked, this, &MainWindow::OnAssignToSelectedEntities);
        }

        // Creation Actions
        {
            m_createScriptCanvas = new QToolButton();
            m_createScriptCanvas->setIcon(QIcon(":/ScriptCanvasEditorResources/Resources/create_graph.png"));
            m_createScriptCanvas->setToolTip("Creates a new Script Canvas Graph");

            QObject::connect(m_createScriptCanvas, &QToolButton::clicked, this, &MainWindow::OnFileNew);

            m_editorToolbar->AddCreationAction(m_createScriptCanvas);
            RegisterObject(AutomationIds::CreateScriptCanvasButton, m_createScriptCanvas);

        }

        {
            m_createFunctionInput = new QToolButton();
            m_createFunctionInput->setToolTip("Creates an Execution Nodeling on the leftmost side of the graph to be used as input for the graph.");
            m_createFunctionInput->setIcon(QIcon(":/ScriptCanvasEditorResources/Resources/create_function_input.png"));
            m_createFunctionInput->setEnabled(false);
        }

        m_editorToolbar->AddCustomAction(m_createFunctionInput);
        connect(m_createFunctionInput, &QToolButton::clicked, this, &MainWindow::CreateFunctionInput);

        {
            m_createFunctionOutput = new QToolButton();
            m_createFunctionOutput->setToolTip("Creates an Execution Nodeling on the rightmost side of the graph to be used as output for the graph.");
            m_createFunctionOutput->setIcon(QIcon(":/ScriptCanvasEditorResources/Resources/create_function_output.png"));
            m_createFunctionOutput->setEnabled(false);
        }

        m_editorToolbar->AddCustomAction(m_createFunctionOutput);
        connect(m_createFunctionOutput, &QToolButton::clicked, this, &MainWindow::CreateFunctionOutput);


        {
            m_validateGraphToolButton = new QToolButton();
            m_validateGraphToolButton->setToolTip("Will run a validation check on the current graph and report any warnings/errors discovered.");
            m_validateGraphToolButton->setIcon(QIcon(":/ScriptCanvasEditorResources/Resources/validate_icon.png"));
            m_validateGraphToolButton->setEnabled(false);
        }

        m_editorToolbar->AddCustomAction(m_validateGraphToolButton);

        connect(m_validateGraphToolButton, &QToolButton::clicked, this, &MainWindow::OnValidateCurrentGraph);

        m_layout->addWidget(m_editorToolbar);

        // Tab bar
        {
            m_tabWidget = new AzQtComponents::TabWidget(m_host);
            m_tabBar = new Widget::GraphTabBar(m_tabWidget);
            m_tabWidget->setCustomTabBar(m_tabBar);
            m_tabWidget->setSizePolicy(QSizePolicy::Expanding, QSizePolicy::Fixed);
            connect(m_tabBar, &QTabBar::tabCloseRequested, this, &MainWindow::OnTabCloseButtonPressed);
            connect(m_tabBar, &Widget::GraphTabBar::TabCloseNoButton, this, &MainWindow::OnTabCloseRequest);
            connect(m_tabBar, &Widget::GraphTabBar::SaveTab, this, &MainWindow::SaveTab);
            connect(m_tabBar, &Widget::GraphTabBar::CloseAllTabsSignal, this, &MainWindow::CloseAllTabs);
            connect(m_tabBar, &Widget::GraphTabBar::CloseAllTabsButSignal, this, &MainWindow::CloseAllTabsBut);
            connect(m_tabBar, &Widget::GraphTabBar::CopyPathToClipboard, this, &MainWindow::CopyPathToClipboard);
            connect(m_tabBar, &Widget::GraphTabBar::OnActiveFileStateChanged, this, &MainWindow::OnActiveFileStateChanged);

            AzQtComponents::TabWidget::applySecondaryStyle(m_tabWidget, false);
            m_tabWidget->setObjectName("ScriptCanvasTabs");

            m_layout->addWidget(m_tabWidget);
        }

        m_commandLine = new Widget::CommandLine(this);
        m_commandLine->setBaseSize(QSize(size().width(), m_commandLine->size().height()));
        m_commandLine->setObjectName("CommandLine");

        m_layout->addWidget(m_commandLine);
        m_layout->addWidget(m_emptyCanvas);

        // Minimap should be a child of the dock widget. But until performance concerns are resolved
        // we want to hide it(mostly to avoid re-setting up all of the structural code around it).
        //
        // If this is a child, it appears on the default context menu to show/hide.
        m_minimap = aznew GraphCanvas::MiniMapDockWidget(ScriptCanvasEditor::AssetEditorId);
        m_minimap->setObjectName("MiniMapDockWidget");

        m_statusWidget = aznew MainWindowStatusWidget(this);
        statusBar()->addWidget(m_statusWidget,1);

        QObject::connect(m_statusWidget, &MainWindowStatusWidget::OnErrorButtonPressed, this, &MainWindow::OnShowValidationErrors);
        QObject::connect(m_statusWidget, &MainWindowStatusWidget::OnWarningButtonPressed, this, &MainWindow::OnShowValidationWarnings);

        m_nodePaletteModel.RepopulateModel();

        // Order these are created denotes the order for an auto-generate Qt menu. Keeping this construction order
        // in sync with the order we display under tools for consistency.
        {
            const bool isInContextMenu = false;
            Widget::ScriptCanvasNodePaletteConfig nodePaletteConfig(m_nodePaletteModel, m_scriptEventsAssetModel, isInContextMenu);

            m_nodePalette = aznew Widget::NodePaletteDockWidget(tr("Node Palette"), this, nodePaletteConfig);
            m_nodePalette->setObjectName("NodePalette");

            RegisterObject(AutomationIds::NodePaletteDockWidget, m_nodePalette);
            RegisterObject(AutomationIds::NodePaletteWidget, m_nodePalette->GetNodePaletteWidget());
        }

        m_propertyGrid = new Widget::PropertyGrid(this, "Node Inspector");
        m_propertyGrid->setObjectName("NodeInspector");

        m_bookmarkDockWidget = aznew GraphCanvas::BookmarkDockWidget(ScriptCanvasEditor::AssetEditorId, this);

        m_variableDockWidget = new VariableDockWidget(this);
        m_variableDockWidget->setObjectName("VariableManager");

        QObject::connect(m_variableDockWidget, &VariableDockWidget::OnVariableSelectionChanged, this, &MainWindow::OnVariableSelectionChanged);

        // This needs to happen after the node palette is created, because we scrape for the variable data from inside
        // of there.
        m_variableDockWidget->PopulateVariablePalette(m_variablePaletteTypes);

        m_validationDockWidget = aznew GraphValidationDockWidget(this);
        m_validationDockWidget->setObjectName("ValidationDockWidget");
        // End Construction list

        m_loggingWindow = aznew LoggingWindow(this);
        m_loggingWindow->setObjectName("LoggingWindow");

        m_ebusHandlerActionMenu = aznew EBusHandlerActionMenu();

        m_statisticsDialog = aznew StatisticsDialog(m_nodePaletteModel, m_scriptCanvasAssetModel, nullptr);
        m_statisticsDialog->hide();

        m_presetEditor = aznew GraphCanvas::ConstructPresetDialog(nullptr);
        m_presetEditor->SetEditorId(ScriptCanvasEditor::AssetEditorId);

        m_presetWrapper = new AzQtComponents::WindowDecorationWrapper(AzQtComponents::WindowDecorationWrapper::OptionAutoTitleBarButtons);
        m_presetWrapper->setGuest(m_presetEditor);
        m_presetWrapper->hide();

        m_host->setLayout(m_layout);

        setCentralWidget(m_host);

        m_workspace = new Workspace(this);

        QTimer::singleShot(0, [this]() {
            SetDefaultLayout();

            if (m_activeGraph.IsGraphValid())
            {
                m_queuedFocusOverride = m_activeGraph;
            }

            m_workspace->Restore();
            m_workspace->Save();
        });

        m_entityMimeDelegateId = CreateMimeDataDelegate<ScriptCanvasEditor::EntityMimeDataHandler>();

        ScriptCanvasEditor::GeneralRequestBus::Handler::BusConnect();
        ScriptCanvasEditor::AutomationRequestBus::Handler::BusConnect();

        UIRequestBus::Handler::BusConnect();
        UndoNotificationBus::Handler::BusConnect();
        GraphCanvas::AssetEditorRequestBus::Handler::BusConnect(ScriptCanvasEditor::AssetEditorId);
        GraphCanvas::AssetEditorSettingsRequestBus::Handler::BusConnect(ScriptCanvasEditor::AssetEditorId);
        ScriptCanvas::BatchOperationNotificationBus::Handler::BusConnect();
        AssetGraphSceneBus::Handler::BusConnect();
        AzToolsFramework::ToolsApplicationNotificationBus::Handler::BusConnect();
        AzToolsFramework::AssetSystemBus::Handler::BusConnect();
        ScriptCanvas::ScriptCanvasSettingsRequestBus::Handler::BusConnect();
        AZ::SystemTickBus::Handler::BusConnect();

        UINotificationBus::Broadcast(&UINotifications::MainWindowCreationEvent, this);

        m_userSettings = AZ::UserSettings::CreateFind<EditorSettings::ScriptCanvasEditorSettings>(AZ_CRC("ScriptCanvasPreviewSettings", 0x1c5a2965), AZ::UserSettings::CT_LOCAL);
        if (m_userSettings)
        {
            m_allowAutoSave = m_userSettings->m_autoSaveConfig.m_enabled;
            m_showUpgradeTool = m_userSettings->m_showUpgradeDialog;
            m_autoSaveTimer.setInterval(m_userSettings->m_autoSaveConfig.m_timeSeconds * 1000);

            m_userSettings->m_constructPresets.SetEditorId(ScriptCanvasEditor::AssetEditorId);
        }

        // These should be created after we load up the user settings so we can
        // initialize the user presets
        m_sceneContextMenu = aznew SceneContextMenu(m_nodePaletteModel, m_scriptEventsAssetModel);
        m_connectionContextMenu = aznew ConnectionContextMenu(m_nodePaletteModel, m_scriptEventsAssetModel);

        connect(m_nodePalette, &QDockWidget::visibilityChanged, this, &MainWindow::OnViewVisibilityChanged);
        connect(m_minimap, &QDockWidget::visibilityChanged, this, &MainWindow::OnViewVisibilityChanged);
        connect(m_propertyGrid, &QDockWidget::visibilityChanged, this, &MainWindow::OnViewVisibilityChanged);
        connect(m_bookmarkDockWidget, &QDockWidget::visibilityChanged, this, &MainWindow::OnViewVisibilityChanged);
        connect(m_variableDockWidget, &QDockWidget::visibilityChanged, this, &MainWindow::OnViewVisibilityChanged);
        connect(m_loggingWindow, &QDockWidget::visibilityChanged, this, &MainWindow::OnViewVisibilityChanged);
        connect(m_validationDockWidget, &QDockWidget::visibilityChanged, this, &MainWindow::OnViewVisibilityChanged);

        m_autoSaveTimer.setSingleShot(true);
        connect(&m_autoSaveTimer, &QTimer::timeout, this, &MainWindow::OnAutoSave);
        UpdateMenuState(false);
    }

    MainWindow::~MainWindow()
    {
        m_workspace->Save();

        ScriptCanvas::BatchOperationNotificationBus::Handler::BusDisconnect();
        GraphCanvas::AssetEditorRequestBus::Handler::BusDisconnect();
        UndoNotificationBus::Handler::BusDisconnect();
        UIRequestBus::Handler::BusDisconnect();
        ScriptCanvasEditor::GeneralRequestBus::Handler::BusDisconnect();
        GraphCanvas::AssetEditorAutomationRequestBus::Handler::BusDisconnect();
        ScriptCanvas::ScriptCanvasSettingsRequestBus::Handler::BusDisconnect();
        AzToolsFramework::AssetSystemBus::Handler::BusDisconnect();

        Clear();

        delete m_nodePalette;

        delete m_unitTestDockWidget;
        delete m_statisticsDialog;
        delete m_presetEditor;

        delete m_workspace;

        delete m_sceneContextMenu;
        delete m_connectionContextMenu;
    }

    void MainWindow::CreateMenus()
    {
        // File menu
        connect(ui->action_New_Script, &QAction::triggered, this, &MainWindow::OnFileNew);
        ui->action_New_Script->setShortcut(QKeySequence(QKeySequence::New));

        connect(ui->action_Open, &QAction::triggered, this, &MainWindow::OnFileOpen);
        ui->action_Open->setShortcut(QKeySequence(QKeySequence::Open));

        connect(ui->action_UpgradeTool, &QAction::triggered, this, &MainWindow::RunUpgradeTool);
        ui->action_UpgradeTool->setVisible(true);

        // List of recent files.
        {
            QMenu* recentMenu = new QMenu("Open &Recent");

            for (int i = 0; i < m_recentActions.size(); ++i)
            {
                QAction* action = new QAction(this);
                action->setVisible(false);
                m_recentActions[i] = AZStd::make_pair(action, QMetaObject::Connection());
                recentMenu->addAction(action);
            }

            connect(recentMenu, &QMenu::aboutToShow, this, &MainWindow::UpdateRecentMenu);

            recentMenu->addSeparator();

            // Clear Recent Files.
            {
                QAction* action = new QAction("&Clear Recent Files", this);

                QObject::connect(action,
                    &QAction::triggered,
                    [this](bool /*checked*/)
                {
                    ClearRecentFile();
                    UpdateRecentMenu();
                });

                recentMenu->addAction(action);

            }

            ui->menuFile->insertMenu(ui->action_Save, recentMenu);
            ui->menuFile->insertSeparator(ui->action_Save);
        }

        connect(ui->action_Save, &QAction::triggered, this, &MainWindow::OnFileSaveCaller);
        ui->action_Save->setShortcut(QKeySequence(QKeySequence::Save));

        connect(ui->action_Save_As, &QAction::triggered, this, &MainWindow::OnFileSaveAsCaller);
        ui->action_Save_As->setShortcut(QKeySequence(tr("Ctrl+Shift+S", "File|Save As...")));

        QObject::connect(ui->action_Close,
            &QAction::triggered,
            [this](bool /*checked*/)
        {
            m_tabBar->tabCloseRequested(m_tabBar->currentIndex());
        });
        ui->action_Close->setShortcut(QKeySequence(QKeySequence::Close));

        // Edit Menu
        SetupEditMenu();

        // View menu
        connect(ui->action_ViewNodePalette, &QAction::triggered, this, &MainWindow::OnViewNodePalette);
        connect(ui->action_ViewMiniMap, &QAction::triggered, this, &MainWindow::OnViewMiniMap);

        connect(ui->action_ViewProperties, &QAction::triggered, this, &MainWindow::OnViewProperties);
        connect(ui->action_ViewBookmarks, &QAction::triggered, this, &MainWindow::OnBookmarks);

        connect(ui->action_ViewVariableManager, &QAction::triggered, this, &MainWindow::OnVariableManager);
        connect(m_variableDockWidget, &QDockWidget::visibilityChanged, this, &MainWindow::OnViewVisibilityChanged);

        connect(ui->action_ViewLogWindow, &QAction::triggered, this, &MainWindow::OnViewLogWindow);
        connect(m_loggingWindow, &QDockWidget::visibilityChanged, this, &MainWindow::OnViewVisibilityChanged);

        connect(ui->action_ViewDebugger, &QAction::triggered, this, &MainWindow::OnViewDebugger);
        connect(ui->action_ViewCommandLine, &QAction::triggered, this, &MainWindow::OnViewCommandLine);
        connect(ui->action_ViewLog, &QAction::triggered, this, &MainWindow::OnViewLog);

        connect(ui->action_GraphValidation, &QAction::triggered, this, &MainWindow::OnViewGraphValidation);
        connect(ui->action_Debugging, &QAction::triggered, this, &MainWindow::OnViewDebuggingWindow);

        connect(ui->action_ViewUnitTestManager, &QAction::triggered, this, &MainWindow::OnViewUnitTestManager);
        connect(ui->action_NodeStatistics, &QAction::triggered, this, &MainWindow::OnViewStatisticsPanel);
        connect(ui->action_PresetsEditor, &QAction::triggered, this, &MainWindow::OnViewPresetsEditor);

        connect(ui->action_ViewRestoreDefaultLayout, &QAction::triggered, this, &MainWindow::OnRestoreDefaultLayout);
    }

    void MainWindow::SignalActiveSceneChanged(ScriptCanvasEditor::SourceHandle assetId)
    {
        AZ::EntityId graphId;
        if (assetId.IsGraphValid())
        {
            EditorGraphRequestBus::EventResult(graphId, assetId.Get()->GetScriptCanvasId(), &EditorGraphRequests::GetGraphCanvasGraphId);
        }

        m_autoSaveTimer.stop();

        GraphCanvas::AssetEditorNotificationBus::Event(ScriptCanvasEditor::AssetEditorId, &GraphCanvas::AssetEditorNotifications::PreOnActiveGraphChanged);
        GraphCanvas::AssetEditorNotificationBus::Event(ScriptCanvasEditor::AssetEditorId, &GraphCanvas::AssetEditorNotifications::OnActiveGraphChanged, graphId);
        GraphCanvas::AssetEditorNotificationBus::Event(ScriptCanvasEditor::AssetEditorId, &GraphCanvas::AssetEditorNotifications::PostOnActiveGraphChanged);

        // The paste action refreshes based on the scene's mimetype
        RefreshPasteAction();

        bool enabled = false;

        if (graphId.IsValid())
        {
            GraphCanvas::ViewId viewId;
            GraphCanvas::SceneRequestBus::EventResult(viewId, graphId, &GraphCanvas::SceneRequests::GetViewId);

            if (viewId.IsValid())
            {
                GraphCanvas::ViewNotificationBus::Handler::BusDisconnect();
                GraphCanvas::ViewNotificationBus::Handler::BusConnect(viewId);

                enabled = true;
            }
            else
            {
                AZ_Error("ScriptCanvasEditor", viewId.IsValid(), "SceneRequest must return a valid ViewId");
            }
        }

        UpdateMenuState(enabled);
    }

    void MainWindow::UpdateRecentMenu()
    {
        QStringList recentFiles = ReadRecentFiles();

        int recentCount = 0;
        for (auto filename : recentFiles)
        {
            if (!QFile::exists(filename))
            {
                continue;
            }

            auto& recent = m_recentActions[recentCount++];

            recent.first->setText(QString("&%1 %2").arg(QString::number(recentCount), filename));
            recent.first->setData(filename);
            recent.first->setVisible(true);

            QObject::disconnect(recent.second);
            recent.second = QObject::connect(recent.first,
                &QAction::triggered,
                [this, filename](bool /*checked*/)
            {
                OpenFile(filename.toUtf8().data());
            });
        }

        for (int i = recentCount; i < m_recentActions.size(); ++i)
        {
            auto& recent = m_recentActions[recentCount++];
            recent.first->setVisible(false);
        }
    }

    void MainWindow::OnViewVisibilityChanged(bool)
    {
        UpdateViewMenu();
    }

    void MainWindow::closeEvent(QCloseEvent* event)
    {
        // If we are in the middle of saving a graph. We don't want to close ourselves down and potentially retrigger the saving logic.
        if (m_queueCloseRequest)
        {
            m_hasQueuedClose = true;
            event->ignore();
            return;
        }

        for (int tabCounter = 0; tabCounter < m_tabBar->count(); ++tabCounter)
        {
            ScriptCanvasEditor::SourceHandle assetId = m_tabBar->FindAssetId(tabCounter);

            const Tracker::ScriptCanvasFileState& fileState = GetAssetFileState(assetId);

            if (fileState == Tracker::ScriptCanvasFileState::UNMODIFIED)
            {
                continue;
            }

            // Query the user.
            SetActiveAsset(assetId);

            QString tabName = m_tabBar->tabText(tabCounter);
            UnsavedChangesOptions shouldSaveResults = ShowSaveDialog(tabName);

            if (shouldSaveResults == UnsavedChangesOptions::SAVE)
            {
                SaveAssetImpl(assetId, Save::InPlace);
                event->ignore();
                return;
            }
            else if (shouldSaveResults == UnsavedChangesOptions::CANCEL_WITHOUT_SAVING)
            {
                event->ignore();
                return;
            }
            else if (shouldSaveResults == UnsavedChangesOptions::CONTINUE_WITHOUT_SAVING &&
                    (fileState == Tracker::ScriptCanvasFileState::NEW || fileState == Tracker::ScriptCanvasFileState::SOURCE_REMOVED))
            {
                CloseScriptCanvasAsset(assetId);
                --tabCounter;
            }
        }

        m_workspace->Save();
        event->accept();
    }

    UnsavedChangesOptions MainWindow::ShowSaveDialog(const QString& filename)
    {
        bool wasActive = m_autoSaveTimer.isActive();

        if (wasActive)
        {
            m_autoSaveTimer.stop();
        }

        UnsavedChangesOptions shouldSaveResults = UnsavedChangesOptions::INVALID;
        UnsavedChangesDialog dialog(filename, this);
        dialog.exec();
        shouldSaveResults = dialog.GetResult();

        // If the auto save timer was active, and we cancelled our save dialog, we want
        // to resume the auto save timer.
        if (shouldSaveResults == UnsavedChangesOptions::CANCEL_WITHOUT_SAVING
            || shouldSaveResults == UnsavedChangesOptions::INVALID)
        {
            RestartAutoTimerSave(wasActive);
        }

        return shouldSaveResults;
    }

    void MainWindow::TriggerUndo()
    {
        GeneralEditorNotificationBus::Event(GetActiveScriptCanvasId(), &GeneralEditorNotifications::OnUndoRedoBegin);
        DequeuePropertyGridUpdate();

        UndoRequestBus::Event(GetActiveScriptCanvasId(), &UndoRequests::Undo);
        SignalSceneDirty(m_activeGraph);

        m_propertyGrid->ClearSelection();
        GeneralEditorNotificationBus::Event(GetActiveScriptCanvasId(), &GeneralEditorNotifications::OnUndoRedoEnd);
    }

    void MainWindow::TriggerRedo()
    {
        GeneralEditorNotificationBus::Event(GetActiveScriptCanvasId(), &GeneralEditorNotifications::OnUndoRedoBegin);
        DequeuePropertyGridUpdate();

        UndoRequestBus::Event(GetActiveScriptCanvasId(), &UndoRequests::Redo);
        SignalSceneDirty(m_activeGraph);

        m_propertyGrid->ClearSelection();
        GeneralEditorNotificationBus::Event(GetActiveScriptCanvasId(), &GeneralEditorNotifications::OnUndoRedoEnd);
    }

    void MainWindow::RegisterVariableType(const ScriptCanvas::Data::Type& variableType)
    {
        m_variablePaletteTypes.insert(ScriptCanvas::Data::ToAZType(variableType));
    }

    bool MainWindow::IsValidVariableType(const ScriptCanvas::Data::Type& dataType) const
    {
        return m_variableDockWidget->IsValidVariableType(dataType);
    }

    bool MainWindow::ShowSlotTypeSelector(ScriptCanvas::Slot* slot, const QPoint& scenePosition, VariablePaletteRequests::SlotSetup& outSetup)
    {
        AZ_Assert(slot, "A valid slot must be provided");
        if (slot)
        {
            m_slotTypeSelector = new SlotTypeSelectorWidget(GetActiveScriptCanvasId(), this); // Recreate the widget every time because of https://bugreports.qt.io/browse/QTBUG-76509
            m_slotTypeSelector->PopulateVariablePalette(m_variablePaletteTypes);

            // Only set the slot name if the user has already configured this slot, so if they are creating
            // for the first time they will see the placeholder text instead
            bool isValidVariableType = false;
            VariablePaletteRequestBus::BroadcastResult(isValidVariableType, &VariablePaletteRequests::IsValidVariableType, slot->GetDataType());
            if (isValidVariableType)
            {
                m_slotTypeSelector->SetSlotName(slot->GetName());
            }

            m_slotTypeSelector->move(scenePosition);
            m_slotTypeSelector->setEnabled(true);
            m_slotTypeSelector->update();

            if (m_slotTypeSelector->exec() != QDialog::Rejected)
            {
                outSetup.m_name = m_slotTypeSelector->GetSlotName();
                outSetup.m_type = m_slotTypeSelector->GetSelectedType();
            }
            else
            {
                delete m_slotTypeSelector;

                return false;
            }

            delete m_slotTypeSelector;
        }

        return true;
    }


    void MainWindow::OpenValidationPanel()
    {
        if (!m_validationDockWidget->isVisible())
        {
            OnViewGraphValidation();
        }
    }

    void MainWindow::PostUndoPoint(ScriptCanvas::ScriptCanvasId scriptCanvasId)
    {
        bool isIdle = true;
        UndoRequestBus::EventResult(isIdle, scriptCanvasId, &UndoRequests::IsIdle);

        if (m_preventUndoStateUpdateCount == 0 && isIdle)
        {
            ScopedUndoBatch scopedUndoBatch("Modify Graph Canvas Scene");
            UndoRequestBus::Event(scriptCanvasId, &UndoRequests::AddGraphItemChangeUndo, "Graph Change");
            UpdateFileState(m_activeGraph, Tracker::ScriptCanvasFileState::MODIFIED);
        }

        const bool forceTimer = true;
        RestartAutoTimerSave(forceTimer);
    }

    void MainWindow::SourceFileChanged
        ( [[maybe_unused]] AZStd::string relativePath
        , AZStd::string scanFolder
        , [[maybe_unused]] AZ::Uuid fileAssetId)
    {
        auto handle = CompleteDescription(SourceHandle(nullptr, fileAssetId, {}));
        if (handle)
        {
            if (!IsRecentSave(*handle))
            {
                UpdateFileState(*handle, Tracker::ScriptCanvasFileState::MODIFIED);
            }
            else
            {
                AZ_TracePrintf
                    ( "ScriptCanvas"
                    , "Ignoring source file modification notification (possibly external), as a it was recently saved by the editor: %s"
                    , relativePath.c_str());
            }
        }
    }

    void MainWindow::SourceFileRemoved
        ( AZStd::string relativePath
        , [[maybe_unused]] AZStd::string scanFolder
        , AZ::Uuid fileAssetId)
    {
        SourceHandle handle(nullptr, fileAssetId, relativePath);
        {
            if (!IsRecentSave(handle))
            {
                UpdateFileState(handle, Tracker::ScriptCanvasFileState::SOURCE_REMOVED);
            }
            else
            {
                AZ_TracePrintf
                    ( "ScriptCanvas"
                    , "Ignoring source file removed notification (possibly external), as a it was recently saved by the editor: %s"
                    , relativePath.c_str());
            }
        }
    }

    void MainWindow::SignalSceneDirty(ScriptCanvasEditor::SourceHandle assetId)
    {
        UpdateFileState(assetId, Tracker::ScriptCanvasFileState::MODIFIED);
    }

    void MainWindow::PushPreventUndoStateUpdate()
    {
        ++m_preventUndoStateUpdateCount;
    }

    void MainWindow::PopPreventUndoStateUpdate()
    {
        if (m_preventUndoStateUpdateCount > 0)
        {
            --m_preventUndoStateUpdateCount;
        }
    }

    void MainWindow::ClearPreventUndoStateUpdate()
    {
        m_preventUndoStateUpdateCount = 0;
    }

    void MainWindow::UpdateFileState(const ScriptCanvasEditor::SourceHandle& assetId, Tracker::ScriptCanvasFileState fileState)
    {
        m_tabBar->UpdateFileState(assetId, fileState);
    }

    AZ::Outcome<int, AZStd::string> MainWindow::OpenScriptCanvasAssetId(const ScriptCanvasEditor::SourceHandle& fileAssetId, Tracker::ScriptCanvasFileState fileState)
    {
        if (fileAssetId.Id().IsNull())
        {
            return AZ::Failure(AZStd::string("Unable to open asset with invalid asset id"));
        }

        int outTabIndex = m_tabBar->FindTab(fileAssetId);

        if (outTabIndex >= 0)
        {
            m_tabBar->SelectTab(fileAssetId);
            return AZ::Success(outTabIndex);
        }

        auto loadedGraph = LoadFromFile(fileAssetId.Path().c_str());
        if (!loadedGraph.IsSuccess())
        {
            return AZ::Failure(AZStd::string("Failed to load graph at %s", fileAssetId.Path().c_str()));
        }

        outTabIndex = CreateAssetTab(loadedGraph.GetValue(), fileState);

        if (!m_isRestoringWorkspace)
        {
            SetActiveAsset(loadedGraph.GetValue());
        }

        if (outTabIndex >= 0)
        {
            AddRecentFile(loadedGraph.GetValue().Path().c_str());
            OpenScriptCanvasAssetImplementation(loadedGraph.GetValue(), fileState);
            return AZ::Success(outTabIndex);
        }
        else
        {
            return AZ::Failure(AZStd::string("Specified asset is in an error state and cannot be properly displayed."));
        }
    }

    AZ::Outcome<int, AZStd::string> MainWindow::OpenScriptCanvasAssetImplementation(const SourceHandle& scriptCanvasAsset, Tracker::ScriptCanvasFileState fileState, int tabIndex)
    {
        const ScriptCanvasEditor::SourceHandle& fileAssetId = scriptCanvasAsset;
        if (!fileAssetId.IsDescriptionValid())
        {
            return AZ::Failure(AZStd::string("Unable to open asset with invalid asset id"));
        }

        if (!scriptCanvasAsset.IsDescriptionValid())
        {
            if (!m_isRestoringWorkspace)
            {
                AZStd::string errorPath = scriptCanvasAsset.Path().c_str();

                if (errorPath.empty())
                {
                    errorPath = m_errorFilePath;
                }

                if (m_queuedFocusOverride.AnyEquals(fileAssetId))
                {
                    m_queuedFocusOverride = fileAssetId;
                }

                QMessageBox::warning(this, "Unable to open source file", QString("Source File(%1) is in error and cannot be opened").arg(errorPath.c_str()), QMessageBox::StandardButton::Ok);
            }

            return AZ::Failure(AZStd::string("Source File is in error"));
        }

        int outTabIndex = m_tabBar->FindTab(fileAssetId);

        if (outTabIndex >= 0)
        {
            if (!m_isRestoringWorkspace)
            {
                m_tabBar->SelectTab(fileAssetId);
            }

            return AZ::Success(outTabIndex);
        }

        outTabIndex = CreateAssetTab(fileAssetId, fileState, tabIndex);

        if (outTabIndex == -1)
        {
            return AZ::Failure(AZStd::string::format("Unable to open existing Script Canvas Asset with id %s in the Script Canvas Editor"
                , fileAssetId.ToString().c_str()));
        }

        AZStd::string assetPath = scriptCanvasAsset.Path().c_str();
        if (!assetPath.empty() && !m_loadingNewlySavedFile)
        {
            AddRecentFile(assetPath.c_str());
        }

        GraphCanvas::GraphId graphCanvasGraphId = GetGraphCanvasGraphId(scriptCanvasAsset.Get()->GetScriptCanvasId());
        GraphCanvas::AssetEditorNotificationBus::Event(ScriptCanvasEditor::AssetEditorId, &GraphCanvas::AssetEditorNotifications::OnGraphLoaded, graphCanvasGraphId);
        GeneralAssetNotificationBus::Event(fileAssetId, &GeneralAssetNotifications::OnAssetVisualized);
        return AZ::Success(outTabIndex);
    }

    AZ::Outcome<int, AZStd::string> MainWindow::OpenScriptCanvasAsset(ScriptCanvasEditor::SourceHandle scriptCanvasAssetId, Tracker::ScriptCanvasFileState fileState, int tabIndex)
    {
        if (scriptCanvasAssetId.IsGraphValid())
        {
            return OpenScriptCanvasAssetImplementation(scriptCanvasAssetId, fileState, tabIndex);
        }
        else
        {
            return OpenScriptCanvasAssetId(scriptCanvasAssetId, fileState);
        }
    }

    int MainWindow::CreateAssetTab(const ScriptCanvasEditor::SourceHandle& assetId, Tracker::ScriptCanvasFileState fileState, int tabIndex)
    {
        return m_tabBar->InsertGraphTab(tabIndex, assetId, fileState);
    }

    void MainWindow::RemoveScriptCanvasAsset(const ScriptCanvasEditor::SourceHandle& assetId)
    {
        AssetHelpers::PrintInfo("RemoveScriptCanvasAsset : %s", assetId.ToString().c_str());
        m_assetCreationRequests.erase(assetId);
        GeneralAssetNotificationBus::Event(assetId, &GeneralAssetNotifications::OnAssetUnloaded);

        if (assetId.IsGraphValid())
        {
            // Disconnect scene and asset editor buses
            GraphCanvas::SceneNotificationBus::MultiHandler::BusDisconnect(assetId.Get()->GetScriptCanvasId());
            GraphCanvas::AssetEditorNotificationBus::Event(ScriptCanvasEditor::AssetEditorId
                , &GraphCanvas::AssetEditorNotifications::OnGraphUnloaded, assetId.Get()->GetGraphCanvasGraphId());
        }

        int tabIndex = m_tabBar->FindTab(assetId);
        QVariant tabdata = m_tabBar->tabData(tabIndex);
        if (tabdata.isValid())
        {
            auto tabAssetId = tabdata.value<Widget::GraphTabMetadata>();
            SetActiveAsset(tabAssetId.m_assetId);
        }
    }

    int MainWindow::CloseScriptCanvasAsset(const ScriptCanvasEditor::SourceHandle& assetId)
    {
        int tabIndex = -1;
        if (IsTabOpen(assetId, tabIndex))
        {
            OnTabCloseRequest(tabIndex);
        }

        return tabIndex;
    }

    bool MainWindow::CreateScriptCanvasAssetFor(const TypeDefs::EntityComponentId& requestingEntityId)
    {
        for (auto createdAssetPair : m_assetCreationRequests)
        {
            if (createdAssetPair.second == requestingEntityId)
            {
                return OpenScriptCanvasAssetId(createdAssetPair.first, Tracker::ScriptCanvasFileState::NEW).IsSuccess();
            }
        }

        ScriptCanvasEditor::SourceHandle previousAssetId = m_activeGraph;

        OnFileNew();

        bool createdNewAsset = !(m_activeGraph.AnyEquals(previousAssetId));

        if (createdNewAsset)
        {
            m_assetCreationRequests[m_activeGraph] = requestingEntityId;
        }

        if (m_isRestoringWorkspace)
        {
            m_queuedFocusOverride = m_activeGraph;
        }

        return createdNewAsset;
    }

    bool MainWindow::IsScriptCanvasAssetOpen(const ScriptCanvasEditor::SourceHandle& assetId) const
    {
        return m_tabBar->FindTab(assetId) >= 0;
    }

    const CategoryInformation* MainWindow::FindNodePaletteCategoryInformation(AZStd::string_view categoryPath) const
    {
        return m_nodePaletteModel.FindBestCategoryInformation(categoryPath);
    }

    const NodePaletteModelInformation* MainWindow::FindNodePaletteModelInformation(const ScriptCanvas::NodeTypeIdentifier& nodeType) const
    {
        return m_nodePaletteModel.FindNodePaletteInformation(nodeType);
    }

    void MainWindow::OpenFile(const char* fullPath)
    {
        auto tabIndex = m_tabBar->FindTabByPath(fullPath);
        if (tabIndex.IsGraphValid())
        {
            SetActiveAsset(tabIndex);
            return;
        }

        AZStd::string watchFolder;
        AZ::Data::AssetInfo assetInfo;
        bool sourceInfoFound{};
        AzToolsFramework::AssetSystemRequestBus::BroadcastResult
            ( sourceInfoFound
            , &AzToolsFramework::AssetSystemRequestBus::Events::GetSourceInfoBySourcePath, fullPath, assetInfo, watchFolder);

        if (!sourceInfoFound)
        {
            QMessageBox::warning(this, "Invalid Source Asset", QString("'%1' is not a valid asset path.").arg(fullPath), QMessageBox::Ok);
            m_errorFilePath = fullPath;
            AZ_Warning("ScriptCanvas", false, "Unable to open file as a ScriptCanvas graph: %s", fullPath);
            return;
        }

        AZ::Outcome<ScriptCanvasEditor::SourceHandle, AZStd::string> outcome = LoadFromFile(fullPath);
        if (!outcome.IsSuccess())
        {
            QMessageBox::warning(this, "Invalid Source File", QString("'%1' failed to load properly.").arg(fullPath), QMessageBox::Ok);
            m_errorFilePath = fullPath;
            AZ_Warning("ScriptCanvas", false, "Unable to open file as a ScriptCanvas graph: %s", fullPath);
            return;
        }

        m_errorFilePath.clear();
        auto activeGraph = ScriptCanvasEditor::SourceHandle(outcome.TakeValue(), assetInfo.m_assetId.m_guid, fullPath);
        
        auto openOutcome = OpenScriptCanvasAsset(activeGraph, Tracker::ScriptCanvasFileState::UNMODIFIED);
        if (openOutcome)
        {
            RunGraphValidation(false);
            SetActiveAsset(activeGraph);
            SetRecentAssetId(activeGraph);
        }
        else
        {
            AZ_Warning("Script Canvas", openOutcome, "%s", openOutcome.GetError().data());
        }
    }

    GraphCanvas::Endpoint MainWindow::HandleProposedConnection(const GraphCanvas::GraphId&, const GraphCanvas::ConnectionId&
        , const GraphCanvas::Endpoint& endpoint, const GraphCanvas::NodeId& nodeId, const QPoint& screenPoint)
    {
        GraphCanvas::Endpoint retVal;

        GraphCanvas::ConnectionType connectionType = GraphCanvas::ConnectionType::CT_Invalid;
        GraphCanvas::SlotRequestBus::EventResult(connectionType, endpoint.GetSlotId(), &GraphCanvas::SlotRequests::GetConnectionType);

        GraphCanvas::NodeId currentTarget = nodeId;

        while (!retVal.IsValid() && currentTarget.IsValid())
        {
            AZStd::vector<AZ::EntityId> targetSlotIds;
            GraphCanvas::NodeRequestBus::EventResult(targetSlotIds, currentTarget, &GraphCanvas::NodeRequests::GetSlotIds);

            AZStd::list< GraphCanvas::Endpoint > endpoints;

            for (const auto& targetSlotId : targetSlotIds)
            {
                GraphCanvas::Endpoint proposedEndpoint(currentTarget, targetSlotId);

                bool canCreate = false;
                GraphCanvas::SlotRequestBus::EventResult(canCreate, endpoint.GetSlotId(), &GraphCanvas::SlotRequests::CanCreateConnectionTo, proposedEndpoint);

                if (canCreate)
                {
                    GraphCanvas::SlotGroup slotGroup = GraphCanvas::SlotGroups::Invalid;
                    GraphCanvas::SlotRequestBus::EventResult(slotGroup, targetSlotId, &GraphCanvas::SlotRequests::GetSlotGroup);

                    bool isVisible = slotGroup != GraphCanvas::SlotGroups::Invalid;
                    GraphCanvas::SlotLayoutRequestBus::EventResult(isVisible, currentTarget, &GraphCanvas::SlotLayoutRequests::IsSlotGroupVisible, slotGroup);

                    if (isVisible)
                    {
                        endpoints.push_back(proposedEndpoint);
                    }
                }
            }

            if (!endpoints.empty())
            {
                if (endpoints.size() == 1)
                {
                    retVal = endpoints.front();
                }
                else
                {
                    QMenu menu;

                    for (GraphCanvas::Endpoint proposedEndpoint : endpoints)
                    {
                        QAction* action = aznew EndpointSelectionAction(proposedEndpoint);
                        menu.addAction(action);
                    }

                    QAction* result = menu.exec(screenPoint);

                    if (result != nullptr)
                    {
                        EndpointSelectionAction* selectedEnpointAction = static_cast<EndpointSelectionAction*>(result);
                        retVal = selectedEnpointAction->GetEndpoint();
                    }
                    else
                    {
                        retVal.Clear();
                    }
                }

                if (retVal.IsValid())
                {
                    // Double safety check. This should be gauranteed by the previous checks. But just extra safety.
                    bool canCreateConnection = false;
                    GraphCanvas::SlotRequestBus::EventResult(canCreateConnection, endpoint.GetSlotId(), &GraphCanvas::SlotRequests::CanCreateConnectionTo, retVal);

                    if (!canCreateConnection)
                    {
                        retVal.Clear();
                    }
                }
            }
            else
            {
                retVal.Clear();
            }

            if (!retVal.IsValid())
            {
                bool isWrapped = false;
                GraphCanvas::NodeRequestBus::EventResult(isWrapped, currentTarget, &GraphCanvas::NodeRequests::IsWrapped);

                if (isWrapped)
                {
                    GraphCanvas::NodeRequestBus::EventResult(currentTarget, currentTarget, &GraphCanvas::NodeRequests::GetWrappingNode);
                }
                else
                {
                    currentTarget.SetInvalid();
                }
            }
        }

        return retVal;
    }

    void MainWindow::OnFileNew()
    {
        static int scriptCanvasEditorDefaultNewNameCount = 0;

        AZStd::string assetPath;

        for (;;)
        {
<<<<<<< HEAD
            AZStd::string newAssetName = AZStd::string::format(SourceDescription::GetAssetNamePattern()
                , ++scriptCanvasEditorDefaultNewNameCount);
            
            AZStd::array<char, AZ::IO::MaxPathLength> assetRootArray;
            if (!AZ::IO::FileIOBase::GetInstance()->ResolvePath(SourceDescription::GetSuggestedSavePath()
=======
            ScriptCanvasAssetDescription description;
            AZStd::string newAssetName = AZStd::string::format(description.GetAssetNamePatternImpl(), ++scriptCanvasEditorDefaultNewNameCount);
            
            AZStd::array<char, AZ::IO::MaxPathLength> assetRootArray;
            if (!AZ::IO::FileIOBase::GetInstance()->ResolvePath(description.GetSuggestedSavePathImpl()
>>>>>>> a2bb9683
                , assetRootArray.data(), assetRootArray.size()))
            {
                AZ_ErrorOnce("Script Canvas", false, "Unable to resolve @projectroot@ path");
            }

<<<<<<< HEAD
            AzFramework::StringFunc::Path::Join(assetRootArray.data(), (newAssetName + SourceDescription::GetFileExtension()).data(), assetPath);
=======
            AzFramework::StringFunc::Path::Join(assetRootArray.data(), (newAssetName + description.GetExtensionImpl()).data(), assetPath);
>>>>>>> a2bb9683
            AZ::Data::AssetInfo assetInfo;

            if (!AssetHelpers::GetAssetInfo(assetPath, assetInfo))
            {
                break;
            }
        }

        auto createOutcome = CreateScriptCanvasAsset(assetPath);
        if (!createOutcome.IsSuccess())
        {
            AZ_Warning("Script Canvas", createOutcome, "%s", createOutcome.GetError().data());
        }
    }

    int MainWindow::InsertTabForAsset(AZStd::string_view assetPath, ScriptCanvasEditor::SourceHandle assetId, int tabIndex)
    {
        int outTabIndex = -1;

        {
            // Insert tab block
            AZStd::string tabName;
            AzFramework::StringFunc::Path::GetFileName(assetPath.data(), tabName);
            m_tabBar->InsertGraphTab(tabIndex, assetId, Tracker::ScriptCanvasFileState::NEW);

            if (!IsTabOpen(assetId, outTabIndex))
            {
                AZ_Assert(false, AZStd::string::format("Unable to open new Script Canvas Asset with id %s in the Script Canvas Editor", assetId.ToString().c_str()).c_str());
                return -1;
            }

            m_tabBar->setTabToolTip(outTabIndex, assetPath.data());
        }

        return outTabIndex;
    }

    void MainWindow::UpdateUndoCache(ScriptCanvasEditor::SourceHandle)
    {
        UndoCache* undoCache = nullptr;
        UndoRequestBus::EventResult(undoCache, GetActiveScriptCanvasId(), &UndoRequests::GetSceneUndoCache);
        if (undoCache)
        {
            undoCache->UpdateCache(GetActiveScriptCanvasId());
        }
    }

    AZ::Outcome<int, AZStd::string> MainWindow::CreateScriptCanvasAsset(AZStd::string_view assetPath, int tabIndex)
    {
        int outTabIndex = -1;

        ScriptCanvas::DataPtr graph = Graph::Create();
        AZ::Uuid assetId = AZ::Uuid::CreateRandom();
        ScriptCanvasEditor::SourceHandle handle = ScriptCanvasEditor::SourceHandle(graph, assetId, assetPath);

        outTabIndex = InsertTabForAsset(assetPath, handle, tabIndex);
        
        if (outTabIndex == -1)
        {
            return AZ::Failure(AZStd::string::format("Script Canvas Asset %.*s is not open in a tab"
                , static_cast<int>(assetPath.size()), assetPath.data()));
        }

        SetActiveAsset(handle);
        PushPreventUndoStateUpdate();

        AZ::EntityId scriptCanvasEntityId = graph->GetGraph()->GetScriptCanvasId();
        GraphCanvas::SceneNotificationBus::MultiHandler::BusDisconnect(scriptCanvasEntityId);
        AZ::EntityId graphCanvasGraphId = GetGraphCanvasGraphId(scriptCanvasEntityId);

        GraphCanvas::AssetEditorNotificationBus::Event(ScriptCanvasEditor::AssetEditorId
            , &GraphCanvas::AssetEditorNotifications::OnGraphRefreshed, graphCanvasGraphId, graphCanvasGraphId);

        if (IsTabOpen(handle, tabIndex))
        {
            AZStd::string tabName;
            AzFramework::StringFunc::Path::GetFileName(assetPath.data(), tabName);
            m_tabBar->setTabToolTip(tabIndex, assetPath.data());
            m_tabBar->SetTabText(tabIndex, tabName.c_str(), Tracker::ScriptCanvasFileState::NEW);
        }

        if (graphCanvasGraphId.IsValid())
        {
            GraphCanvas::SceneNotificationBus::MultiHandler::BusConnect(graphCanvasGraphId);
            GraphCanvas::SceneMimeDelegateRequestBus::Event(graphCanvasGraphId, &GraphCanvas::SceneMimeDelegateRequests::AddDelegate, m_entityMimeDelegateId);

            GraphCanvas::SceneRequestBus::Event(graphCanvasGraphId, &GraphCanvas::SceneRequests::SetMimeType, Widget::NodePaletteDockWidget::GetMimeType());
            GraphCanvas::SceneMemberNotificationBus::Event(graphCanvasGraphId, &GraphCanvas::SceneMemberNotifications::OnSceneReady);
        }

        if (IsTabOpen(handle, outTabIndex))
        {
            RefreshActiveAsset();
        }

        PopPreventUndoStateUpdate();


        GraphCanvas::AssetEditorNotificationBus::Event(ScriptCanvasEditor::AssetEditorId
            , &GraphCanvas::AssetEditorNotifications::OnGraphLoaded, graphCanvasGraphId);

        return AZ::Success(outTabIndex);
    }

    bool MainWindow::OnFileSave()
    {
        return SaveAssetImpl(m_activeGraph, Save::InPlace);
    }

    bool MainWindow::OnFileSaveAs()
    {
        return SaveAssetImpl(m_activeGraph, Save::As);
    }

    bool MainWindow::SaveAssetImpl(const ScriptCanvasEditor::SourceHandle& inMemoryAssetId, Save save)
    {
        if (!inMemoryAssetId.IsGraphValid())
        {
            return false;
        }

        if (!m_activeGraph.AnyEquals(inMemoryAssetId))
        {
            OnChangeActiveGraphTab(inMemoryAssetId);
        }

        PrepareAssetForSave(inMemoryAssetId);
        ScriptCanvasAssetDescription assetDescription;

        AZStd::string suggestedFilename;
        AZStd::string suggestedFileFilter;
        bool isValidFileName = false;
            
        if (save == Save::InPlace)
        {
            isValidFileName = true;
<<<<<<< HEAD
            suggestedFileFilter = SourceDescription::GetFileExtension();
=======
            suggestedFileFilter = ScriptCanvasAssetDescription().GetExtensionImpl();
>>>>>>> a2bb9683
            suggestedFilename = inMemoryAssetId.Path().c_str();
        }
        else
        {
<<<<<<< HEAD
            suggestedFileFilter = SourceDescription::GetFileExtension();

            if (inMemoryAssetId.Path().empty())
            {
                suggestedFilename = SourceDescription::GetSuggestedSavePath();
=======
            suggestedFileFilter = ScriptCanvasAssetDescription().GetExtensionImpl();

            if (inMemoryAssetId.Path().empty())
            {
                suggestedFilename = ScriptCanvasAssetDescription().GetSuggestedSavePathImpl();
>>>>>>> a2bb9683
            }
            else
            {
                suggestedFilename = inMemoryAssetId.Path().c_str();
            }
        }
        
        EnsureSaveDestinationDirectory(suggestedFilename);
        QString filter = suggestedFileFilter.c_str();
        QString selectedFile = suggestedFilename.c_str();

        while (!isValidFileName)
        {
            selectedFile = AzQtComponents::FileDialog::GetSaveFileName(this, tr("Save As..."), suggestedFilename.data(), filter);

            // If the selected file is empty that means we just cancelled.
            // So we want to break out.
            if (!selectedFile.isEmpty())
            {
                AZStd::string filePath = selectedFile.toUtf8().data();

<<<<<<< HEAD
                if (!AZ::StringFunc::EndsWith(filePath, SourceDescription::GetFileExtension(), false))
                {
                    filePath += SourceDescription::GetFileExtension();
=======
                if (!AZ::StringFunc::EndsWith(filePath, assetDescription.GetExtensionImpl(), false))
                {
                    filePath += assetDescription.GetExtensionImpl();
>>>>>>> a2bb9683
                }

                AZStd::string fileName;

                // Verify that the path is within the project

                AZStd::string assetRoot;
                AZStd::array<char, AZ::IO::MaxPathLength> assetRootChar;
                AZ::IO::FileIOBase::GetInstance()->ResolvePath("@engroot@", assetRootChar.data(), assetRootChar.size());
                assetRoot = assetRootChar.data();

                if (AzFramework::StringFunc::Path::GetFileName(filePath.c_str(), fileName))
                {
                    isValidFileName = !(fileName.empty());
                }
                else
                {
                    QMessageBox::information(this, "Unable to Save", "File name cannot be empty");
                }
            }
            else
            {
                break;
            }
        }

        if (isValidFileName)
        {
            AZStd::string internalStringFile = selectedFile.toUtf8().data();


<<<<<<< HEAD
            if (!AZ::StringFunc::EndsWith(internalStringFile, SourceDescription::GetFileExtension(), false))
            {
                internalStringFile += SourceDescription::GetFileExtension();
=======
            if (!AZ::StringFunc::EndsWith(internalStringFile, assetDescription.GetExtensionImpl(), false))
            {
                internalStringFile += assetDescription.GetExtensionImpl();
>>>>>>> a2bb9683
            }

            if (!AssetHelpers::IsValidSourceFile(internalStringFile, GetActiveScriptCanvasId()))
            {
                QMessageBox::warning(this, "Unable to Save", QString("File\n'%1'\n\nDoes not match the asset type of the current Graph.").arg(selectedFile));
                return false;
            }

            SaveAs(internalStringFile, inMemoryAssetId);
            m_newlySavedFile = internalStringFile;
            // Forcing the file add here, since we are creating a new file
            AddRecentFile(m_newlySavedFile.c_str());
            return true;
        }

        return false;
    }
    
    void MainWindow::OnSaveCallBack(const VersionExplorer::FileSaveResult& result)
    {
        const bool saveSuccess = result.fileSaveError.empty();
        auto completeDescription = CompleteDescription(m_fileSaver->GetSource());
        auto memoryAsset = completeDescription ? *completeDescription : m_fileSaver->GetSource();
        int saveTabIndex = m_tabBar->FindTab(memoryAsset);
        AZStd::string tabName = saveTabIndex >= 0 ? m_tabBar->tabText(saveTabIndex).toUtf8().data() : "";

        if (saveSuccess)
        {
            ScriptCanvasEditor::SourceHandle& fileAssetId = memoryAsset;
            int currentTabIndex = m_tabBar->currentIndex();
<<<<<<< HEAD

            AZ::Data::AssetId oldId = fileAssetId.Id();
            AZ::Data::AssetInfo assetInfo;
            assetInfo.m_assetId = fileAssetId.Id();
            AZ_VerifyWarning("ScriptCanvas", AssetHelpers::GetAssetInfo(fileAssetId.Path().c_str(), assetInfo)
                , "Failed to find asset info for source file just saved: %s", fileAssetId.Path().c_str());

            const bool assetIdHasChanged = assetInfo.m_assetId.m_guid != fileAssetId.Id();
            fileAssetId = SourceHandle(fileAssetId, assetInfo.m_assetId.m_guid, fileAssetId.Path());

=======

            AZ::Data::AssetId oldId = fileAssetId.Id();
            AZ::Data::AssetInfo assetInfo;
            assetInfo.m_assetId = fileAssetId.Id();
            AZ_VerifyWarning("ScriptCanvas", AssetHelpers::GetAssetInfo(fileAssetId.Path().c_str(), assetInfo)
                , "Failed to find asset info for source file just saved: %s", fileAssetId.Path().c_str());

            const bool assetIdHasChanged = assetInfo.m_assetId.m_guid != fileAssetId.Id();
            fileAssetId = SourceHandle(fileAssetId, assetInfo.m_assetId.m_guid, fileAssetId.Path());

>>>>>>> a2bb9683
            // check for saving a graph over another graph with an open tab
            for (;;)
            {
                auto graph = fileAssetId.Get();
                int tabIndexByGraph = m_tabBar->FindTab(graph);
                if (tabIndexByGraph == -1)
                {
                    AZ_Warning("ScriptCanvas", false, "unable to find graph just saved");
                    break;
                }

                int saveOverMatch = m_tabBar->FindSaveOverMatch(fileAssetId);
                if (saveOverMatch < 0)
                {
                    saveTabIndex = tabIndexByGraph;
                    currentTabIndex = m_tabBar->currentIndex();
                    break;
                }

                m_tabBar->CloseTab(saveOverMatch);
            }

            // this path is questionable, this is a save request that is not the current graph
            // We've saved as over a new graph, so we need to close the old one.
            if (saveTabIndex != currentTabIndex)
            {
                // Invalidate the file asset id so we don't delete trigger the asset flow.
                m_tabBar->setTabData(saveTabIndex, QVariant::fromValue(Widget::GraphTabMetadata()));
                m_tabBar->CloseTab(saveTabIndex);
                saveTabIndex = -1;
            }

            AzFramework::StringFunc::Path::GetFileName(memoryAsset.Path().c_str(), tabName);

            if (assetIdHasChanged)
            {
                auto entity = memoryAsset.Get()->GetEntity();

                auto editorComponents = AZ::EntityUtils::FindDerivedComponents<EditorScriptCanvasComponent>(entity);

                if (editorComponents.empty())
                {
                    if (auto firstRequestBus = EditorScriptCanvasComponentRequestBus::FindFirstHandler(entity->GetId()))
                    {
                        firstRequestBus->SetAssetId(memoryAsset.Describe());
                    }
                }
                else
                {
                    for (auto editorComponent : editorComponents)
                    {
                        if (editorComponent->GetAssetId() == oldId)
                        {
                            editorComponent->SetAssetId(memoryAsset.Describe());
                            break;
                        }
                    }
                }
            }             

            // Soft switch the asset id here. We'll do a double scene switch down below to actually switch the active assetid
            m_activeGraph = fileAssetId;

            if (tabName.at(tabName.size() - 1) == '*' || tabName.at(tabName.size() - 1) == '^')
            {
                tabName = tabName.substr(0, tabName.size() - 2);
            }

            auto tabData = m_tabBar->GetTabData(saveTabIndex);
            tabData->m_fileState = Tracker::ScriptCanvasFileState::UNMODIFIED;
            tabData->m_assetId = fileAssetId;
            m_tabBar->SetTabData(*tabData, saveTabIndex);
            m_tabBar->SetTabText(saveTabIndex, tabName.c_str());
        }
        else
        {
            const auto failureMessage = AZStd::string::format("Failed to save %s: %s", tabName.c_str(), result.fileSaveError.c_str());
            QMessageBox::critical(this, QString(), QObject::tr(failureMessage.data()));
        }

        if (m_tabBar->currentIndex() != saveTabIndex)
        {
            m_tabBar->setCurrentIndex(saveTabIndex);
        }

        UpdateAssignToSelectionState();

        OnSaveToast toast(tabName, GetActiveGraphCanvasGraphId(), saveSuccess);

        const bool displayAsNotification = true;
        RunGraphValidation(displayAsNotification);

        m_closeCurrentGraphAfterSave = false;

        EnableAssetView(memoryAsset);

        UpdateSaveState(true);
        UnblockCloseRequests();
        m_fileSaver.reset();
    }

    bool MainWindow::ActivateAndSaveAsset(const ScriptCanvasEditor::SourceHandle& unsavedAssetId)
    {
        SetActiveAsset(unsavedAssetId);
        return OnFileSave();
    }

    void MainWindow::SaveAs(AZStd::string_view path, ScriptCanvasEditor::SourceHandle inMemoryAssetId)
    {
        DisableAssetView(inMemoryAssetId);
        UpdateSaveState(false);
        m_fileSaver = AZStd::make_unique<VersionExplorer::FileSaver>
                ( nullptr
                , [this](const VersionExplorer::FileSaveResult& fileSaveResult) { OnSaveCallBack(fileSaveResult); });

        ScriptCanvasEditor::SourceHandle newLocation(inMemoryAssetId, AZ::Uuid::CreateNull(), path);
        MarkRecentSave(newLocation);
        m_fileSaver->Save(newLocation);

        BlockCloseRequests();        
    }

    void MainWindow::OnFileOpen()
    {
        AZStd::string assetRoot;
        {
            AZStd::array<char, AZ::IO::MaxPathLength> assetRootChar;
            AZ::IO::FileIOBase::GetInstance()->ResolvePath("@projectroot@", assetRootChar.data(), assetRootChar.size());
            assetRoot = assetRootChar.data();
        }

        AZStd::string assetPath = AZStd::string::format("%s/scriptcanvas", assetRoot.c_str());
        QString filter;

        AZStd::set<AZStd::string> filterSet { ".scriptcanvas" };

        QStringList nameFilters;

        QString globalFilter;
        for (auto fileFilter : filterSet)
        {
            nameFilters.push_back(fileFilter.c_str());

            AZStd::size_t filterStart = fileFilter.find_last_of("(");
            AZStd::size_t filterEnd = fileFilter.find_last_of(")");

            if (filterStart != AZStd::string::npos
                && filterEnd != AZStd::string::npos)
            {
                AZStd::string substring = fileFilter.substr(filterStart + 1, (filterEnd - filterStart) - 1);

                if (!globalFilter.isEmpty())
                {
                    globalFilter.append(" ");
                }

                globalFilter.append(substring.c_str());
            }
        }

        globalFilter = QString("All ScriptCanvas Files (%1)").arg(globalFilter);

        nameFilters.push_front(globalFilter);

        QFileDialog dialog(nullptr, tr("Open..."), assetPath.c_str());
        dialog.setFileMode(QFileDialog::ExistingFiles);
        dialog.setNameFilters(nameFilters);

        if (dialog.exec() == QDialog::Accepted)
        {
            m_filesToOpen = dialog.selectedFiles();

            OpenNextFile();
        }
    }

    void MainWindow::SetupEditMenu()
    {
        ui->action_Undo->setShortcut(QKeySequence::Undo);
        ui->action_Cut->setShortcut(QKeySequence(QKeySequence::Cut));
        ui->action_Copy->setShortcut(QKeySequence(QKeySequence::Copy));
        ui->action_Paste->setShortcut(QKeySequence(QKeySequence::Paste));
        ui->action_Delete->setShortcut(QKeySequence(QKeySequence::Delete));

        connect(ui->menuEdit, &QMenu::aboutToShow, this, &MainWindow::OnEditMenuShow);

        // Edit Menu
        connect(ui->action_Undo, &QAction::triggered, this, &MainWindow::TriggerUndo);
        connect(ui->action_Redo, &QAction::triggered, this, &MainWindow::TriggerRedo);
        connect(ui->action_Cut, &QAction::triggered, this, &MainWindow::OnEditCut);
        connect(ui->action_Copy, &QAction::triggered, this, &MainWindow::OnEditCopy);
        connect(ui->action_Paste, &QAction::triggered, this, &MainWindow::OnEditPaste);
        connect(ui->action_Duplicate, &QAction::triggered, this, &MainWindow::OnEditDuplicate);
        connect(ui->action_Delete, &QAction::triggered, this, &MainWindow::OnEditDelete);
        connect(QApplication::clipboard(), &QClipboard::dataChanged, this, &MainWindow::RefreshPasteAction);
        connect(ui->action_RemoveUnusedNodes, &QAction::triggered, this, &MainWindow::OnRemoveUnusedNodes);
        connect(ui->action_RemoveUnusedVariables, &QAction::triggered, this, &MainWindow::OnRemoveUnusedVariables);
        connect(ui->action_RemoveUnusedElements, &QAction::triggered, this, &MainWindow::OnRemoveUnusedElements);
        connect(ui->action_Screenshot, &QAction::triggered, this, &MainWindow::OnScreenshot);
        connect(ui->action_SelectAll, &QAction::triggered, this, &MainWindow::OnSelectAll);
        connect(ui->action_SelectInputs, &QAction::triggered, this, &MainWindow::OnSelectInputs);
        connect(ui->action_SelectOutputs, &QAction::triggered, this, &MainWindow::OnSelectOutputs);
        connect(ui->action_SelectConnected, &QAction::triggered, this, &MainWindow::OnSelectConnected);
        connect(ui->action_ClearSelection, &QAction::triggered, this, &MainWindow::OnClearSelection);
        connect(ui->action_EnableSelection, &QAction::triggered, this, &MainWindow::OnEnableSelection);
        connect(ui->action_DisableSelection, &QAction::triggered, this, &MainWindow::OnDisableSelection);
        connect(ui->action_AlignTop, &QAction::triggered, this, &MainWindow::OnAlignTop);
        connect(ui->action_AlignBottom, &QAction::triggered, this, &MainWindow::OnAlignBottom);
        connect(ui->action_AlignLeft, &QAction::triggered, this, &MainWindow::OnAlignLeft);
        connect(ui->action_AlignRight, &QAction::triggered, this, &MainWindow::OnAlignRight);

        ui->action_ZoomIn->setShortcuts({ QKeySequence(Qt::CTRL + Qt::Key_Plus),
                                          QKeySequence(Qt::CTRL + Qt::Key_Equal)
                                        });

        // View Menu
        connect(ui->action_ShowEntireGraph, &QAction::triggered, this, &MainWindow::OnShowEntireGraph);
        connect(ui->action_ZoomIn, &QAction::triggered, this, &MainWindow::OnZoomIn);
        connect(ui->action_ZoomOut, &QAction::triggered, this, &MainWindow::OnZoomOut);
        connect(ui->action_ZoomSelection, &QAction::triggered, this, &MainWindow::OnZoomToSelection);
        connect(ui->action_GotoStartOfChain, &QAction::triggered, this, &MainWindow::OnGotoStartOfChain);
        connect(ui->action_GotoEndOfChain, &QAction::triggered, this, &MainWindow::OnGotoEndOfChain);


        connect(ui->action_GlobalPreferences, &QAction::triggered, [this]()
        {
            ScriptCanvasEditor::SettingsDialog(ui->action_GlobalPreferences->text(), ScriptCanvas::ScriptCanvasId(), this).exec();

            if (m_userSettings)
            {
                if (m_userSettings->m_autoSaveConfig.m_enabled)
                {
                    m_allowAutoSave = true;
                    m_autoSaveTimer.setInterval(m_userSettings->m_autoSaveConfig.m_timeSeconds * 1000);
                }
                else
                {
                    m_allowAutoSave = false;
                }
            }
        });

        connect(ui->action_GraphPreferences, &QAction::triggered, [this]() {
            ScriptCanvas::ScriptCanvasId scriptCanvasId = GetActiveScriptCanvasId();
            if (!scriptCanvasId.IsValid())
            {
                return;
            }

            m_autoSaveTimer.stop();

            ScriptCanvasEditor::SettingsDialog(ui->action_GraphPreferences->text(), scriptCanvasId, this).exec();
        });
    }

    void MainWindow::OnEditMenuShow()
    {
        RefreshGraphPreferencesAction();

        ui->action_Screenshot->setEnabled(GetActiveGraphCanvasGraphId().IsValid());
        ui->menuSelect->setEnabled(GetActiveGraphCanvasGraphId().IsValid());
        ui->action_ClearSelection->setEnabled(GetActiveGraphCanvasGraphId().IsValid());
        ui->menuAlign->setEnabled(GetActiveGraphCanvasGraphId().IsValid());
    }

    void MainWindow::RefreshPasteAction()
    {
        AZStd::string copyMimeType;
        GraphCanvas::SceneRequestBus::EventResult(copyMimeType, GetActiveGraphCanvasGraphId(), &GraphCanvas::SceneRequests::GetCopyMimeType);

        const bool pasteableClipboard = (!copyMimeType.empty() && QApplication::clipboard()->mimeData()->hasFormat(copyMimeType.c_str()))
                                        || GraphVariablesTableView::HasCopyVariableData();

        ui->action_Paste->setEnabled(pasteableClipboard);
    }

    void MainWindow::RefreshGraphPreferencesAction()
    {
        ui->action_GraphPreferences->setEnabled(GetActiveGraphCanvasGraphId().IsValid());
    }

    void MainWindow::OnEditCut()
    {
        AZ::EntityId graphCanvasGraphId = GetActiveGraphCanvasGraphId();
        GraphCanvas::SceneRequestBus::Event(graphCanvasGraphId, &GraphCanvas::SceneRequests::CutSelection);
    }

    void MainWindow::OnEditCopy()
    {
        AZ::EntityId graphCanvasGraphId = GetActiveGraphCanvasGraphId();
        GraphCanvas::SceneRequestBus::Event(graphCanvasGraphId, &GraphCanvas::SceneRequests::CopySelection);
    }

    void MainWindow::OnEditPaste()
    {
        AZ::EntityId graphCanvasGraphId = GetActiveGraphCanvasGraphId();
        GraphCanvas::SceneRequestBus::Event(graphCanvasGraphId, &GraphCanvas::SceneRequests::Paste);
    }

    void MainWindow::OnEditDuplicate()
    {
        AZ::EntityId graphCanvasGraphId = GetActiveGraphCanvasGraphId();
        GraphCanvas::SceneRequestBus::Event(graphCanvasGraphId, &GraphCanvas::SceneRequests::DuplicateSelection);
    }

    void MainWindow::OnEditDelete()
    {
        AZ::EntityId graphCanvasGraphId = GetActiveGraphCanvasGraphId();
        GraphCanvas::SceneRequestBus::Event(graphCanvasGraphId, &GraphCanvas::SceneRequests::DeleteSelection);
    }

    void MainWindow::OnRemoveUnusedVariables()
    {
        AZ::EntityId scriptCanvasGraphId = GetActiveScriptCanvasId();
        EditorGraphRequestBus::Event(scriptCanvasGraphId, &EditorGraphRequests::RemoveUnusedVariables);
    }

    void MainWindow::OnRemoveUnusedNodes()
    {
        AZ::EntityId graphCanvasGraphId = GetActiveGraphCanvasGraphId();
        GraphCanvas::SceneRequestBus::Event(graphCanvasGraphId, &GraphCanvas::SceneRequests::RemoveUnusedNodes);
    }

    void MainWindow::OnRemoveUnusedElements()
    {
        AZ::EntityId graphCanvasGraphId = GetActiveGraphCanvasGraphId();
        GraphCanvas::SceneRequestBus::Event(graphCanvasGraphId, &GraphCanvas::SceneRequests::RemoveUnusedElements);
    }

    void MainWindow::OnScreenshot()
    {
        AZ::EntityId graphCanvasGraphId = GetActiveGraphCanvasGraphId();

        GraphCanvas::ViewId viewId;
        GraphCanvas::SceneRequestBus::EventResult(viewId, graphCanvasGraphId, &GraphCanvas::SceneRequests::GetViewId);

        GraphCanvas::ViewRequestBus::Event(viewId, &GraphCanvas::ViewRequests::ScreenshotSelection);
    }

    void MainWindow::OnSelectAll()
    {
        AZ::EntityId graphCanvasGraphId = GetActiveGraphCanvasGraphId();

        GraphCanvas::SceneRequestBus::Event(graphCanvasGraphId, &GraphCanvas::SceneRequests::SelectAll);
    }

    void MainWindow::OnSelectInputs()
    {
        AZ::EntityId graphCanvasGraphId = GetActiveGraphCanvasGraphId();

        GraphCanvas::SceneRequestBus::Event(graphCanvasGraphId, &GraphCanvas::SceneRequests::SelectAllRelative, GraphCanvas::ConnectionType::CT_Input);
    }

    void MainWindow::OnSelectOutputs()
    {
        AZ::EntityId graphCanvasGraphId = GetActiveGraphCanvasGraphId();

        GraphCanvas::SceneRequestBus::Event(graphCanvasGraphId, &GraphCanvas::SceneRequests::SelectAllRelative, GraphCanvas::ConnectionType::CT_Output);

        GraphCanvas::ViewId viewId;
        GraphCanvas::SceneRequestBus::EventResult(viewId, graphCanvasGraphId, &GraphCanvas::SceneRequests::GetViewId);
    }

    void MainWindow::OnSelectConnected()
    {
        AZ::EntityId graphCanvasGraphId = GetActiveGraphCanvasGraphId();
        GraphCanvas::SceneRequestBus::Event(graphCanvasGraphId, &GraphCanvas::SceneRequests::SelectConnectedNodes);
    }

    void MainWindow::OnClearSelection()
    {
        AZ::EntityId graphCanvasGraphId = GetActiveGraphCanvasGraphId();
        GraphCanvas::SceneRequestBus::Event(graphCanvasGraphId, &GraphCanvas::SceneRequests::ClearSelection);
    }

    void MainWindow::OnEnableSelection()
    {
        AZ::EntityId graphCanvasGraphId = GetActiveGraphCanvasGraphId();
        GraphCanvas::SceneRequestBus::Event(graphCanvasGraphId, &GraphCanvas::SceneRequests::EnableSelection);
    }

    void MainWindow::OnDisableSelection()
    {
        AZ::EntityId graphCanvasGraphId = GetActiveGraphCanvasGraphId();
        GraphCanvas::SceneRequestBus::Event(graphCanvasGraphId, &GraphCanvas::SceneRequests::DisableSelection);
    }

    void MainWindow::OnAlignTop()
    {
        GraphCanvas::AlignConfig alignConfig;

        alignConfig.m_horAlign = GraphCanvas::GraphUtils::HorizontalAlignment::None;
        alignConfig.m_verAlign = GraphCanvas::GraphUtils::VerticalAlignment::Top;
        alignConfig.m_alignTime = GetAlignmentTime();

        AlignSelected(alignConfig);
    }

    void MainWindow::OnAlignBottom()
    {
        GraphCanvas::AlignConfig alignConfig;

        alignConfig.m_horAlign = GraphCanvas::GraphUtils::HorizontalAlignment::None;
        alignConfig.m_verAlign = GraphCanvas::GraphUtils::VerticalAlignment::Bottom;
        alignConfig.m_alignTime = GetAlignmentTime();

        AlignSelected(alignConfig);
    }

    void MainWindow::OnAlignLeft()
    {
        GraphCanvas::AlignConfig alignConfig;

        alignConfig.m_horAlign = GraphCanvas::GraphUtils::HorizontalAlignment::Left;
        alignConfig.m_verAlign = GraphCanvas::GraphUtils::VerticalAlignment::None;
        alignConfig.m_alignTime = GetAlignmentTime();

        AlignSelected(alignConfig);
    }

    void MainWindow::OnAlignRight()
    {
        GraphCanvas::AlignConfig alignConfig;

        alignConfig.m_horAlign = GraphCanvas::GraphUtils::HorizontalAlignment::Right;
        alignConfig.m_verAlign = GraphCanvas::GraphUtils::VerticalAlignment::None;
        alignConfig.m_alignTime = GetAlignmentTime();

        AlignSelected(alignConfig);
    }

    void MainWindow::AlignSelected(const GraphCanvas::AlignConfig& alignConfig)
    {
        AZ::EntityId graphCanvasGraphId = GetActiveGraphCanvasGraphId();

        AZStd::vector< GraphCanvas::NodeId > selectedNodes;
        GraphCanvas::SceneRequestBus::EventResult(selectedNodes, graphCanvasGraphId, &GraphCanvas::SceneRequests::GetSelectedNodes);

        GraphCanvas::GraphUtils::AlignNodes(selectedNodes, alignConfig);
    }

    void MainWindow::OnShowEntireGraph()
    {
        AZ::EntityId graphCanvasGraphId = GetActiveGraphCanvasGraphId();

        GraphCanvas::ViewId viewId;
        GraphCanvas::SceneRequestBus::EventResult(viewId, graphCanvasGraphId, &GraphCanvas::SceneRequests::GetViewId);

        GraphCanvas::ViewRequestBus::Event(viewId, &GraphCanvas::ViewRequests::ShowEntireGraph);
    }

    void MainWindow::OnZoomIn()
    {
        AZ::EntityId graphCanvasGraphId = GetActiveGraphCanvasGraphId();

        GraphCanvas::ViewId viewId;
        GraphCanvas::SceneRequestBus::EventResult(viewId, graphCanvasGraphId, &GraphCanvas::SceneRequests::GetViewId);

        GraphCanvas::ViewRequestBus::Event(viewId, &GraphCanvas::ViewRequests::ZoomIn);
    }

    void MainWindow::OnZoomOut()
    {
        AZ::EntityId graphCanvasGraphId = GetActiveGraphCanvasGraphId();

        GraphCanvas::ViewId viewId;
        GraphCanvas::SceneRequestBus::EventResult(viewId, graphCanvasGraphId, &GraphCanvas::SceneRequests::GetViewId);

        GraphCanvas::ViewRequestBus::Event(viewId, &GraphCanvas::ViewRequests::ZoomOut);
    }

    void MainWindow::OnZoomToSelection()
    {
        AZ::EntityId graphCanvasGraphId = GetActiveGraphCanvasGraphId();

        GraphCanvas::ViewId viewId;
        GraphCanvas::SceneRequestBus::EventResult(viewId, graphCanvasGraphId, &GraphCanvas::SceneRequests::GetViewId);

        GraphCanvas::ViewRequestBus::Event(viewId, &GraphCanvas::ViewRequests::CenterOnSelection);
    }

    void MainWindow::OnGotoStartOfChain()
    {
        AZ::EntityId graphCanvasGraphId = GetActiveGraphCanvasGraphId();

        GraphCanvas::ViewId viewId;
        GraphCanvas::SceneRequestBus::EventResult(viewId, graphCanvasGraphId, &GraphCanvas::SceneRequests::GetViewId);

        GraphCanvas::ViewRequestBus::Event(viewId, &GraphCanvas::ViewRequests::CenterOnStartOfChain);
    }

    void MainWindow::OnGotoEndOfChain()
    {
        AZ::EntityId graphCanvasGraphId = GetActiveGraphCanvasGraphId();

        GraphCanvas::ViewId viewId;
        GraphCanvas::SceneRequestBus::EventResult(viewId, graphCanvasGraphId, &GraphCanvas::SceneRequests::GetViewId);

        GraphCanvas::ViewRequestBus::Event(viewId, &GraphCanvas::ViewRequests::CenterOnEndOfChain);
    }

    void MainWindow::OnCanUndoChanged(bool canUndo)
    {
        ui->action_Undo->setEnabled(canUndo);
    }

    void MainWindow::OnCanRedoChanged(bool canRedo)
    {
        ui->action_Redo->setEnabled(canRedo);
    }

    bool MainWindow::CanShowNetworkSettings()
    {
        return m_userSettings->m_experimentalSettings.GetShowNetworkProperties();
    }

    GraphCanvas::ContextMenuAction::SceneReaction MainWindow::HandleContextMenu(GraphCanvas::EditorContextMenu& editorContextMenu, const AZ::EntityId& memberId, const QPoint& screenPoint, const QPointF& scenePoint) const
    {
        AZ::Vector2 sceneVector(aznumeric_cast<float>(scenePoint.x()), aznumeric_cast<float>(scenePoint.y()));
        GraphCanvas::GraphId graphCanvasGraphId = GetActiveGraphCanvasGraphId();

        editorContextMenu.RefreshActions(graphCanvasGraphId, memberId);

        QAction* result = editorContextMenu.exec(screenPoint);

        GraphCanvas::ContextMenuAction* contextMenuAction = qobject_cast<GraphCanvas::ContextMenuAction*>(result);

        if (contextMenuAction)
        {
            return contextMenuAction->TriggerAction(graphCanvasGraphId, sceneVector);
        }
        else
        {
            return GraphCanvas::ContextMenuAction::SceneReaction::Nothing;
        }
    }

    void MainWindow::OnAutoSave()
    {
        if (m_allowAutoSave)
        {
            const Tracker::ScriptCanvasFileState& fileState = GetAssetFileState(m_activeGraph);
            if (fileState != Tracker::ScriptCanvasFileState::INVALID && fileState != Tracker::ScriptCanvasFileState::NEW)
            {
                OnFileSaveCaller();
            }
        }
    }

    //! GeneralRequestBus
    void MainWindow::OnChangeActiveGraphTab(ScriptCanvasEditor::SourceHandle assetId)
    {
        SetActiveAsset(assetId);
    }

    AZ::EntityId MainWindow::GetActiveGraphCanvasGraphId() const
    {
        AZ::EntityId graphId{};

        if (m_activeGraph.IsGraphValid())
        {
            EditorGraphRequestBus::EventResult
                ( graphId, m_activeGraph.Get()->GetScriptCanvasId(), &EditorGraphRequests::GetGraphCanvasGraphId);
        }

        return graphId;
    }

    ScriptCanvas::ScriptCanvasId MainWindow::GetActiveScriptCanvasId() const
    {
        return FindScriptCanvasIdByAssetId(m_activeGraph);
    }

    GraphCanvas::GraphId MainWindow::GetGraphCanvasGraphId(const ScriptCanvas::ScriptCanvasId& scriptCanvasId) const
    {
        AZ::EntityId graphId{};
        EditorGraphRequestBus::EventResult(graphId, scriptCanvasId, &EditorGraphRequests::GetGraphCanvasGraphId);
        return graphId;
    }

    GraphCanvas::GraphId MainWindow::FindGraphCanvasGraphIdByAssetId(const ScriptCanvasEditor::SourceHandle& assetId) const
    {
        AZ::EntityId graphId{};

        if (assetId.IsGraphValid())
        {
            EditorGraphRequestBus::EventResult
                ( graphId, assetId.Get()->GetScriptCanvasId(), &EditorGraphRequests::GetGraphCanvasGraphId);
        }

        return graphId;
    }

    ScriptCanvas::ScriptCanvasId MainWindow::FindScriptCanvasIdByAssetId(const ScriptCanvasEditor::SourceHandle& assetId) const
    {
        return assetId.IsGraphValid() ? assetId.Get()->GetScriptCanvasId() : ScriptCanvas::ScriptCanvasId{};
    }

    ScriptCanvas::ScriptCanvasId MainWindow::GetScriptCanvasId(const GraphCanvas::GraphId& graphCanvasGraphId) const
    {
        return m_tabBar->FindScriptCanvasIdFromGraphCanvasId(graphCanvasGraphId);
    }

    bool MainWindow::IsInUndoRedo(const AZ::EntityId& graphCanvasGraphId) const
    {
        bool isActive = false;
        UndoRequestBus::EventResult(isActive, GetScriptCanvasId(graphCanvasGraphId), &UndoRequests::IsActive);
        return isActive;
    }

    bool MainWindow::IsScriptCanvasInUndoRedo(const ScriptCanvas::ScriptCanvasId& scriptCanvasId) const
    {
        if (GetActiveScriptCanvasId() == scriptCanvasId)
        {
            bool isInUndoRedo = false;
            UndoRequestBus::BroadcastResult(isInUndoRedo, &UndoRequests::IsActive);
            return isInUndoRedo;
        }

        return false;
    }

    bool MainWindow::IsActiveGraphInUndoRedo() const
    {
        bool isActive = false;
        UndoRequestBus::EventResult(isActive, GetActiveScriptCanvasId(), &UndoRequests::IsActive);
        return isActive;
    }

    QVariant MainWindow::GetTabData(const ScriptCanvasEditor::SourceHandle& assetId)
    {
        for (int tabIndex = 0; tabIndex < m_tabBar->count(); ++tabIndex)
        {
            QVariant tabdata = m_tabBar->tabData(tabIndex);
            if (tabdata.isValid())
            {
                auto tabAssetId = tabdata.value<Widget::GraphTabMetadata>();
                if (tabAssetId.m_assetId.AnyEquals(assetId))
                {
                    return tabdata;
                }
            }
        }
        return QVariant();
    }

    bool MainWindow::IsTabOpen(const ScriptCanvasEditor::SourceHandle& fileAssetId, int& outTabIndex) const
    {
        int tabIndex = m_tabBar->FindTab(fileAssetId);
        if (-1 != tabIndex)
        {
            outTabIndex = tabIndex;
            return true;
        }
        return false;
    }

    void MainWindow::ReconnectSceneBuses(ScriptCanvasEditor::SourceHandle previousAsset, ScriptCanvasEditor::SourceHandle nextAsset)
    {
        // Disconnect previous asset
        AZ::EntityId previousScriptCanvasSceneId;
        if (previousAsset.IsGraphValid())
        {
            previousScriptCanvasSceneId = previousAsset.Get()->GetScriptCanvasId();
            GraphCanvas::SceneNotificationBus::MultiHandler::BusDisconnect(previousScriptCanvasSceneId);
        }

        AZ::EntityId nextAssetGraphCanvasId;
        if (nextAsset.IsGraphValid())
        {
            // Connect the next asset
            EditorGraphRequestBus::EventResult(nextAssetGraphCanvasId, nextAsset.Get()->GetScriptCanvasId(), &EditorGraphRequests::GetGraphCanvasGraphId);

            if (nextAssetGraphCanvasId.IsValid())
            {
                GraphCanvas::SceneNotificationBus::MultiHandler::BusConnect(nextAssetGraphCanvasId);
                GraphCanvas::SceneMimeDelegateRequestBus::Event(nextAssetGraphCanvasId, &GraphCanvas::SceneMimeDelegateRequests::AddDelegate, m_entityMimeDelegateId);

                GraphCanvas::SceneRequestBus::Event(nextAssetGraphCanvasId, &GraphCanvas::SceneRequests::SetMimeType, Widget::NodePaletteDockWidget::GetMimeType());
                GraphCanvas::SceneMemberNotificationBus::Event(nextAssetGraphCanvasId, &GraphCanvas::SceneMemberNotifications::OnSceneReady);
            }
        }

        // Notify about the graph refresh
        GraphCanvas::AssetEditorNotificationBus::Event(ScriptCanvasEditor::AssetEditorId, &GraphCanvas::AssetEditorNotifications::OnGraphRefreshed, previousScriptCanvasSceneId, nextAssetGraphCanvasId);
    }

    void MainWindow::SetActiveAsset(const ScriptCanvasEditor::SourceHandle& fileAssetId)
    {
        if (m_activeGraph.AnyEquals(fileAssetId))
        {
            return;
        }

        AssetHelpers::PrintInfo("SetActiveAsset : from: %s to %s", m_activeGraph.ToString().c_str(), fileAssetId.ToString().c_str());

        if (fileAssetId.IsGraphValid())
        {
            if (m_tabBar->FindTab(fileAssetId) >= 0)
            {
                QSignalBlocker signalBlocker(m_tabBar);
                m_tabBar->SelectTab(fileAssetId);
            }
            else
            {
                AZ_Assert(false, "A graph was opened, but a tab was not created for it.");
            }
        }

        if (m_activeGraph.IsGraphValid())
        {
            // If we are saving the asset, the Id may have changed from the in-memory to the file asset Id, in that case,
            // there's no need to hide the view or remove the widget
            auto oldTab = m_tabBar->FindTab(m_activeGraph);
            if (auto view = m_tabBar->ModTabView(oldTab))
            {
                view->hide();
                m_layout->removeWidget(view);
                m_tabBar->ClearTabView(oldTab);
            }
        }

        if (fileAssetId.IsGraphValid())
        {
            ScriptCanvasEditor::SourceHandle previousAssetId = m_activeGraph;
            m_activeGraph = fileAssetId;
            RefreshActiveAsset();
            ReconnectSceneBuses(previousAssetId, m_activeGraph);
        }
        else
        {
            ScriptCanvasEditor::SourceHandle previousAssetId = m_activeGraph;
            m_activeGraph.Clear();
            m_emptyCanvas->show();
            ReconnectSceneBuses(previousAssetId, m_activeGraph);
            SignalActiveSceneChanged(ScriptCanvasEditor::SourceHandle());
        }

        UpdateUndoCache(fileAssetId);
        RefreshSelection();        
    }

    void MainWindow::RefreshActiveAsset()
    {
        if (m_activeGraph.IsGraphValid())
        {
            AssetHelpers::PrintInfo("RefreshActiveAsset : m_activeGraph (%s)", m_activeGraph.ToString().c_str());
            if (auto view = m_tabBar->ModOrCreateTabView(m_tabBar->FindTab(m_activeGraph)))
            {
                view->ShowScene(m_activeGraph.Get()->GetScriptCanvasId());
                m_layout->addWidget(view);
                view->show();
                m_emptyCanvas->hide();
                SignalActiveSceneChanged(m_activeGraph);
            }
            else
            {
                SetActiveAsset({});
            }
        }
    }

    void MainWindow::Clear()
    {
        m_tabBar->CloseAllTabs();
        SetActiveAsset({});
    }

    void MainWindow::OnTabCloseButtonPressed(int index)
    {
        QVariant tabdata = m_tabBar->tabData(index);
        if (tabdata.isValid())
        {
            Widget::GraphTabMetadata tabMetadata = tabdata.value<Widget::GraphTabMetadata>();
            Tracker::ScriptCanvasFileState fileState = tabMetadata.m_fileState;
            UnsavedChangesOptions saveDialogResults = UnsavedChangesOptions::CONTINUE_WITHOUT_SAVING;

            if (fileState == Tracker::ScriptCanvasFileState::NEW
            || fileState == Tracker::ScriptCanvasFileState::MODIFIED
            || fileState == Tracker::ScriptCanvasFileState::SOURCE_REMOVED)
            {
                SetActiveAsset(tabMetadata.m_assetId);
                saveDialogResults = ShowSaveDialog(m_tabBar->tabText(index).toUtf8().constData());
            }

            if (saveDialogResults == UnsavedChangesOptions::SAVE)
            {
                m_closeCurrentGraphAfterSave = true;
                SaveAssetImpl(tabMetadata.m_assetId, fileState == Tracker::ScriptCanvasFileState::NEW ? Save::As : Save::InPlace);
            }
            else if (saveDialogResults == UnsavedChangesOptions::CONTINUE_WITHOUT_SAVING)
            {
                OnTabCloseRequest(index);
            }
        }
    }

    void MainWindow::SaveTab(int index)
    {
        QVariant tabdata = m_tabBar->tabData(index);
        if (tabdata.isValid())
        {
            auto assetId = tabdata.value<Widget::GraphTabMetadata>();
            SaveAssetImpl(assetId.m_assetId, Save::InPlace);
        }
    }

    void MainWindow::CloseAllTabs()
    {
        m_isClosingTabs = true;
        m_skipTabOnClose.Clear();

        CloseNextTab();
    }

    void MainWindow::CloseAllTabsBut(int index)
    {
        QVariant tabdata = m_tabBar->tabData(index);
        if (tabdata.isValid())
        {
            auto assetId = tabdata.value<Widget::GraphTabMetadata>().m_assetId;

            m_isClosingTabs = true;
            m_skipTabOnClose = assetId;
            CloseNextTab();
        }
    }

    void MainWindow::CopyPathToClipboard(int index)
    {
        QVariant tabdata = m_tabBar->tabData(index);

        if (tabdata.isValid())
        {
            QClipboard* clipBoard = QGuiApplication::clipboard();

            auto assetId = tabdata.value<Widget::GraphTabMetadata>();
            if (!assetId.m_assetId.Path().empty())
            {
                clipBoard->setText(assetId.m_assetId.Path().c_str());
            }
            else
            {
                clipBoard->setText(m_tabBar->tabText(index));
            }
        }
    }

    void MainWindow::OnActiveFileStateChanged()
    {
        UpdateAssignToSelectionState();
    }

    void MainWindow::CloseNextTab()
    {
        if (m_isClosingTabs)
        {
            if (m_tabBar->count() == 0
                || (m_tabBar->count() == 1 && m_skipTabOnClose.IsGraphValid()))
            {
                m_isClosingTabs = false;
                m_skipTabOnClose.Clear();
                return;
            }

            int tab = 0;

            while (tab < m_tabBar->count())
            {
                QVariant tabdata = m_tabBar->tabData(tab);
                if (tabdata.isValid())
                {
                    auto assetId = tabdata.value<Widget::GraphTabMetadata>();

                    if (!assetId.m_assetId.AnyEquals(m_skipTabOnClose))
                    {
                        break;
                    }
                }

                tab++;
            }

            m_tabBar->tabCloseRequested(tab);
        }
    }

    void MainWindow::OnTabCloseRequest(int index)
    {
        QVariant tabdata = m_tabBar->tabData(index);
        if (tabdata.isValid())
        {
            auto tabAssetId = tabdata.value<Widget::GraphTabMetadata>();
<<<<<<< HEAD


=======


>>>>>>> a2bb9683
            if (tabAssetId.m_canvasWidget)
            {
                tabAssetId.m_canvasWidget->hide();
            }

            bool activeSet = false;

            if (tabAssetId.m_assetId.AnyEquals(m_activeGraph))
            {
                SetActiveAsset({});
                activeSet = true;
            }

            m_tabBar->CloseTab(index);
            m_tabBar->update();
            RemoveScriptCanvasAsset(tabAssetId.m_assetId);

            if (!activeSet && m_tabBar->count() == 0)
            {
                // The last tab has been removed.
                SetActiveAsset({});
            }

            // Handling various close all events because the save is async need to deal with this in a bunch of different ways
            // Always want to trigger this, even if we don't have any active tabs to avoid doubling the clean-up
            // information
            AddSystemTickAction(SystemTickActionFlag::CloseNextTabAction);
        }
    }

    void MainWindow::OnNodeAdded(const AZ::EntityId& nodeId, bool isPaste)
    {
        // Handle special-case where if a method node is created that has an AZ::Event output slot,
        // we will automatically create the AZ::Event Handler node for the user
        GraphCanvas::GraphId graphCanvasGraphId = GetActiveGraphCanvasGraphId();
        AZStd::vector<GraphCanvas::SlotId> outputDataSlotIds;
        GraphCanvas::NodeRequestBus::EventResult(outputDataSlotIds, nodeId, &GraphCanvas::NodeRequests::FindVisibleSlotIdsByType, GraphCanvas::CT_Output, GraphCanvas::SlotTypes::DataSlot);

        for (const auto& slotId : outputDataSlotIds)
        {

            if (!IsInUndoRedo(graphCanvasGraphId) && !isPaste && CreateAzEventHandlerSlotMenuAction::FindBehaviorMethodWithAzEventReturn(graphCanvasGraphId, slotId))
            {
                CreateAzEventHandlerSlotMenuAction eventHandlerAction(this);
                eventHandlerAction.RefreshAction(graphCanvasGraphId, slotId);

                AZ::Vector2 position;
                GraphCanvas::GeometryRequestBus::EventResult(position, nodeId, &GraphCanvas::GeometryRequests::GetPosition);

                eventHandlerAction.TriggerAction(graphCanvasGraphId, position);
                break;
            }
        }
    }

    void MainWindow::OnSelectionChanged()
    {
        QueuePropertyGridUpdate();
    }

    void MainWindow::OnVariableSelectionChanged(const AZStd::vector<AZ::EntityId>& variablePropertyIds)
    {
        m_selectedVariableIds = variablePropertyIds;

        QueuePropertyGridUpdate();
    }

    void MainWindow::QueuePropertyGridUpdate()
    {
        // Selection will be ignored when a delete operation is are taking place to prevent slowdown from processing
        // too many events at once.
        if (!m_ignoreSelection && !m_isInAutomation)
        {
            AddSystemTickAction(SystemTickActionFlag::RefreshPropertyGrid);
        }
    }

    void MainWindow::DequeuePropertyGridUpdate()
    {
        RemoveSystemTickAction(SystemTickActionFlag::RefreshPropertyGrid);
    }

    void MainWindow::SetDefaultLayout()
    {
        // Disable updates while we restore the layout to avoid temporary glitches
        // as the panes are moved around
        setUpdatesEnabled(false);

        if (m_commandLine)
        {
            m_commandLine->hide();
        }

        if (m_validationDockWidget)
        {
            addDockWidget(Qt::BottomDockWidgetArea, m_validationDockWidget);
            m_validationDockWidget->setFloating(false);
            m_validationDockWidget->hide();
        }

        if (m_logPanel)
        {
            addDockWidget(Qt::BottomDockWidgetArea, m_logPanel);
            m_logPanel->setFloating(false);
            m_logPanel->hide();
        }

        if (m_minimap)
        {
            addDockWidget(Qt::LeftDockWidgetArea, m_minimap);
            m_minimap->setFloating(false);
            m_minimap->show();
        }

        if (m_nodePalette)
        {
            addDockWidget(Qt::LeftDockWidgetArea, m_nodePalette);
            m_nodePalette->setFloating(false);
            m_nodePalette->show();
        }

        if (m_variableDockWidget)
        {
            addDockWidget(Qt::RightDockWidgetArea, m_variableDockWidget);
            m_variableDockWidget->setFloating(false);
            m_variableDockWidget->show();
        }

        if (m_unitTestDockWidget)
        {
            addDockWidget(Qt::LeftDockWidgetArea, m_unitTestDockWidget);
            m_unitTestDockWidget->setFloating(false);
            m_unitTestDockWidget->hide();
        }

        if (m_loggingWindow)
        {
            addDockWidget(Qt::BottomDockWidgetArea, m_loggingWindow);
            m_loggingWindow->setFloating(false);
            m_loggingWindow->hide();
        }

        if (m_propertyGrid)
        {
            addDockWidget(Qt::RightDockWidgetArea, m_propertyGrid);
            m_propertyGrid->setFloating(false);
            m_propertyGrid->show();
        }

        if (m_bookmarkDockWidget)
        {
            addDockWidget(Qt::RightDockWidgetArea, m_bookmarkDockWidget);
            m_bookmarkDockWidget->setFloating(false);
            m_bookmarkDockWidget->hide();
        }

        if (m_minimap)
        {
            addDockWidget(Qt::RightDockWidgetArea, m_minimap);
            m_minimap->setFloating(false);
            m_minimap->show();
        }

        resizeDocks(
        { m_nodePalette, m_propertyGrid },
        { static_cast<int>(size().width() * 0.15f), static_cast<int>(size().width() * 0.2f) },
            Qt::Horizontal);

        resizeDocks({ m_nodePalette, m_minimap },
        { static_cast<int>(size().height() * 0.70f), static_cast<int>(size().height() * 0.30f) },
            Qt::Vertical);


        resizeDocks({ m_propertyGrid, m_variableDockWidget },
        { static_cast<int>(size().height() * 0.70f), static_cast<int>(size().height() * 0.30f) },
            Qt::Vertical);

        resizeDocks({ m_validationDockWidget }, { static_cast<int>(size().height() * 0.01) }, Qt::Vertical);

        // Disabled until debugger is implemented
        //resizeDocks({ m_logPanel }, { static_cast<int>(size().height() * 0.1f) }, Qt::Vertical);

        // Re-enable updates now that we've finished adjusting the layout
        setUpdatesEnabled(true);

        m_defaultLayout = saveState();

        UpdateViewMenu();
    }

    void MainWindow::RefreshSelection()
    {
        ScriptCanvas::ScriptCanvasId scriptCanvasId = GetActiveScriptCanvasId();

        AZ::EntityId graphCanvasGraphId;
        EditorGraphRequestBus::EventResult(graphCanvasGraphId, scriptCanvasId, &EditorGraphRequests::GetGraphCanvasGraphId);

        bool hasCopiableSelection = false;
        bool hasSelection = false;

        if (m_activeGraph.IsGraphValid())
        {
            if (graphCanvasGraphId.IsValid())
            {
                // Get the selected nodes.
                GraphCanvas::SceneRequestBus::EventResult(hasCopiableSelection, graphCanvasGraphId, &GraphCanvas::SceneRequests::HasCopiableSelection);
            }

            AZStd::vector< AZ::EntityId > selection;
            GraphCanvas::SceneRequestBus::EventResult(selection, graphCanvasGraphId, &GraphCanvas::SceneRequests::GetSelectedItems);

            selection.reserve(selection.size() + m_selectedVariableIds.size());
            selection.insert(selection.end(), m_selectedVariableIds.begin(), m_selectedVariableIds.end());

            if (!selection.empty())
            {
                hasSelection = true;
                m_propertyGrid->SetSelection(selection);
            }
            else
            {
                m_propertyGrid->ClearSelection();
            }
        }
        else
        {
            m_propertyGrid->ClearSelection();
        }

        // cut, copy and duplicate only works for specified items
        ui->action_Cut->setEnabled(hasCopiableSelection);
        ui->action_Copy->setEnabled(hasCopiableSelection);
        ui->action_Duplicate->setEnabled(hasCopiableSelection);

        // Delete will work for anything that is selectable
        ui->action_Delete->setEnabled(hasSelection);
    }

    void MainWindow::OnViewNodePalette()
    {
        if (m_nodePalette)
        {
            m_nodePalette->toggleViewAction()->trigger();
        }
    }

    void MainWindow::OnViewMiniMap()
    {
        if (m_minimap)
        {
            m_minimap->toggleViewAction()->trigger();
        }
    }

    void MainWindow::OnViewLogWindow()
    {
        if (m_loggingWindow)
        {
            m_loggingWindow->toggleViewAction()->trigger();
        }
    }

    void MainWindow::OnViewGraphValidation()
    {
        if (m_validationDockWidget)
        {
            m_validationDockWidget->toggleViewAction()->trigger();
        }
    }

    void MainWindow::OnViewDebuggingWindow()
    {
        if (m_loggingWindow)
        {
            m_loggingWindow->toggleViewAction()->trigger();
        }
    }

    void MainWindow::OnViewUnitTestManager()
    {
        if (m_unitTestDockWidget == nullptr)
        {
            CreateUnitTestWidget();
        }

        if (m_unitTestDockWidget)
        {
            m_unitTestDockWidget->show();
            m_unitTestDockWidget->raise();
            m_unitTestDockWidget->activateWindow();
        }
    }

    void MainWindow::OnViewStatisticsPanel()
    {
        if (m_statisticsDialog)
        {
            m_statisticsDialog->InitStatisticsWindow();
            m_statisticsDialog->show();
            m_statisticsDialog->raise();
            m_statisticsDialog->activateWindow();
        }
    }

    void MainWindow::OnViewPresetsEditor()
    {
        if (m_presetEditor && m_presetWrapper)
        {
            QSize boundingBox = size();
            QPointF newPosition = mapToGlobal(QPoint(aznumeric_cast<int>(boundingBox.width() * 0.5f), aznumeric_cast<int>(boundingBox.height() * 0.5f)));

            m_presetEditor->show();

            m_presetWrapper->show();
            m_presetWrapper->raise();
            m_presetWrapper->activateWindow();

            QRect geometry = m_presetWrapper->geometry();
            QSize originalSize = geometry.size();

            newPosition.setX(newPosition.x() - geometry.width() * 0.5f);
            newPosition.setY(newPosition.y() - geometry.height() * 0.5f);

            geometry.setTopLeft(newPosition.toPoint());

            geometry.setWidth(originalSize.width());
            geometry.setHeight(originalSize.height());

            m_presetWrapper->setGeometry(geometry);
        }
    }

    void MainWindow::OnViewProperties()
    {
        if (m_propertyGrid)
        {
            m_propertyGrid->toggleViewAction()->trigger();
        }
    }

    void MainWindow::OnViewDebugger()
    {
    }

    void MainWindow::OnViewCommandLine()
    {
        if (m_commandLine->isVisible())
        {
            m_commandLine->hide();
        }
        else
        {
            m_commandLine->show();
        }
    }

    void MainWindow::OnViewLog()
    {
        if (m_logPanel)
        {
            m_logPanel->toggleViewAction()->trigger();
        }
    }

    void MainWindow::OnBookmarks()
    {
        if (m_bookmarkDockWidget)
        {
            m_bookmarkDockWidget->toggleViewAction()->trigger();
        }
    }

    void MainWindow::OnVariableManager()
    {
        if (m_variableDockWidget)
        {
            m_variableDockWidget->toggleViewAction()->trigger();
        }
    }

    void MainWindow::OnRestoreDefaultLayout()
    {
        if (!m_defaultLayout.isEmpty())
        {
            restoreState(m_defaultLayout);
            UpdateViewMenu();
        }
    }

    void MainWindow::UpdateViewMenu()
    {
        if (ui->action_ViewBookmarks->isChecked() != m_bookmarkDockWidget->isVisible())
        {
            QSignalBlocker signalBlocker(ui->action_ViewBookmarks);
            ui->action_ViewBookmarks->setChecked(m_bookmarkDockWidget->isVisible());
        }

        if (ui->action_ViewMiniMap->isChecked() != m_minimap->isVisible())
        {
            QSignalBlocker signalBlocker(ui->action_ViewMiniMap);
            ui->action_ViewMiniMap->setChecked(m_minimap->isVisible());
        }

        if (ui->action_ViewNodePalette->isChecked() != m_nodePalette->isVisible())
        {
            QSignalBlocker signalBlocker(ui->action_ViewNodePalette);
            ui->action_ViewNodePalette->setChecked(m_nodePalette->isVisible());
        }

        if (ui->action_ViewProperties->isChecked() != m_propertyGrid->isVisible())
        {
            QSignalBlocker signalBlocker(ui->action_ViewProperties);
            ui->action_ViewProperties->setChecked(m_propertyGrid->isVisible());
        }

        if (ui->action_ViewVariableManager->isChecked() != m_variableDockWidget->isVisible())
        {
            QSignalBlocker signalBlocker(ui->action_ViewVariableManager);
            ui->action_ViewVariableManager->setChecked(m_variableDockWidget->isVisible());
        }

        if (ui->action_ViewLogWindow->isChecked() != m_loggingWindow->isVisible())
        {
            QSignalBlocker signalBlocker(ui->action_ViewLogWindow);
            ui->action_ViewLogWindow->setChecked(m_loggingWindow->isVisible());
        }

        if (ui->action_GraphValidation->isChecked() != m_validationDockWidget->isVisible())
        {
            QSignalBlocker signalBlocker(ui->action_GraphValidation);

            ui->action_GraphValidation->setChecked(m_validationDockWidget->isVisible());
        }

        if (ui->action_Debugging->isChecked() != m_loggingWindow->isVisible())
        {
            ui->action_Debugging->setChecked(m_loggingWindow->isVisible());
        }

        // Want these two elements to be mutually exclusive.
        if (m_statusWidget->isVisible() == m_validationDockWidget->isVisible())
        {
            statusBar()->setVisible(!m_validationDockWidget->isVisible());
            m_statusWidget->setVisible(!m_validationDockWidget->isVisible());
        }
    }

    void MainWindow::DeleteNodes(const AZ::EntityId& graphCanvasGraphId, const AZStd::vector<AZ::EntityId>& nodes)
    {
        // clear the selection then delete the nodes that were selected
        GraphCanvas::SceneRequestBus::Event(graphCanvasGraphId, &GraphCanvas::SceneRequests::ClearSelection);
        GraphCanvas::SceneRequestBus::Event(graphCanvasGraphId, &GraphCanvas::SceneRequests::Delete, AZStd::unordered_set<AZ::EntityId>{ nodes.begin(), nodes.end() });
    }

    void MainWindow::DeleteConnections(const AZ::EntityId& graphCanvasGraphId, const AZStd::vector<AZ::EntityId>& connections)
    {
        ScopedVariableSetter<bool> scopedIgnoreSelection(m_ignoreSelection, true);
        GraphCanvas::SceneRequestBus::Event(graphCanvasGraphId, &GraphCanvas::SceneRequests::Delete, AZStd::unordered_set<AZ::EntityId>{ connections.begin(), connections.end() });
    }

    void MainWindow::DisconnectEndpoints(const AZ::EntityId& graphCanvasGraphId, const AZStd::vector<GraphCanvas::Endpoint>& endpoints)
    {
        AZStd::unordered_set<AZ::EntityId> connections;
        for (const auto& endpoint : endpoints)
        {
            AZStd::vector<AZ::EntityId> endpointConnections;
            GraphCanvas::SceneRequestBus::EventResult(endpointConnections, graphCanvasGraphId, &GraphCanvas::SceneRequests::GetConnectionsForEndpoint, endpoint);
            connections.insert(endpointConnections.begin(), endpointConnections.end());
        }
        DeleteConnections(graphCanvasGraphId, { connections.begin(), connections.end() });
    }

    void MainWindow::RunUpgradeTool()
    {
        using namespace VersionExplorer;
        auto versionExplorer = aznew VersionExplorer::Controller(this);
        versionExplorer->exec();

        const ModificationResults* result = nullptr;
        ModelRequestsBus::BroadcastResult(result, &ModelRequestsTraits::GetResults);
        if (result && !result->m_failures.empty())
        {
            // If there are graphs that need manual correction, show the helper
            UpgradeHelper* upgradeHelper = new UpgradeHelper(this);
            upgradeHelper->show();
        }

        delete versionExplorer;
    }

    void MainWindow::OnShowValidationErrors()
    {
        m_userSettings->m_showValidationErrors = true;

        if (!m_validationDockWidget->isVisible())
        {
            OnViewGraphValidation();

            // If the window wasn't visible, it doesn't seem to get the signals.
            // So need to manually prompt it to get the desired result
            m_validationDockWidget->OnShowErrors();
        }
    }

    void MainWindow::OnShowValidationWarnings()
    {
        m_userSettings->m_showValidationWarnings = true;

        if (!m_validationDockWidget->isVisible())
        {
            OnViewGraphValidation();

            // If the window wasn't visible, it doesn't seem to get the signals.
            // So need to manually prompt it to get the desired result
            m_validationDockWidget->OnShowWarnings();
        }
    }

    void MainWindow::OnValidateCurrentGraph()
    {
        const bool displayToastNotification = false;
        RunGraphValidation(displayToastNotification);
    }

    void MainWindow::RunGraphValidation(bool displayToastNotification)
    {
        m_validationDockWidget->OnRunValidator(displayToastNotification);

        if (m_validationDockWidget->HasValidationIssues())
        {
            OpenValidationPanel();
        }
    }

    void MainWindow::OnViewParamsChanged(const GraphCanvas::ViewParams& viewParams)
    {
        AZ_UNUSED(viewParams);
        RestartAutoTimerSave();
    }

    void MainWindow::OnZoomChanged(qreal)
    {
        RestartAutoTimerSave();
    }

    void MainWindow::AfterEntitySelectionChanged(const AzToolsFramework::EntityIdList&, const AzToolsFramework::EntityIdList&)
    {
        UpdateAssignToSelectionState();
    }

    void MainWindow::UpdateMenuState(bool enabled)
    {
        m_validateGraphToolButton->setEnabled(enabled);
        ui->menuRemove_Unused->setEnabled(enabled);
        ui->action_RemoveUnusedNodes->setEnabled(enabled);
        ui->action_RemoveUnusedVariables->setEnabled(enabled);
        ui->action_RemoveUnusedElements->setEnabled(enabled);

        ui->action_ZoomIn->setEnabled(enabled);
        ui->action_ZoomOut->setEnabled(enabled);
        ui->action_ZoomSelection->setEnabled(enabled);
        ui->action_ShowEntireGraph->setEnabled(enabled);
        ui->menuGo_To->setEnabled(enabled);
        ui->action_GotoStartOfChain->setEnabled(enabled);
        ui->action_GotoEndOfChain->setEnabled(enabled);
        ui->actionZoom_To->setEnabled(enabled);

        ui->action_EnableSelection->setEnabled(enabled);
        ui->action_DisableSelection->setEnabled(enabled);

        m_createFunctionOutput->setEnabled(enabled);
        m_createFunctionInput->setEnabled(enabled);

        // File Menu
        ui->action_Close->setEnabled(enabled);

        RefreshGraphPreferencesAction();

        UpdateAssignToSelectionState();
        UpdateUndoRedoState();
    }

    void MainWindow::OnWorkspaceRestoreStart()
    {
        m_isRestoringWorkspace = true;
    }

    void MainWindow::OnWorkspaceRestoreEnd(ScriptCanvasEditor::SourceHandle lastFocusAsset)
    {
        if (m_isRestoringWorkspace)
        {
            m_isRestoringWorkspace = false;

            if (m_queuedFocusOverride.IsGraphValid())
            {
                SetActiveAsset(m_queuedFocusOverride);
                m_queuedFocusOverride.Clear();
            }
            else if (lastFocusAsset.IsGraphValid())
            {
                SetActiveAsset(lastFocusAsset);
            }

            if (!m_activeGraph.IsGraphValid())
            {
                if (m_tabBar->count() > 0)
                {
                    if (m_tabBar->currentIndex() != 0)
                    {
                        m_tabBar->setCurrentIndex(0);
                    }
                    else
                    {
                        SetActiveAsset(m_tabBar->FindAssetId(0));
                    }
                }
                else
                {
                    SetActiveAsset({});
                }
            }
        }
    }

    void MainWindow::UpdateAssignToSelectionState()
    {
        bool buttonEnabled = m_activeGraph.IsGraphValid();

        if (buttonEnabled)
        {
            const Tracker::ScriptCanvasFileState& fileState = GetAssetFileState(m_activeGraph);
            if (fileState == Tracker::ScriptCanvasFileState::INVALID || fileState == Tracker::ScriptCanvasFileState::NEW || fileState == Tracker::ScriptCanvasFileState::SOURCE_REMOVED)
            {
                buttonEnabled = false;
            }

            m_assignToSelectedEntity->setEnabled(buttonEnabled);
        }
        else
        {
            m_assignToSelectedEntity->setEnabled(false);
        }
    }

    void MainWindow::UpdateUndoRedoState()
    {
        bool isEnabled = false;
        UndoRequestBus::EventResult(isEnabled, GetActiveScriptCanvasId(), &UndoRequests::CanUndo);

        ui->action_Undo->setEnabled(isEnabled);

        isEnabled = false;
        UndoRequestBus::EventResult(isEnabled, GetActiveScriptCanvasId(), &UndoRequests::CanRedo);

        ui->action_Redo->setEnabled(isEnabled);
    }

    void MainWindow::UpdateSaveState(bool enabled)
    {
         ui->action_Save->setEnabled(enabled);
         ui->action_Save_As->setEnabled(enabled);
    }

    void MainWindow::CreateFunctionInput()
    {
        PushPreventUndoStateUpdate();
        CreateFunctionDefinitionNode(-1);
        PopPreventUndoStateUpdate();

        PostUndoPoint(GetActiveScriptCanvasId());
    }

    void MainWindow::CreateFunctionOutput()
    {
        PushPreventUndoStateUpdate();
        CreateFunctionDefinitionNode(1);
        PopPreventUndoStateUpdate();

        PostUndoPoint(GetActiveScriptCanvasId());
    }

    void MainWindow::CreateFunctionDefinitionNode(int positionOffset)
    {
        ScriptCanvas::ScriptCanvasId scriptCanvasId = GetActiveScriptCanvasId();

        GraphCanvas::GraphId graphCanvasGraphId = GetActiveGraphCanvasGraphId();

        GraphCanvas::ViewId viewId;
        GraphCanvas::SceneRequestBus::EventResult(viewId, graphCanvasGraphId, &GraphCanvas::SceneRequests::GetViewId);

        QRectF viewBounds;
        GraphCanvas::ViewRequestBus::EventResult(viewBounds, viewId, &GraphCanvas::ViewRequests::GetCompleteArea);

        const bool isInput = positionOffset < 0;
        const AZStd::string rootName = isInput ? "New Input" : "New Output";
        NodeIdPair nodeIdPair = Nodes::CreateFunctionDefinitionNode(scriptCanvasId, isInput, rootName);

        GraphCanvas::SceneRequests* sceneRequests = GraphCanvas::SceneRequestBus::FindFirstHandler(graphCanvasGraphId);

        if (sceneRequests == nullptr)
        {
            return;
        }

        QPointF pasteOffset = sceneRequests->SignalGenericAddPositionUseBegin();
        sceneRequests->AddNode(nodeIdPair.m_graphCanvasId, GraphCanvas::ConversionUtils::QPointToVector(pasteOffset), false);
        sceneRequests->SignalGenericAddPositionUseEnd();

        if (!viewBounds.isEmpty())
        {
            QPointF topLeftPoint = viewBounds.center();

            int widthOffset = aznumeric_cast<int>((viewBounds.width() * 0.5f) * positionOffset);

            topLeftPoint.setX(topLeftPoint.x() + widthOffset);

            QGraphicsItem* graphicsItem = nullptr;
            GraphCanvas::SceneMemberUIRequestBus::EventResult(graphicsItem, nodeIdPair.m_graphCanvasId, &GraphCanvas::SceneMemberUIRequests::GetRootGraphicsItem);

            GraphCanvas::NodeUIRequestBus::Event(nodeIdPair.m_graphCanvasId, &GraphCanvas::NodeUIRequests::AdjustSize);

            qreal width = graphicsItem->sceneBoundingRect().width();

            // If we are going negative we need to move over the width of the node.
            if (positionOffset < 0)
            {
                topLeftPoint.setX(topLeftPoint.x() - width);
            }

            // Center the node.
            qreal height = graphicsItem->sceneBoundingRect().height();
            topLeftPoint.setY(topLeftPoint.y() - height * 0.5);

            // Offset by the width step.
            AZ::Vector2 minorStep = AZ::Vector2::CreateZero();

            AZ::EntityId gridId;
            GraphCanvas::SceneRequestBus::EventResult(gridId, graphCanvasGraphId, &GraphCanvas::SceneRequests::GetGrid);
            GraphCanvas::GridRequestBus::EventResult(minorStep, gridId, &GraphCanvas::GridRequests::GetMinorPitch);

            QRectF sceneBoundaries = sceneRequests->AsQGraphicsScene()->sceneRect();

            sceneBoundaries.adjust(minorStep.GetX(), minorStep.GetY(), -minorStep.GetX(), -minorStep.GetY());

            topLeftPoint.setX(topLeftPoint.x() + minorStep.GetX() * positionOffset);

            // Sanitizes the position of the node to ensure it's always 'visible'
            while (topLeftPoint.x() + width <= sceneBoundaries.left())
            {
                topLeftPoint.setX(topLeftPoint.x() + width);
            }

            while (topLeftPoint.x() >= sceneBoundaries.right())
            {
                topLeftPoint.setX(topLeftPoint.x() - width);
            }

            while (topLeftPoint.y() + height <= sceneBoundaries.top())
            {
                topLeftPoint.setY(topLeftPoint.y() + height);
            }

            while (topLeftPoint.y() >= sceneBoundaries.bottom())
            {
                topLeftPoint.setY(topLeftPoint.y() - height);
            }
            ////

            GraphCanvas::GeometryRequestBus::Event(nodeIdPair.m_graphCanvasId, &GraphCanvas::GeometryRequests::SetPosition, GraphCanvas::ConversionUtils::QPointToVector(topLeftPoint));

            GraphCanvas::ViewRequestBus::Event(viewId, &GraphCanvas::ViewRequests::CenterOnArea, graphicsItem->sceneBoundingRect());
        }
    }

    NodeIdPair MainWindow::ProcessCreateNodeMimeEvent(GraphCanvas::GraphCanvasMimeEvent* mimeEvent, const AZ::EntityId& graphCanvasGraphId, AZ::Vector2 nodeCreationPos)
    {
        if (!m_isInAutomation)
        {
            GraphCanvas::SceneRequestBus::Event(graphCanvasGraphId, &GraphCanvas::SceneRequests::ClearSelection);
        }

        NodeIdPair retVal;

        if (azrtti_istypeof<CreateNodeMimeEvent>(mimeEvent))
        {
            CreateNodeMimeEvent* createEvent = static_cast<CreateNodeMimeEvent*>(mimeEvent);

            if (createEvent->ExecuteEvent(nodeCreationPos, nodeCreationPos, graphCanvasGraphId))
            {
                retVal = createEvent->GetCreatedPair();
            }
        }
        else if (azrtti_istypeof<SpecializedCreateNodeMimeEvent>(mimeEvent))
        {
            SpecializedCreateNodeMimeEvent* specializedCreationEvent = static_cast<SpecializedCreateNodeMimeEvent*>(mimeEvent);
            retVal = specializedCreationEvent->ConstructNode(graphCanvasGraphId, nodeCreationPos);
        }

        return retVal;
    }

    const GraphCanvas::GraphCanvasTreeItem* MainWindow::GetNodePaletteRoot() const
    {
        return m_nodePalette->GetTreeRoot();
    }

    void MainWindow::SignalAutomationBegin()
    {
        m_isInAutomation = true;
    }

    void MainWindow::SignalAutomationEnd()
    {
        m_isInAutomation = false;
    }

    void MainWindow::ForceCloseActiveAsset()
    {
        OnTabCloseRequest(m_tabBar->currentIndex());
    }

    bool MainWindow::RegisterObject(AZ::Crc32 elementId, QObject* object)
    {
        auto lookupIter = m_automationLookUpMap.find(elementId);

        if (lookupIter != m_automationLookUpMap.end())
        {
            AZ_Error("ScriptCanvas", false, "Attempting to register two elements with the id %llu", (unsigned int)elementId);
            return false;
        }

        m_automationLookUpMap[elementId] = object;
        return true;
    }

    bool MainWindow::UnregisterObject(AZ::Crc32 elementId)
    {
        auto eraseCount = m_automationLookUpMap.erase(elementId);
        return eraseCount > 0;
    }

    QObject* MainWindow::FindObject(AZ::Crc32 elementId)
    {
        auto lookupIter = m_automationLookUpMap.find(elementId);

        if (lookupIter != m_automationLookUpMap.end())
        {
            return lookupIter->second;
        }

        return nullptr;
    }

    QObject* MainWindow::FindElementByName(QString elementName)
    {
        return findChild<QObject*>(elementName);
    }

<<<<<<< HEAD
    AZ::EntityId MainWindow::FindEditorNodeIdByAssetNodeId([[maybe_unused]] const ScriptCanvasEditor::SourceHandle& assetId
        , [[maybe_unused]] AZ::EntityId assetNodeId) const
    {
        AZ::EntityId editorEntityId{};
//         AssetTrackerRequestBus::BroadcastResult
//             ( editorEntityId, &AssetTrackerRequests::GetEditorEntityIdFromSceneEntityId, assetId.Id(), assetNodeId);
        // #sc_editor_asset_redux fix logger
        return editorEntityId;
    }

    AZ::EntityId MainWindow::FindAssetNodeIdByEditorNodeId([[maybe_unused]] const ScriptCanvasEditor::SourceHandle& assetId
        , [[maybe_unused]] AZ::EntityId editorNodeId) const
    {
        AZ::EntityId sceneEntityId{};
        // AssetTrackerRequestBus::BroadcastResult
        // ( sceneEntityId, &AssetTrackerRequests::GetSceneEntityIdFromEditorEntityId, assetId.Id(), editorNodeId);
        // #sc_editor_asset_redux fix logger
=======
    AZ::EntityId MainWindow::FindEditorNodeIdByAssetNodeId(const ScriptCanvasEditor::SourceHandle& assetId, AZ::EntityId assetNodeId) const
    {
        AZ::EntityId editorEntityId;
        AssetTrackerRequestBus::BroadcastResult
            ( editorEntityId, &AssetTrackerRequests::GetEditorEntityIdFromSceneEntityId, assetId.Id(), assetNodeId);
        return editorEntityId;
    }

    AZ::EntityId MainWindow::FindAssetNodeIdByEditorNodeId(const ScriptCanvasEditor::SourceHandle& assetId, AZ::EntityId editorNodeId) const
    {
        AZ::EntityId sceneEntityId;
        AssetTrackerRequestBus::BroadcastResult
            ( sceneEntityId, &AssetTrackerRequests::GetSceneEntityIdFromEditorEntityId, assetId.Id(), editorNodeId);
>>>>>>> a2bb9683
        return sceneEntityId;
    }

    GraphCanvas::Endpoint MainWindow::CreateNodeForProposalWithGroup(const AZ::EntityId& connectionId
        , const GraphCanvas::Endpoint& endpoint, const QPointF& scenePoint, const QPoint& screenPoint, AZ::EntityId groupTarget)
    {
        PushPreventUndoStateUpdate();

        GraphCanvas::Endpoint retVal;

        AZ::EntityId graphCanvasGraphId = GetActiveGraphCanvasGraphId();

        // Handle the special-case if we are creating a node proposal for an AZ::Event, then we show
        // a small menu with only that applicable action
        if (CreateAzEventHandlerSlotMenuAction::FindBehaviorMethodWithAzEventReturn(graphCanvasGraphId, endpoint.GetSlotId()))
        {
            GraphCanvas::EditorContextMenu menu(ScriptCanvasEditor::AssetEditorId);

            menu.AddMenuAction(aznew CreateAzEventHandlerSlotMenuAction(&menu));

            HandleContextMenu(menu, endpoint.GetSlotId(), screenPoint, scenePoint);
        }
        // For everything else, show the full scene context menu
        else
        {
            m_sceneContextMenu->FilterForSourceSlot(graphCanvasGraphId, endpoint.GetSlotId());
            m_sceneContextMenu->RefreshActions(graphCanvasGraphId, connectionId);
            m_sceneContextMenu->SetupDisplayForProposal();

            QAction* action = m_sceneContextMenu->exec(screenPoint);

            // If the action returns null. We need to check if it was our widget, or just a close command.
            if (action == nullptr)
            {
                GraphCanvas::GraphCanvasMimeEvent* mimeEvent = m_sceneContextMenu->GetNodePalette()->GetContextMenuEvent();

                if (mimeEvent)
                {
                    NodeIdPair finalNode = ProcessCreateNodeMimeEvent(mimeEvent, graphCanvasGraphId, AZ::Vector2(aznumeric_cast<float>(scenePoint.x()), aznumeric_cast<float>(scenePoint.y())));

                    if (finalNode.m_graphCanvasId.IsValid())
                    {
                        GraphCanvas::VisualRequestBus::Event(finalNode.m_graphCanvasId, &GraphCanvas::VisualRequests::SetVisible, false);
                        retVal = HandleProposedConnection(graphCanvasGraphId, connectionId, endpoint, finalNode.m_graphCanvasId, screenPoint);
                    }

                    if (retVal.IsValid())
                    {
                        AZStd::unordered_set<GraphCanvas::ConnectionId> createdConnections = GraphCanvas::GraphUtils::CreateOpportunisticConnectionsBetween(endpoint, retVal);
                        GraphCanvas::VisualRequestBus::Event(finalNode.m_graphCanvasId, &GraphCanvas::VisualRequests::SetVisible, true);

                        AZ::Vector2 position;
                        GraphCanvas::GeometryRequestBus::EventResult(position, retVal.GetNodeId(), &GraphCanvas::GeometryRequests::GetPosition);

                        QPointF connectionPoint;
                        GraphCanvas::SlotUIRequestBus::EventResult(connectionPoint, retVal.GetSlotId(), &GraphCanvas::SlotUIRequests::GetConnectionPoint);

                        qreal verticalOffset = connectionPoint.y() - position.GetY();
                        position.SetY(aznumeric_cast<float>(scenePoint.y() - verticalOffset));

                        qreal horizontalOffset = connectionPoint.x() - position.GetX();
                        position.SetX(aznumeric_cast<float>(scenePoint.x() - horizontalOffset));

                        GraphCanvas::GeometryRequestBus::Event(retVal.GetNodeId(), &GraphCanvas::GeometryRequests::SetPosition, position);

                        GraphCanvas::GraphUtils::AddElementToGroup(finalNode.m_graphCanvasId, groupTarget);

                        GraphCanvas::SceneNotificationBus::Event(graphCanvasGraphId, &GraphCanvas::SceneNotifications::PostCreationEvent);
                    }
                    else
                    {
                        GraphCanvas::GraphUtils::DeleteOutermostNode(graphCanvasGraphId, finalNode.m_graphCanvasId);
                    }
                }
            }
        }

        PopPreventUndoStateUpdate();

        return retVal;
    }

    void MainWindow::OnWrapperNodeActionWidgetClicked(const AZ::EntityId& wrapperNode, const QRect& actionWidgetBoundingRect, const QPointF& scenePoint, const QPoint& screenPoint)
    {
        if (EBusHandlerNodeDescriptorRequestBus::FindFirstHandler(wrapperNode) != nullptr)
        {
            m_ebusHandlerActionMenu->SetEbusHandlerNode(wrapperNode);

            // We don't care about the result, since the actions are done on demand with the menu
            m_ebusHandlerActionMenu->exec(screenPoint);
        }
        else if (ScriptCanvasWrapperNodeDescriptorRequestBus::FindFirstHandler(wrapperNode) != nullptr)
        {
            ScriptCanvasWrapperNodeDescriptorRequestBus::Event(wrapperNode, &ScriptCanvasWrapperNodeDescriptorRequests::OnWrapperAction, actionWidgetBoundingRect, scenePoint, screenPoint);
        }
    }

    void MainWindow::OnSelectionManipulationBegin()
    {
        m_ignoreSelection = true;
    }

    void MainWindow::OnSelectionManipulationEnd()
    {
        m_ignoreSelection = false;
        OnSelectionChanged();
    }

    AZ::EntityId MainWindow::CreateNewGraph()
    {
        AZ::EntityId graphId;

        OnFileNew();

        if (m_activeGraph.IsGraphValid())
        {
            graphId = GetActiveGraphCanvasGraphId();
        }

        return graphId;
    }

    bool MainWindow::ContainsGraph(const GraphCanvas::GraphId&) const
    {
        return false;
    }

    bool MainWindow::CloseGraph(const GraphCanvas::GraphId&)
    {
        return false;
    }

    void MainWindow::CustomizeConnectionEntity(AZ::Entity* connectionEntity)
    {
        connectionEntity->CreateComponent<SceneMemberMappingComponent>();
    }

    void MainWindow::ShowAssetPresetsMenu(GraphCanvas::ConstructType constructType)
    {
        OnViewPresetsEditor();

        if (m_presetEditor)
        {
            m_presetEditor->SetActiveConstructType(constructType);
        }
    }

    //! Hook for receiving context menu events for each QGraphicsScene
    GraphCanvas::ContextMenuAction::SceneReaction MainWindow::ShowSceneContextMenuWithGroup(const QPoint& screenPoint, const QPointF& scenePoint, AZ::EntityId groupTarget)
    {
        bool tryDaisyChain = (QApplication::keyboardModifiers() & Qt::KeyboardModifier::ShiftModifier) != 0;

        GraphCanvas::GraphId graphCanvasGraphId = GetActiveGraphCanvasGraphId();
        ScriptCanvas::ScriptCanvasId scriptCanvasGraphId = GetActiveScriptCanvasId();

        if (!graphCanvasGraphId.IsValid() || !scriptCanvasGraphId.IsValid())
        {
            // Nothing to do.
            return GraphCanvas::ContextMenuAction::SceneReaction::Nothing;
        }

        m_sceneContextMenu->ResetSourceSlotFilter();
        m_sceneContextMenu->RefreshActions(graphCanvasGraphId, AZ::EntityId());
        QAction* action = m_sceneContextMenu->exec(screenPoint);

        GraphCanvas::ContextMenuAction::SceneReaction reaction = GraphCanvas::ContextMenuAction::SceneReaction::Nothing;

        if (action == nullptr)
        {
            GraphCanvas::GraphCanvasMimeEvent* mimeEvent = m_sceneContextMenu->GetNodePalette()->GetContextMenuEvent();

            NodeIdPair finalNode = ProcessCreateNodeMimeEvent(mimeEvent, graphCanvasGraphId, AZ::Vector2(aznumeric_cast<float>(scenePoint.x()), aznumeric_cast<float>(scenePoint.y())));

            GraphCanvas::SceneRequestBus::Event(graphCanvasGraphId, &GraphCanvas::SceneRequests::ClearSelection);

            if (finalNode.m_graphCanvasId.IsValid())
            {
                GraphCanvas::VisualRequestBus::Event(finalNode.m_graphCanvasId, &GraphCanvas::VisualRequests::SetVisible, true);

                AZ::Vector2 position;
                GraphCanvas::GeometryRequestBus::EventResult(position, finalNode.m_graphCanvasId, &GraphCanvas::GeometryRequests::GetPosition);
                GraphCanvas::GeometryRequestBus::Event(finalNode.m_graphCanvasId, &GraphCanvas::GeometryRequests::SetPosition, position);

                // If we have a valid group target. We're going to want to add the element to the group.
                GraphCanvas::GraphUtils::AddElementToGroup(finalNode.m_graphCanvasId, groupTarget);

                GraphCanvas::SceneNotificationBus::Event(graphCanvasGraphId, &GraphCanvas::SceneNotifications::PostCreationEvent);

                if (tryDaisyChain)
                {
                    QTimer::singleShot(50, [graphCanvasGraphId, finalNode, screenPoint, scenePoint, groupTarget]()
                    {
                        GraphCanvas::SceneRequestBus::Event(graphCanvasGraphId, &GraphCanvas::SceneRequests::HandleProposalDaisyChainWithGroup, finalNode.m_graphCanvasId, GraphCanvas::SlotTypes::ExecutionSlot, GraphCanvas::CT_Output, screenPoint, scenePoint, groupTarget);
                    });
                }
            }
        }
        else
        {
            GraphCanvas::ContextMenuAction* contextMenuAction = qobject_cast<GraphCanvas::ContextMenuAction*>(action);

            if (contextMenuAction)
            {
                PushPreventUndoStateUpdate();
                AZ::Vector2 mousePoint(aznumeric_cast<float>(scenePoint.x()), aznumeric_cast<float>(scenePoint.y()));
                reaction = contextMenuAction->TriggerAction(graphCanvasGraphId, mousePoint);
                PopPreventUndoStateUpdate();
            }
        }

        return reaction;
    }

    //! Hook for receiving context menu events for each QGraphicsScene
    GraphCanvas::ContextMenuAction::SceneReaction MainWindow::ShowNodeContextMenu(const AZ::EntityId& nodeId, const QPoint& screenPoint, const QPointF& scenePoint)
    {
        GraphCanvas::NodeContextMenu contextMenu(ScriptCanvasEditor::AssetEditorId);

        NodeDescriptorType descriptorType = NodeDescriptorType::Unknown;

        NodeDescriptorRequestBus::EventResult(descriptorType, nodeId, &NodeDescriptorRequests::GetType);

        if (descriptorType == NodeDescriptorType::GetVariable
            || descriptorType == NodeDescriptorType::SetVariable)
        {
            contextMenu.AddMenuAction(aznew ConvertVariableNodeToReferenceAction(&contextMenu));
        }

        if (descriptorType == NodeDescriptorType::FunctionDefinitionNode)
        {
            NodeDescriptorComponent* descriptor = nullptr;
            NodeDescriptorRequestBus::EventResult(descriptor, nodeId, &NodeDescriptorRequests::GetDescriptorComponent);
            contextMenu.AddMenuAction(aznew RenameFunctionDefinitionNodeAction(descriptor, &contextMenu));
        }

        return HandleContextMenu(contextMenu, nodeId, screenPoint, scenePoint);
    }

    GraphCanvas::ContextMenuAction::SceneReaction MainWindow::ShowCommentContextMenu(const AZ::EntityId& nodeId, const QPoint& screenPoint, const QPointF& scenePoint)
    {
        GraphCanvas::CommentContextMenu contextMenu(ScriptCanvasEditor::AssetEditorId);
        return HandleContextMenu(contextMenu, nodeId, screenPoint, scenePoint);
    }

    GraphCanvas::ContextMenuAction::SceneReaction MainWindow::ShowNodeGroupContextMenu(const AZ::EntityId& groupId, const QPoint& screenPoint, const QPointF& scenePoint)
    {
        GraphCanvas::NodeGroupContextMenu contextMenu(ScriptCanvasEditor::AssetEditorId);

        return HandleContextMenu(contextMenu, groupId, screenPoint, scenePoint);
    }

    GraphCanvas::ContextMenuAction::SceneReaction MainWindow::ShowCollapsedNodeGroupContextMenu(const AZ::EntityId& nodeId, const QPoint& screenPoint, const QPointF& scenePoint)
    {
        GraphCanvas::CollapsedNodeGroupContextMenu contextMenu(ScriptCanvasEditor::AssetEditorId);
        return HandleContextMenu(contextMenu, nodeId, screenPoint, scenePoint);
    }

    GraphCanvas::ContextMenuAction::SceneReaction MainWindow::ShowBookmarkContextMenu(const AZ::EntityId& bookmarkId, const QPoint& screenPoint, const QPointF& scenePoint)
    {
        GraphCanvas::BookmarkContextMenu contextMenu(ScriptCanvasEditor::AssetEditorId);
        return HandleContextMenu(contextMenu, bookmarkId, screenPoint, scenePoint);
    }

    GraphCanvas::ContextMenuAction::SceneReaction MainWindow::ShowConnectionContextMenuWithGroup(const AZ::EntityId& connectionId, const QPoint& screenPoint, const QPointF& scenePoint, AZ::EntityId groupTarget)
    {
        PushPreventUndoStateUpdate();

        GraphCanvas::ContextMenuAction::SceneReaction reaction = GraphCanvas::ContextMenuAction::SceneReaction::Nothing;

        AZ::Vector2 sceneVector(aznumeric_cast<float>(scenePoint.x()), aznumeric_cast<float>(scenePoint.y()));
        GraphCanvas::GraphId graphCanvasGraphId = GetActiveGraphCanvasGraphId();

        m_connectionContextMenu->RefreshActions(graphCanvasGraphId, connectionId);

        QAction* result = m_connectionContextMenu->exec(screenPoint);

        GraphCanvas::ContextMenuAction* contextMenuAction = qobject_cast<GraphCanvas::ContextMenuAction*>(result);

        // If the action returns null. We need to check if it was our widget, or just a close command.
        if (contextMenuAction)
        {
            reaction = contextMenuAction->TriggerAction(graphCanvasGraphId, sceneVector);
        }
        else
        {
            GraphCanvas::GraphCanvasMimeEvent* mimeEvent = m_connectionContextMenu->GetNodePalette()->GetContextMenuEvent();

            if (mimeEvent)
            {
                NodeIdPair finalNode = ProcessCreateNodeMimeEvent(mimeEvent, graphCanvasGraphId, AZ::Vector2(aznumeric_cast<float>(scenePoint.x()), aznumeric_cast<float>(scenePoint.y())));

                GraphCanvas::Endpoint sourceEndpoint;
                GraphCanvas::ConnectionRequestBus::EventResult(sourceEndpoint, connectionId, &GraphCanvas::ConnectionRequests::GetSourceEndpoint);

                GraphCanvas::Endpoint targetEndpoint;
                GraphCanvas::ConnectionRequestBus::EventResult(targetEndpoint, connectionId, &GraphCanvas::ConnectionRequests::GetTargetEndpoint);

                if (finalNode.m_graphCanvasId.IsValid())
                {
                    GraphCanvas::ConnectionSpliceConfig spliceConfig;
                    spliceConfig.m_allowOpportunisticConnections = true;

                    if (!GraphCanvas::GraphUtils::SpliceNodeOntoConnection(finalNode.m_graphCanvasId, connectionId, spliceConfig))
                    {
                        GraphCanvas::GraphUtils::DeleteOutermostNode(graphCanvasGraphId, finalNode.m_graphCanvasId);
                    }
                    else
                    {
                        reaction = GraphCanvas::ContextMenuAction::SceneReaction::PostUndo;

                        // Now we can deal with the alignment of the node.
                        GraphCanvas::VisualRequestBus::Event(finalNode.m_graphCanvasId, &GraphCanvas::VisualRequests::SetVisible, true);

                        AZ::Vector2 position(0,0);
                        GraphCanvas::GeometryRequestBus::EventResult(position, finalNode.m_graphCanvasId, &GraphCanvas::GeometryRequests::GetPosition);

                        QPointF sourceConnectionPoint(0,0);
                        GraphCanvas::SlotUIRequestBus::EventResult(sourceConnectionPoint, spliceConfig.m_splicedSourceEndpoint.GetSlotId(), &GraphCanvas::SlotUIRequests::GetConnectionPoint);

                        QPointF targetConnectionPoint(0,0);
                        GraphCanvas::SlotUIRequestBus::EventResult(targetConnectionPoint, spliceConfig.m_splicedTargetEndpoint.GetSlotId(), &GraphCanvas::SlotUIRequests::GetConnectionPoint);

                        // Average our two points so we splice roughly in the center of our node.
                        QPointF connectionPoint = (sourceConnectionPoint + targetConnectionPoint) * 0.5f;

                        qreal verticalOffset = connectionPoint.y() - position.GetY();
                        position.SetY(aznumeric_cast<float>(scenePoint.y() - verticalOffset));

                        qreal horizontalOffset = connectionPoint.x() - position.GetX();
                        position.SetX(aznumeric_cast<float>(scenePoint.x() - horizontalOffset));

                        GraphCanvas::GeometryRequestBus::Event(finalNode.m_graphCanvasId, &GraphCanvas::GeometryRequests::SetPosition, position);

                        if (IsNodeNudgingEnabled())
                        {
                            GraphCanvas::NodeNudgingController nudgingController(graphCanvasGraphId, { finalNode.m_graphCanvasId });
                            nudgingController.FinalizeNudging();
                        }

                        GraphCanvas::GraphUtils::AddElementToGroup(finalNode.m_graphCanvasId, groupTarget);

                        GraphCanvas::SceneNotificationBus::Event(graphCanvasGraphId, &GraphCanvas::SceneNotifications::PostCreationEvent);
                    }
                }
            }
        }

        PopPreventUndoStateUpdate();

        return reaction;
    }

    GraphCanvas::ContextMenuAction::SceneReaction MainWindow::ShowSlotContextMenu(const AZ::EntityId& slotId, const QPoint& screenPoint, const QPointF& scenePoint)
    {
        GraphCanvas::SlotContextMenu contextMenu(ScriptCanvasEditor::AssetEditorId);

        contextMenu.AddMenuAction(aznew ConvertReferenceToVariableNodeAction(&contextMenu));
        contextMenu.AddMenuAction(aznew ExposeSlotMenuAction(&contextMenu));
        contextMenu.AddMenuAction(aznew CreateAzEventHandlerSlotMenuAction(&contextMenu));
        contextMenu.AddMenuAction(aznew SetDataSlotTypeMenuAction(&contextMenu));

        return HandleContextMenu(contextMenu, slotId, screenPoint, scenePoint);
    }

    void MainWindow::OnSystemTick()
    {
        if (HasSystemTickAction(SystemTickActionFlag::RefreshPropertyGrid))
        {
            RemoveSystemTickAction(SystemTickActionFlag::RefreshPropertyGrid);
            RefreshSelection();
        }

        if (HasSystemTickAction(SystemTickActionFlag::CloseWindow))
        {
            RemoveSystemTickAction(SystemTickActionFlag::CloseWindow);
            qobject_cast<QWidget*>(parent())->close();
        }

        if (HasSystemTickAction(SystemTickActionFlag::CloseCurrentGraph))
        {
            RemoveSystemTickAction(SystemTickActionFlag::CloseCurrentGraph);

            if (m_tabBar)
            {
                m_tabBar->tabCloseRequested(m_tabBar->currentIndex());
            }
        }

        if (HasSystemTickAction(SystemTickActionFlag::CloseNextTabAction))
        {
            RemoveSystemTickAction(SystemTickActionFlag::CloseNextTabAction);
            CloseNextTab();
        }

        ClearStaleSaves();
    }

    void MainWindow::OnCommandStarted(AZ::Crc32)
    {
        PushPreventUndoStateUpdate();
    }

    void MainWindow::OnCommandFinished(AZ::Crc32)
    {
        PopPreventUndoStateUpdate();
    }

    void MainWindow::PrepareActiveAssetForSave()
    {
        PrepareAssetForSave(m_activeGraph);
    }

    void MainWindow::PrepareAssetForSave(const ScriptCanvasEditor::SourceHandle& /*assetId*/)
    {
    }

    void MainWindow::RestartAutoTimerSave(bool forceTimer)
    {
        if (m_autoSaveTimer.isActive() || forceTimer)
        {
            m_autoSaveTimer.stop();
            m_autoSaveTimer.start();
        }
    }

    void MainWindow::OnSelectedEntitiesAboutToShow()
    {
        AzToolsFramework::EntityIdList selectedEntityIds;
        AzToolsFramework::ToolsApplicationRequestBus::BroadcastResult(selectedEntityIds, &AzToolsFramework::ToolsApplicationRequests::GetSelectedEntities);

        m_selectedEntityMenu->clear();

        for (const AZ::EntityId& entityId : selectedEntityIds)
        {
            bool isLayerEntity = false;
            AzToolsFramework::Layers::EditorLayerComponentRequestBus::EventResult(isLayerEntity, entityId, &AzToolsFramework::Layers::EditorLayerComponentRequestBus::Events::HasLayer);

            if (isLayerEntity)
            {
                continue;
            }

            AZ::NamedEntityId namedEntityId(entityId);

            QAction* actionElement = new QAction(namedEntityId.GetName().data(), m_selectedEntityMenu);

            QObject::connect(actionElement, &QAction::triggered, [this, entityId]() {
                OnAssignToEntity(entityId);
            });

            m_selectedEntityMenu->addAction(actionElement);
        }
    }

    void MainWindow::OnAssignToSelectedEntities()
    {
        Tracker::ScriptCanvasFileState fileState = GetAssetFileState(m_activeGraph);;
        
        bool isDocumentOpen = false;
        AzToolsFramework::EditorRequests::Bus::BroadcastResult(isDocumentOpen, &AzToolsFramework::EditorRequests::IsLevelDocumentOpen);
 
        if (fileState == Tracker::ScriptCanvasFileState::NEW || fileState == Tracker::ScriptCanvasFileState::SOURCE_REMOVED || !isDocumentOpen)
        {
            return;
        }
 
        AzToolsFramework::EntityIdList selectedEntityIds;
        AzToolsFramework::ToolsApplicationRequestBus::BroadcastResult(selectedEntityIds, &AzToolsFramework::ToolsApplicationRequests::GetSelectedEntities);
 
        auto selectedEntityIdIter = selectedEntityIds.begin();
 
        bool isLayerAmbiguous = false;
        AZ::EntityId targetLayer;
 
        while (selectedEntityIdIter != selectedEntityIds.end())
        {
            bool isLayerEntity = false;
            AzToolsFramework::Layers::EditorLayerComponentRequestBus::EventResult(isLayerEntity, (*selectedEntityIdIter), &AzToolsFramework::Layers::EditorLayerComponentRequestBus::Events::HasLayer);
 
            if (isLayerEntity)
            {
                if (targetLayer.IsValid())
                {
                    isLayerAmbiguous = true;
                }
 
                targetLayer = (*selectedEntityIdIter);
 
                selectedEntityIdIter = selectedEntityIds.erase(selectedEntityIdIter);
            }
            else
            {
                ++selectedEntityIdIter;
            }
        }
 
        if (selectedEntityIds.empty())
        {
            AZ::EntityId createdId;
            AzToolsFramework::EditorRequests::Bus::BroadcastResult(createdId, &AzToolsFramework::EditorRequests::CreateNewEntity, AZ::EntityId());
 
            selectedEntityIds.emplace_back(createdId);
 
            if (targetLayer.IsValid() && !isLayerAmbiguous)
            {
                AZ::TransformBus::Event(createdId, &AZ::TransformBus::Events::SetParent, targetLayer);
            }
        }
 
        for (const AZ::EntityId& entityId : selectedEntityIds)
        {
            AssignGraphToEntityImpl(entityId);
        }
    }

    void MainWindow::OnAssignToEntity(const AZ::EntityId& entityId)
    {
        Tracker::ScriptCanvasFileState fileState = GetAssetFileState(m_activeGraph);

        if (fileState == Tracker::ScriptCanvasFileState::MODIFIED
            || fileState == Tracker::ScriptCanvasFileState::UNMODIFIED)
        {
            AssignGraphToEntityImpl(entityId);
        }
    }

    ScriptCanvasEditor::Tracker::ScriptCanvasFileState MainWindow::GetAssetFileState(ScriptCanvasEditor::SourceHandle assetId) const
    {
        auto dataOptional = m_tabBar->GetTabData(assetId);
        return dataOptional ? dataOptional->m_fileState : Tracker::ScriptCanvasFileState::INVALID;
    }

    void MainWindow::AssignGraphToEntityImpl(const AZ::EntityId& entityId)
    {
        bool isLayerEntity = false;
        AzToolsFramework::Layers::EditorLayerComponentRequestBus::EventResult(isLayerEntity, entityId, &AzToolsFramework::Layers::EditorLayerComponentRequestBus::Events::HasLayer);

        if (isLayerEntity)
        {
            return;
        }

        EditorScriptCanvasComponentRequests* firstRequestBus = nullptr;
        EditorScriptCanvasComponentRequests* firstEmptyRequestBus = nullptr;

        EditorScriptCanvasComponentRequestBus::EnumerateHandlersId(entityId, [&firstRequestBus, &firstEmptyRequestBus](EditorScriptCanvasComponentRequests* scriptCanvasRequests)
        {
            if (firstRequestBus == nullptr)
            {
                firstRequestBus = scriptCanvasRequests;
            }

            if (!scriptCanvasRequests->HasAssetId())
            {
                firstEmptyRequestBus = scriptCanvasRequests;
            }

            return firstRequestBus == nullptr || firstEmptyRequestBus == nullptr;
        });

        auto usableRequestBus = firstEmptyRequestBus;

        if (usableRequestBus == nullptr)
        {
            usableRequestBus = firstRequestBus;
        }

        if (usableRequestBus == nullptr)
        {
            AzToolsFramework::EntityCompositionRequestBus::Broadcast(&EntityCompositionRequests::AddComponentsToEntities, AzToolsFramework::EntityIdList{ entityId }
                                                                                                                        , AZ::ComponentTypeList{ azrtti_typeid<EditorScriptCanvasComponent>() });

            usableRequestBus = EditorScriptCanvasComponentRequestBus::FindFirstHandler(entityId);
        }

        if (usableRequestBus)
        {
            usableRequestBus->SetAssetId(m_activeGraph.Describe());
        }
    }

    bool MainWindow::HasSystemTickAction(SystemTickActionFlag action)
    {
        return (m_systemTickActions & action) != 0;
    }

    void MainWindow::RemoveSystemTickAction(SystemTickActionFlag action)
    {
        m_systemTickActions = m_systemTickActions & (~action);
    }

    void MainWindow::AddSystemTickAction(SystemTickActionFlag action)
    {
        m_systemTickActions |= action;
    }

    void MainWindow::BlockCloseRequests()
    {
        m_queueCloseRequest = true;
    }

    void MainWindow::UnblockCloseRequests()
    {
        if (m_queueCloseRequest)
        {
            m_queueCloseRequest = false;

            if (m_hasQueuedClose)
            {
                qobject_cast<QWidget*>(parent())->close();
            }
        }
    }

    void MainWindow::OpenNextFile()
    {
        if (!m_filesToOpen.empty())
        {
            QString nextFile = m_filesToOpen.front();
            m_filesToOpen.pop_front();

            OpenFile(nextFile.toUtf8().data());
            OpenNextFile();
        }
        else
        {
            m_errorFilePath.clear();
        }
    }

    double MainWindow::GetSnapDistance() const
    {
        if (m_userSettings)
        {
            return m_userSettings->m_snapDistance;
        }

        return 10.0;
    }

    bool MainWindow::IsGroupDoubleClickCollapseEnabled() const
    {
        if (m_userSettings)
        {
            return m_userSettings->m_enableGroupDoubleClickCollapse;
        }

        return true;
    }

    bool MainWindow::IsBookmarkViewportControlEnabled() const
    {
        if (m_userSettings)
        {
            return m_userSettings->m_allowBookmarkViewpointControl;
        }

        return false;
    }

    bool MainWindow::IsDragNodeCouplingEnabled() const
    {
        if (m_userSettings)
        {
            return m_userSettings->m_dragNodeCouplingConfig.m_enabled;
        }

        return false;
    }

    AZStd::chrono::milliseconds MainWindow::GetDragCouplingTime() const
    {
        if (m_userSettings)
        {
            return AZStd::chrono::milliseconds(m_userSettings->m_dragNodeCouplingConfig.m_timeMS);
        }

        return AZStd::chrono::milliseconds(500);
    }

    bool MainWindow::IsDragConnectionSpliceEnabled() const
    {
        if (m_userSettings)
        {
            return m_userSettings->m_dragNodeSplicingConfig.m_enabled;
        }

        return false;
    }

    AZStd::chrono::milliseconds MainWindow::GetDragConnectionSpliceTime() const
    {
        if (m_userSettings)
        {
            return AZStd::chrono::milliseconds(m_userSettings->m_dragNodeSplicingConfig.m_timeMS);
        }

        return AZStd::chrono::milliseconds(500);
    }

    bool MainWindow::IsDropConnectionSpliceEnabled() const
    {
        if (m_userSettings)
        {
            return m_userSettings->m_dropNodeSplicingConfig.m_enabled;
        }

        return false;
    }

    AZStd::chrono::milliseconds MainWindow::GetDropConnectionSpliceTime() const
    {
        if (m_userSettings)
        {
            return AZStd::chrono::milliseconds(m_userSettings->m_dropNodeSplicingConfig.m_timeMS);
        }

        return AZStd::chrono::milliseconds(500);
    }

    bool MainWindow::IsNodeNudgingEnabled() const
    {
        if (m_userSettings)
        {
            return m_userSettings->m_allowNodeNudging;
        }

        return false;
    }

    bool MainWindow::IsShakeToDespliceEnabled() const
    {
        if (m_userSettings)
        {
            return m_userSettings->m_shakeDespliceConfig.m_enabled;
        }

        return false;
    }

    int MainWindow::GetShakesToDesplice() const
    {
        if (m_userSettings)
        {
            return m_userSettings->m_shakeDespliceConfig.m_shakeCount;
        }

        return 3;
    }

    float MainWindow::GetMinimumShakePercent() const
    {
        if (m_userSettings)
        {
            return m_userSettings->m_shakeDespliceConfig.GetMinimumShakeLengthPercent();
        }

        return 0.03f;
    }

    float MainWindow::GetShakeDeadZonePercent() const
    {
        if (m_userSettings)
        {
            return m_userSettings->m_shakeDespliceConfig.GetDeadZonePercent();
        }

        return 0.01f;
    }

    float MainWindow::GetShakeStraightnessPercent() const
    {
        if (m_userSettings)
        {
            return m_userSettings->m_shakeDespliceConfig.GetStraightnessPercent();
        }

        return 0.75f;
    }

    AZStd::chrono::milliseconds MainWindow::GetMaximumShakeDuration() const
    {
        if (m_userSettings)
        {
            return AZStd::chrono::milliseconds(m_userSettings->m_shakeDespliceConfig.m_maximumShakeTimeMS);
        }

        return AZStd::chrono::milliseconds(500);
    }

    AZStd::chrono::milliseconds MainWindow::GetAlignmentTime() const
    {
        if (m_userSettings)
        {
            return AZStd::chrono::milliseconds(m_userSettings->m_alignmentTimeMS);
        }

        return AZStd::chrono::milliseconds(250);
    }

    float MainWindow::GetMaxZoom() const
    {
        if (m_userSettings)
        {
            return m_userSettings->m_zoomSettings.GetMaxZoom();
        }

        return 2.0f;
    }

    float MainWindow::GetEdgePanningPercentage() const
    {
        if (m_userSettings)
        {
            return m_userSettings->m_edgePanningSettings.GetEdgeScrollPercent();
        }

        return 0.1f;
    }

    float MainWindow::GetEdgePanningScrollSpeed() const
    {
        if (m_userSettings)
        {
            return m_userSettings->m_edgePanningSettings.GetEdgeScrollSpeed();
        }

        return 100.0f;
    }

    GraphCanvas::EditorConstructPresets* MainWindow::GetConstructPresets() const
    {
        if (m_userSettings)
        {
            return &m_userSettings->m_constructPresets;
        }

        return nullptr;
    }

    const GraphCanvas::ConstructTypePresetBucket* MainWindow::GetConstructTypePresetBucket(GraphCanvas::ConstructType constructType) const
    {
        GraphCanvas::EditorConstructPresets* presets = GetConstructPresets();

        if (presets)
        {
            return presets->FindPresetBucket(constructType);
        }

        return nullptr;
    }

    GraphCanvas::Styling::ConnectionCurveType MainWindow::GetConnectionCurveType() const
    {
        if (m_userSettings)
        {
            return m_userSettings->m_stylingSettings.GetConnectionCurveType();
        }

        return GraphCanvas::Styling::ConnectionCurveType::Straight;
    }

    GraphCanvas::Styling::ConnectionCurveType MainWindow::GetDataConnectionCurveType() const
    {
        if (m_userSettings)
        {
            return m_userSettings->m_stylingSettings.GetDataConnectionCurveType();
        }

        return GraphCanvas::Styling::ConnectionCurveType::Straight;
    }

    bool MainWindow::AllowNodeDisabling() const
    {
        return true;
    }

    bool MainWindow::AllowDataReferenceSlots() const
    {
        return true;
    }

    void MainWindow::CreateUnitTestWidget()
    {
        // Dock Widget will be unable to dock with this as it doesn't have a parent.
        // Going to orphan this as a floating window to more mimic its behavior as a pop-up window rather then a dock widget.
        m_unitTestDockWidget = aznew UnitTestDockWidget(this);
        m_unitTestDockWidget->setObjectName("TestManager");
        m_unitTestDockWidget->setAllowedAreas(Qt::NoDockWidgetArea);
        m_unitTestDockWidget->setFloating(true);
        m_unitTestDockWidget->hide();

        // Restore this if we want the dock widget to again be a toggleable thing.
        //connect(m_unitTestDockWidget, &QDockWidget::visibilityChanged, this, &MainWindow::OnViewVisibilityChanged);
    }

    void MainWindow::DisableAssetView(const ScriptCanvasEditor::SourceHandle& memoryAssetId)
    {
        if (auto view = m_tabBar->ModTabView(m_tabBar->FindTab(memoryAssetId)))
        {
            view->DisableView();
        }

        m_tabBar->setEnabled(false);
        m_bookmarkDockWidget->setEnabled(false);
        m_variableDockWidget->setEnabled(false);
        m_propertyGrid->DisableGrid();
        m_editorToolbar->OnViewDisabled();

        m_createFunctionInput->setEnabled(false);
        m_createFunctionOutput->setEnabled(false);
        m_createScriptCanvas->setEnabled(false);

        UpdateMenuState(false);

        ui->action_New_Script->setEnabled(false);

        m_autoSaveTimer.stop();
    }

    void MainWindow::EnableAssetView(const ScriptCanvasEditor::SourceHandle& memoryAssetId)
    {
        if (auto view = m_tabBar->ModTabView(m_tabBar->FindTab(memoryAssetId)))
        {
            view->EnableView();
        }

        m_tabBar->setEnabled(true);
        m_bookmarkDockWidget->setEnabled(true);
        m_variableDockWidget->setEnabled(true);
        m_propertyGrid->EnableGrid();
        m_editorToolbar->OnViewEnabled();

        m_createScriptCanvas->setEnabled(true);

        ui->action_New_Script->setEnabled(true);

        UpdateMenuState(true);

        UpdateUndoRedoState();
    }


    void MainWindow::ClearStaleSaves()
    {
        AZStd::lock_guard<AZStd::recursive_mutex> lock(m_mutex);
        auto timeNow = AZStd::chrono::system_clock::now();
        AZStd::erase_if(m_saves, [&timeNow](const auto& item)
        {
            AZStd::sys_time_t delta = AZStd::chrono::seconds(timeNow - item.second).count();
            return delta > 2.0f;
        });
    }

    bool MainWindow::IsRecentSave(const SourceHandle& handle) const
    {
        AZStd::lock_guard<AZStd::recursive_mutex> lock(const_cast<MainWindow*>(this)->m_mutex);
        AZStd::string key = handle.Path().Native();
        AZStd::to_lower(key.begin(), key.end());
        auto iter = m_saves.find(key);
        return iter != m_saves.end();
    }

    void MainWindow::MarkRecentSave(const SourceHandle& handle)
    {
        AZStd::lock_guard<AZStd::recursive_mutex> lock(m_mutex);
        AZStd::string key = handle.Path().Native();
        AZStd::to_lower(key.begin(), key.end());
        m_saves[key] = AZStd::chrono::system_clock::now();
    }

#include <Editor/View/Windows/moc_MainWindow.cpp>
}<|MERGE_RESOLUTION|>--- conflicted
+++ resolved
@@ -355,24 +355,6 @@
         }
     }
 
-<<<<<<< HEAD
-=======
-    void Workspace::OnAssetReady(const ScriptCanvasMemoryAsset::pointer memoryAsset)
-    {
-        // open the file in the main window
-//         const ScriptCanvasEditor::SourceHandle& fileAssetId = memoryAsset->GetFileAssetId();
-// 
-//         if (AssetTrackerNotificationBus::MultiHandler::BusIsConnectedId(fileAssetId))
-//         {
-//             AssetTrackerNotificationBus::MultiHandler::BusDisconnect(fileAssetId);
-// 
-//             m_mainWindow->OpenScriptCanvasAsset(*memoryAsset);
-// 
-//             SignalAssetComplete(fileAssetId);
-//         }
-    }
-
->>>>>>> a2bb9683
     void Workspace::SignalAssetComplete(const ScriptCanvasEditor::SourceHandle& /*fileAssetId*/)
     {
         // When we are done loading all assets we can safely set the focus to the recorded asset
@@ -1497,29 +1479,17 @@
 
         for (;;)
         {
-<<<<<<< HEAD
             AZStd::string newAssetName = AZStd::string::format(SourceDescription::GetAssetNamePattern()
                 , ++scriptCanvasEditorDefaultNewNameCount);
             
             AZStd::array<char, AZ::IO::MaxPathLength> assetRootArray;
             if (!AZ::IO::FileIOBase::GetInstance()->ResolvePath(SourceDescription::GetSuggestedSavePath()
-=======
-            ScriptCanvasAssetDescription description;
-            AZStd::string newAssetName = AZStd::string::format(description.GetAssetNamePatternImpl(), ++scriptCanvasEditorDefaultNewNameCount);
-            
-            AZStd::array<char, AZ::IO::MaxPathLength> assetRootArray;
-            if (!AZ::IO::FileIOBase::GetInstance()->ResolvePath(description.GetSuggestedSavePathImpl()
->>>>>>> a2bb9683
                 , assetRootArray.data(), assetRootArray.size()))
             {
                 AZ_ErrorOnce("Script Canvas", false, "Unable to resolve @projectroot@ path");
             }
 
-<<<<<<< HEAD
             AzFramework::StringFunc::Path::Join(assetRootArray.data(), (newAssetName + SourceDescription::GetFileExtension()).data(), assetPath);
-=======
-            AzFramework::StringFunc::Path::Join(assetRootArray.data(), (newAssetName + description.GetExtensionImpl()).data(), assetPath);
->>>>>>> a2bb9683
             AZ::Data::AssetInfo assetInfo;
 
             if (!AssetHelpers::GetAssetInfo(assetPath, assetInfo))
@@ -1656,28 +1626,16 @@
         if (save == Save::InPlace)
         {
             isValidFileName = true;
-<<<<<<< HEAD
             suggestedFileFilter = SourceDescription::GetFileExtension();
-=======
-            suggestedFileFilter = ScriptCanvasAssetDescription().GetExtensionImpl();
->>>>>>> a2bb9683
             suggestedFilename = inMemoryAssetId.Path().c_str();
         }
         else
         {
-<<<<<<< HEAD
             suggestedFileFilter = SourceDescription::GetFileExtension();
 
             if (inMemoryAssetId.Path().empty())
             {
                 suggestedFilename = SourceDescription::GetSuggestedSavePath();
-=======
-            suggestedFileFilter = ScriptCanvasAssetDescription().GetExtensionImpl();
-
-            if (inMemoryAssetId.Path().empty())
-            {
-                suggestedFilename = ScriptCanvasAssetDescription().GetSuggestedSavePathImpl();
->>>>>>> a2bb9683
             }
             else
             {
@@ -1699,15 +1657,9 @@
             {
                 AZStd::string filePath = selectedFile.toUtf8().data();
 
-<<<<<<< HEAD
                 if (!AZ::StringFunc::EndsWith(filePath, SourceDescription::GetFileExtension(), false))
                 {
                     filePath += SourceDescription::GetFileExtension();
-=======
-                if (!AZ::StringFunc::EndsWith(filePath, assetDescription.GetExtensionImpl(), false))
-                {
-                    filePath += assetDescription.GetExtensionImpl();
->>>>>>> a2bb9683
                 }
 
                 AZStd::string fileName;
@@ -1739,15 +1691,9 @@
             AZStd::string internalStringFile = selectedFile.toUtf8().data();
 
 
-<<<<<<< HEAD
             if (!AZ::StringFunc::EndsWith(internalStringFile, SourceDescription::GetFileExtension(), false))
             {
                 internalStringFile += SourceDescription::GetFileExtension();
-=======
-            if (!AZ::StringFunc::EndsWith(internalStringFile, assetDescription.GetExtensionImpl(), false))
-            {
-                internalStringFile += assetDescription.GetExtensionImpl();
->>>>>>> a2bb9683
             }
 
             if (!AssetHelpers::IsValidSourceFile(internalStringFile, GetActiveScriptCanvasId()))
@@ -1778,7 +1724,6 @@
         {
             ScriptCanvasEditor::SourceHandle& fileAssetId = memoryAsset;
             int currentTabIndex = m_tabBar->currentIndex();
-<<<<<<< HEAD
 
             AZ::Data::AssetId oldId = fileAssetId.Id();
             AZ::Data::AssetInfo assetInfo;
@@ -1789,18 +1734,6 @@
             const bool assetIdHasChanged = assetInfo.m_assetId.m_guid != fileAssetId.Id();
             fileAssetId = SourceHandle(fileAssetId, assetInfo.m_assetId.m_guid, fileAssetId.Path());
 
-=======
-
-            AZ::Data::AssetId oldId = fileAssetId.Id();
-            AZ::Data::AssetInfo assetInfo;
-            assetInfo.m_assetId = fileAssetId.Id();
-            AZ_VerifyWarning("ScriptCanvas", AssetHelpers::GetAssetInfo(fileAssetId.Path().c_str(), assetInfo)
-                , "Failed to find asset info for source file just saved: %s", fileAssetId.Path().c_str());
-
-            const bool assetIdHasChanged = assetInfo.m_assetId.m_guid != fileAssetId.Id();
-            fileAssetId = SourceHandle(fileAssetId, assetInfo.m_assetId.m_guid, fileAssetId.Path());
-
->>>>>>> a2bb9683
             // check for saving a graph over another graph with an open tab
             for (;;)
             {
@@ -2694,13 +2627,8 @@
         if (tabdata.isValid())
         {
             auto tabAssetId = tabdata.value<Widget::GraphTabMetadata>();
-<<<<<<< HEAD
-
-
-=======
-
-
->>>>>>> a2bb9683
+
+
             if (tabAssetId.m_canvasWidget)
             {
                 tabAssetId.m_canvasWidget->hide();
@@ -3559,7 +3487,6 @@
         return findChild<QObject*>(elementName);
     }
 
-<<<<<<< HEAD
     AZ::EntityId MainWindow::FindEditorNodeIdByAssetNodeId([[maybe_unused]] const ScriptCanvasEditor::SourceHandle& assetId
         , [[maybe_unused]] AZ::EntityId assetNodeId) const
     {
@@ -3577,21 +3504,6 @@
         // AssetTrackerRequestBus::BroadcastResult
         // ( sceneEntityId, &AssetTrackerRequests::GetSceneEntityIdFromEditorEntityId, assetId.Id(), editorNodeId);
         // #sc_editor_asset_redux fix logger
-=======
-    AZ::EntityId MainWindow::FindEditorNodeIdByAssetNodeId(const ScriptCanvasEditor::SourceHandle& assetId, AZ::EntityId assetNodeId) const
-    {
-        AZ::EntityId editorEntityId;
-        AssetTrackerRequestBus::BroadcastResult
-            ( editorEntityId, &AssetTrackerRequests::GetEditorEntityIdFromSceneEntityId, assetId.Id(), assetNodeId);
-        return editorEntityId;
-    }
-
-    AZ::EntityId MainWindow::FindAssetNodeIdByEditorNodeId(const ScriptCanvasEditor::SourceHandle& assetId, AZ::EntityId editorNodeId) const
-    {
-        AZ::EntityId sceneEntityId;
-        AssetTrackerRequestBus::BroadcastResult
-            ( sceneEntityId, &AssetTrackerRequests::GetSceneEntityIdFromEditorEntityId, assetId.Id(), editorNodeId);
->>>>>>> a2bb9683
         return sceneEntityId;
     }
 
