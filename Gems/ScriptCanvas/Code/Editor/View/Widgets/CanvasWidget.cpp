/*
 * Copyright (c) Contributors to the Open 3D Engine Project.
 * For complete copyright and license terms please see the LICENSE at the root of this distribution.
 *
 * SPDX-License-Identifier: Apache-2.0 OR MIT
 *
 */


#include "CanvasWidget.h"

AZ_PUSH_DISABLE_WARNING(4244 4251 4800, "-Wunknown-warning-option")
#include <QVBoxLayout>
#include <QLabel>
#include <QGraphicsView>
#include <QPushButton>

#include "Editor/View/Widgets/ui_CanvasWidget.h"
AZ_POP_DISABLE_WARNING

#include <AzCore/Casting/numeric_cast.h>



#include <GraphCanvas/Widgets/GraphCanvasGraphicsView/GraphCanvasGraphicsView.h>
#include <GraphCanvas/Widgets/MiniMapGraphicsView/MiniMapGraphicsView.h>
#include <GraphCanvas/GraphCanvasBus.h>

#include <Debugger/Bus.h>
#include <Core/Graph.h>
#include <Editor/View/Dialogs/SettingsDialog.h>
#include <Editor/GraphCanvas/GraphCanvasEditorNotificationBusId.h>
#include <Editor/Include/ScriptCanvas/Bus/EditorScriptCanvasBus.h>

namespace ScriptCanvasEditor
{
    namespace Widget
    {
        CanvasWidget::CanvasWidget(const ScriptCanvasEditor::SourceHandle& assetId, QWidget* parent)
            : QWidget(parent)
            , ui(new Ui::CanvasWidget())
            , m_attached(false)
            , m_assetId(assetId)
            , m_graphicsView(nullptr)
            , m_miniMapView(nullptr)
        {
            ui->setupUi(this);
            ui->m_debuggingControls->hide();

            SetupGraphicsView();

            connect(ui->m_debugAttach, &QPushButton::clicked, this, &CanvasWidget::OnClicked);
        }

        CanvasWidget::~CanvasWidget()
        {
            hide();
        }

        void CanvasWidget::SetDefaultBorderColor(AZ::Color defaultBorderColor)
        {
            m_defaultBorderColor = defaultBorderColor;

            QString styleSheet = QString("QFrame#graphicsViewFrame { background-color: rgb(%1,%2,%3) }").arg(defaultBorderColor.GetR8()).arg(defaultBorderColor.GetG8()).arg(defaultBorderColor.GetB8());

            ui->graphicsViewFrame->setStyleSheet(styleSheet);
        }

        void CanvasWidget::ShowScene(const ScriptCanvas::ScriptCanvasId& scriptCanvasId)
        {
            EditorGraphRequests* editorGraphRequests = EditorGraphRequestBus::FindFirstHandler(scriptCanvasId);
            editorGraphRequests->CreateGraphCanvasScene();

            AZ::EntityId graphCanvasSceneId = editorGraphRequests->GetGraphCanvasGraphId();

            m_graphicsView->SetScene(graphCanvasSceneId);

            m_scriptCanvasId = scriptCanvasId;
        }

        void CanvasWidget::SetAssetId(const ScriptCanvasEditor::SourceHandle& assetId)
        {
            m_assetId = assetId;
<<<<<<< HEAD
=======

            if (EditorGraphRequests* editorGraphRequests = EditorGraphRequestBus::FindFirstHandler(m_scriptCanvasId))
            {
                editorGraphRequests->SetAssetId(m_assetId);
            }
>>>>>>> 0498e4a9
        }

        const GraphCanvas::ViewId& CanvasWidget::GetViewId() const
        {
            return m_graphicsView->GetViewId();
        }

        void CanvasWidget::EnableView()
        {
            if (!isEnabled())
            {
                setDisabled(false);

                if (m_disabledOverlay.IsValid() && m_graphicsView)
                {
                    GraphCanvas::SceneRequestBus::Event(m_graphicsView->GetScene(), &GraphCanvas::SceneRequests::CancelGraphicsEffect, m_disabledOverlay);
                    m_disabledOverlay = GraphCanvas::GraphicsEffectId();
                }
            }
        }

        void CanvasWidget::DisableView()
        {
            if (isEnabled())
            {
                setDisabled(true);

                if (m_graphicsView)
                {
                    AZ::EntityId graphCanvasSceneId = m_graphicsView->GetScene();

                    GraphCanvas::OccluderConfiguration occluderConfiguration;

                    occluderConfiguration.m_bounds = m_graphicsView->sceneRect();
                    occluderConfiguration.m_opacity = 0.5f;
                    occluderConfiguration.m_renderColor = QColor(0, 0, 0);
                    occluderConfiguration.m_zValue = 100000;

                    GraphCanvas::SceneRequestBus::EventResult(m_disabledOverlay, graphCanvasSceneId, &GraphCanvas::SceneRequests::CreateOccluder, occluderConfiguration);
                }
            }
        }

        void CanvasWidget::SetupGraphicsView()
        {
            const bool registerMenuActions = false;
            m_graphicsView = aznew GraphCanvas::GraphCanvasGraphicsView(nullptr, registerMenuActions);

            AZ_Assert(m_graphicsView, "Could Canvas Widget unable to create CanvasGraphicsView object.");
            if (m_graphicsView)
            {
                ui->graphicsViewFrame->layout()->addWidget(m_graphicsView);

                m_graphicsView->show();                
                m_graphicsView->SetEditorId(ScriptCanvasEditor::AssetEditorId);

                // Temporary shortcut for docking the MiniMap. Removed until we fix up the MiniMap
                /*
                {
                    QAction* action = new QAction(m_graphicsView);
                    action->setShortcut(QKeySequence(Qt::Key_M));
                    action->setShortcutContext(Qt::WidgetWithChildrenShortcut);

                    connect(action, &QAction::triggered,
                        [this]()
                        {
                            if (!m_graphicsView->rubberBandRect().isNull() || QApplication::mouseButtons() || m_graphicsView->GetIsEditing())
                            {
                                // Nothing to do.
                                return;
                            }

                            if (m_miniMapView)
                            {
                                // Cycle the position.
                                m_miniMapPosition = static_cast<MiniMapPosition>((m_miniMapPosition + 1) % MM_Position_Count);
                            }
                            else
                            {
                                m_miniMapView = aznew GraphCanvas::MiniMapGraphicsView(0 , false, m_graphicsView->GetScene(), m_graphicsView);
                            }

                            // Apply position.
                            PositionMiniMap();
                        });

                    m_graphicsView->addAction(action);
                }*/
            }
        }

        void CanvasWidget::showEvent(QShowEvent* /*event*/)
        {
            ui->m_debugAttach->setText(m_attached ? "Debugging: On" : "Debugging: Off");

            EditorGraphRequestBus::Event(m_scriptCanvasId, &EditorGraphRequests::OnGraphCanvasSceneVisible);
        }

        void CanvasWidget::PositionMiniMap()
        {
            if (!(m_miniMapView && m_graphicsView))
            {
                // Nothing to do.
                return;
            }

            const QRect& parentRect = m_graphicsView->frameGeometry();

            if (m_miniMapPosition == MM_Upper_Left)
            {
                m_miniMapView->move(0, 0);
            }
            else if (m_miniMapPosition == MM_Upper_Right)
            {
                m_miniMapView->move(parentRect.width() - m_miniMapView->size().width(), 0);
            }
            else if (m_miniMapPosition == MM_Lower_Right)
            {
                m_miniMapView->move(parentRect.width() - m_miniMapView->size().width(), parentRect.height() - m_miniMapView->size().height());
            }
            else if (m_miniMapPosition == MM_Lower_Left)
            {
                m_miniMapView->move(0, parentRect.height() - m_miniMapView->size().height());
            }

            m_miniMapView->setVisible(m_miniMapPosition != MM_Not_Visible);
        }

        void CanvasWidget::resizeEvent(QResizeEvent *ev)
        {
            QWidget::resizeEvent(ev);

            PositionMiniMap();
        }

        void CanvasWidget::OnClicked()
        {
        }

#include <Editor/View/Widgets/moc_CanvasWidget.cpp>

    }
}<|MERGE_RESOLUTION|>--- conflicted
+++ resolved
@@ -69,6 +69,9 @@
         void CanvasWidget::ShowScene(const ScriptCanvas::ScriptCanvasId& scriptCanvasId)
         {
             EditorGraphRequests* editorGraphRequests = EditorGraphRequestBus::FindFirstHandler(scriptCanvasId);
+
+                // #sc-editor-asset check if needed: editorGraphRequests->SetAssetId(m_assetId);
+            
             editorGraphRequests->CreateGraphCanvasScene();
 
             AZ::EntityId graphCanvasSceneId = editorGraphRequests->GetGraphCanvasGraphId();
@@ -81,14 +84,13 @@
         void CanvasWidget::SetAssetId(const ScriptCanvasEditor::SourceHandle& assetId)
         {
             m_assetId = assetId;
-<<<<<<< HEAD
-=======
-
+            // #sc-editor-asset check if needed: 
+            /*
             if (EditorGraphRequests* editorGraphRequests = EditorGraphRequestBus::FindFirstHandler(m_scriptCanvasId))
             {
                 editorGraphRequests->SetAssetId(m_assetId);
             }
->>>>>>> 0498e4a9
+            */
         }
 
         const GraphCanvas::ViewId& CanvasWidget::GetViewId() const
