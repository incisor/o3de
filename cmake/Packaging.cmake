--- conflicted
+++ resolved
@@ -13,16 +13,6 @@
     return()
 endif()
 
-<<<<<<< HEAD
-ly_get_absolute_pal_filename(pal_dir ${LY_ROOT_FOLDER}/cmake/Platform/${PAL_HOST_PLATFORM_NAME})
-include(${pal_dir}/Packaging_${PAL_HOST_PLATFORM_NAME_LOWERCASE}.cmake)
-
-# if we get here and the generator hasn't been set, then a non fatal error occurred disabling packaging support
-if(NOT CPACK_GENERATOR)
-    return()
-endif()
-
-=======
 # public facing options will be used for conversion into cpack specific ones below.
 set(LY_INSTALLER_DOWNLOAD_URL "" CACHE STRING "URL embedded into the installer to download additional artifacts")
 set(LY_INSTALLER_LICENSE_URL "" CACHE STRING "Optionally embed a link to the license instead of raw text")
@@ -31,7 +21,6 @@
 # when the platform specific settings are applied below.  additionally, any variable with
 # the "CPACK_" prefix will automatically be cached for use in any phase of cpack namely
 # pre/post build
->>>>>>> 29163fba
 set(CPACK_PACKAGE_VENDOR "${PROJECT_NAME}")
 set(CPACK_PACKAGE_VERSION "${LY_VERSION_STRING}")
 set(CPACK_PACKAGE_DESCRIPTION_SUMMARY "Installation Tool")
