#
# Copyright (c) Contributors to the Open 3D Engine Project.
# For complete copyright and license terms please see the LICENSE at the root of this distribution.
#
# SPDX-License-Identifier: Apache-2.0 OR MIT
#
#
"""
This file contains utility functions
"""
import sys
import uuid
import os
import pathlib
import shutil
import urllib.request
import logging
import zipfile

logger = logging.getLogger()
logging.basicConfig()

COPY_BUFSIZE = 64 * 1024

def copyfileobj(fsrc, fdst, callback, length=0):
    # This is functionally the same as the python shutil copyfileobj but
    # allows for a callback to return the download progress in blocks and allows
    # to early out to cancel the copy.
    if not length:
        length = COPY_BUFSIZE

    fsrc_read = fsrc.read
    fdst_write = fdst.write

    copied = 0
    while True:
        buf = fsrc_read(length)
        if not buf:
            break
        fdst_write(buf)
        copied += len(buf)
        if callback(copied):
            return 1
    return 0

def validate_identifier(identifier: str) -> bool:
    """
    Determine if the identifier supplied is valid.
    :param identifier: the name which needs to to checked
    :return: bool: if the identifier is valid or not
    """
    if not identifier:
        return False
    elif len(identifier) > 64:
        return False
    elif not identifier[0].isalpha():
        return False
    else:
        for character in identifier:
            if not (character.isalnum() or character == '_' or character == '-'):
                return False
    return True


def sanitize_identifier_for_cpp(identifier: str) -> str:
    """
    Convert the provided identifier to a valid C++ identifier
    :param identifier: the name which needs to to sanitized
    :return: str: sanitized identifier
    """
    if not identifier:
        return ''
    
    sanitized_identifier = list(identifier)
    for index, character in enumerate(sanitized_identifier):
        if not (character.isalnum() or character == '_'):
            sanitized_identifier[index] = '_'
            
    return "".join(sanitized_identifier)


def validate_uuid4(uuid_string: str) -> bool:
    """
    Determine if the uuid supplied is valid.
    :param uuid_string: the uuid which needs to to checked
    :return: bool: if the uuid is valid or not
    """
    try:
        val = uuid.UUID(uuid_string, version=4)
    except ValueError:
        return False
    return str(val) == uuid_string


def backup_file(file_name: str or pathlib.Path) -> None:
    index = 0
    renamed = False
    while not renamed:
        backup_file_name = pathlib.Path(str(file_name) + '.bak' + str(index)).resolve()
        index += 1
        if not backup_file_name.is_file():
            file_name = pathlib.Path(file_name).resolve()
            file_name.rename(backup_file_name)
            if backup_file_name.is_file():
                renamed = True


def backup_folder(folder: str or pathlib.Path) -> None:
    index = 0
    renamed = False
    while not renamed:
        backup_folder_name = pathlib.Path(str(folder) + '.bak' + str(index)).resolve()
        index += 1
        if not backup_folder_name.is_dir():
            folder = pathlib.Path(folder).resolve()
            folder.rename(backup_folder_name)
            if backup_folder_name.is_dir():
                renamed = True

def download_file(parsed_uri, download_path: pathlib.Path, force_overwrite: bool = False, download_progress_callback = None) -> int:
    """
    :param parsed_uri: uniform resource identifier to zip file to download
    :param download_path: location path on disk to download file
    :download_progress_callback: callback called with the download progress as a percentage, returns true to request to cancel the download
    """
    if download_path.is_file():
        if not force_overwrite:
            logger.error(f'File already downloaded to {download_path} and force_overwrite is not set.')
            return 1
        else:
            try:
                os.unlink(download_path)
            except OSError:
                logger.error(f'Could not remove existing download path {download_path}.')
                return 1

    if parsed_uri.scheme in ['http', 'https', 'ftp', 'ftps']:
<<<<<<< HEAD
        with urllib.request.urlopen(parsed_uri.geturl()) as s:
            download_file_size = 0
            try:
                download_file_size = s.headers['content-length']
            except KeyError:
                pass
            def download_progress(downloaded_bytes):
                if download_progress_callback:
                    return download_progress_callback(int(downloaded_bytes), int(download_file_size))
                return False
            with download_path.open('wb') as f:
                download_cancelled = copyfileobj(s, f, download_progress)
                if download_cancelled:
                    return 1
=======
        try:
            with urllib.request.urlopen(parsed_uri.geturl()) as s:
                download_file_size = 0
                try:
                    download_file_size = s.headers['content-length']
                except KeyError:
                    pass
                def download_progress(downloaded_bytes):
                    if download_progress_callback:
                        return download_progress_callback(int(downloaded_bytes), int(download_file_size))
                    return False
                with download_path.open('wb') as f:
                    download_cancelled = copyfileobj(s, f, download_progress)
                    if download_cancelled:
                        logger.info(f'Download of file to {download_path} cancelled.')
                        return 1
        except urllib.error.HTTPError as e:
            logger.error(f'HTTP Error {e.code} opening {parsed_uri.geturl()}')
            return 1
>>>>>>> a3a4038a
    else:
        origin_file = pathlib.Path(parsed_uri.geturl()).resolve()
        if not origin_file.is_file():
            return 1
        shutil.copy(origin_file, download_path)

    return 0


def download_zip_file(parsed_uri, download_zip_path: pathlib.Path, force_overwrite: bool, download_progress_callback = None) -> int:
    """
    :param parsed_uri: uniform resource identifier to zip file to download
    :param download_zip_path: path to output zip file
    """
    download_file_result = download_file(parsed_uri, download_zip_path, force_overwrite, download_progress_callback)
    if download_file_result != 0:
        return download_file_result

    if not zipfile.is_zipfile(download_zip_path):
        logger.error(f"File zip {download_zip_path} is invalid. Try re-downloading the file.")
        download_zip_path.unlink()
        return 1

    return 0


def find_ancestor_file(target_file_name: pathlib.PurePath, start_path: pathlib.Path,
                       max_scan_up_range: int=0) -> pathlib.Path or None:
    """
    Find a file with the given name in the ancestor directories by walking up the starting path until the file is found.

    :param target_file_name: Name of the file to find.
    :param start_path: path to start looking for the file.
    :param max_scan_up_range: maximum number of directories to scan upwards when searching for target file
           if the value is 0, then there is no max
    :return: Path to the file or None if not found.
    """
    current_path = pathlib.Path(start_path)
    candidate_path = current_path / target_file_name

    max_scan_up_range = max_scan_up_range if max_scan_up_range else sys.maxsize

    # Limit the number of directories to traverse, to avoid infinite loop in path cycles
    for _ in range(max_scan_up_range):
        if candidate_path.exists():
            # Found the file we wanted
            break

        parent_path = current_path.parent
        if parent_path == current_path:
            # Only true when we are at the directory root, can't keep searching
            break
        candidate_path = parent_path / target_file_name
        current_path = parent_path

    return candidate_path if candidate_path.exists() else None

def find_ancestor_dir_containing_file(target_file_name: pathlib.PurePath, start_path: pathlib.Path,
                                      max_scan_up_range: int=0) -> pathlib.Path or None:
    """
    Find nearest ancestor directory that contains the file with the given name by walking up
    from the starting path.

    :param target_file_name: Name of the file to find.
    :param start_path: path to start looking for the file.
    :param max_scan_up_range: maximum number of directories to scan upwards when searching for target file
           if the value is 0, then there is no max
    :return: Path to the directory containing file or None if not found.
    """
    ancestor_file = find_ancestor_file(target_file_name, start_path, max_scan_up_range)
    return ancestor_file.parent if ancestor_file else None<|MERGE_RESOLUTION|>--- conflicted
+++ resolved
@@ -135,22 +135,6 @@
                 return 1
 
     if parsed_uri.scheme in ['http', 'https', 'ftp', 'ftps']:
-<<<<<<< HEAD
-        with urllib.request.urlopen(parsed_uri.geturl()) as s:
-            download_file_size = 0
-            try:
-                download_file_size = s.headers['content-length']
-            except KeyError:
-                pass
-            def download_progress(downloaded_bytes):
-                if download_progress_callback:
-                    return download_progress_callback(int(downloaded_bytes), int(download_file_size))
-                return False
-            with download_path.open('wb') as f:
-                download_cancelled = copyfileobj(s, f, download_progress)
-                if download_cancelled:
-                    return 1
-=======
         try:
             with urllib.request.urlopen(parsed_uri.geturl()) as s:
                 download_file_size = 0
@@ -170,7 +154,6 @@
         except urllib.error.HTTPError as e:
             logger.error(f'HTTP Error {e.code} opening {parsed_uri.geturl()}')
             return 1
->>>>>>> a3a4038a
     else:
         origin_file = pathlib.Path(parsed_uri.geturl()).resolve()
         if not origin_file.is_file():
