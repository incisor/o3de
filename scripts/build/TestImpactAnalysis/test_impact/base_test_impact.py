#
# Copyright (c) Contributors to the Open 3D Engine Project.
# For complete copyright and license terms please see the LICENSE at the root of this distribution.
#
# SPDX-License-Identifier: Apache-2.0 OR MIT
#
#

from abc import ABC, abstractmethod
from pathlib import PurePath, Path
import json
import subprocess
import re
import uuid
from test_impact import RuntimeArgs
from git_utils import Repo
from persistent_storage import PersistentStorageLocal, PersistentStorageS3
from tiaf_tools import get_logger
import tiaf_report_constants as constants

logger = get_logger(__file__)

# Constants to access our argument dictionary for the values of different arguments. Not guarunteed to be in dictionary in all cases.
ARG_S3_BUCKET = 's3_bucket'
ARG_SUITE = 'suite'
ARG_CONFIG = 'config'
ARG_SOURCE_BRANCH = 'src_branch'
ARG_DESTINATION_BRANCH = 'dst_branch'
ARG_COMMIT = 'commit'
ARG_S3_TOP_LEVEL_DIR = 's3_top_level_dir'
ARG_SEQUENCE_OVERRIDE = 'sequence_override'
ARG_INTEGRATION_POLICY = RuntimeArgs.COMMON_IPOLICY.driver_argument
ARG_TEST_FAILURE_POLICY = RuntimeArgs.COMMON_FPOLICY.driver_argument
ARG_CHANGE_LIST = RuntimeArgs.COMMON_CHANGELIST.driver_argument
ARG_SEQUENCE = RuntimeArgs.COMMON_SEQUENCE.driver_argument
ARG_REPORT = RuntimeArgs.COMMON_REPORT.driver_argument

# Sequence types as constants
TIA_NOWRITE = 'tianowrite'
TIA_SEED = 'seed'
TIA_ON = 'tia'
TIA_REGULAR = 'regular'


class BaseTestImpact(ABC):

    _runtime_type = None

    def __init__(self, args: dict):
        """
        Initializes the test impact model with the commit, branches as runtime configuration.

        @param args: The arguments to be parsed and applied to this TestImpact object.
        """

        self._runtime_args = []
        self._change_list = {"createdFiles": [],
                             "updatedFiles": [], "deletedFiles": []}
        self._has_change_list = False
        self._use_test_impact_analysis = False

        # Unique instance id to be used as part of the report name.
        self._instance_id = uuid.uuid4().hex

        self._s3_bucket = args.get(ARG_S3_BUCKET)
        self._suite = args.get(ARG_SUITE)

        self._config = self._parse_config_file(args.get(ARG_CONFIG))

        # Initialize branches
        self._src_branch = args.get(ARG_SOURCE_BRANCH)
        self._dst_branch = args.get(ARG_DESTINATION_BRANCH)
        logger.info(f"Source branch: '{self._src_branch}'.")
        logger.info(f"Destination branch: '{self._dst_branch}'.")

        # Determine our source of truth. Also intializes our source of truth property.
        self._determine_source_of_truth()

        # Initialize commit info
        self._dst_commit = args.get(ARG_COMMIT)
        logger.info(f"Commit: '{self._dst_commit}'.")
        self._src_commit = None
        self._commit_distance = None

        sequence_type = self._default_sequence_type

        # If flag is set for us to use TIAF
        if self._use_test_impact_analysis:
            logger.info("Test impact analysis is enabled.")
            self._persistent_storage = self._initialize_persistent_storage(
                s3_bucket=self._s3_bucket, suite=self._suite, s3_top_level_dir=args.get(ARG_S3_TOP_LEVEL_DIR))

            # If persistent storage intialized correctly
            if self._persistent_storage:

                # Historic Data Handling:
                # This flag is used to help handle our corner cases if we have historic data.
                # NOTE: need to draft in failing tests or only update upon success otherwise reruns for failed runs will have the same last commit
                # hash as the commit and generate an empty changelist
                self._can_rerun_with_instrumentation = True
                if self._persistent_storage.has_historic_data:
                    logger.info("Historic data found.")
                    self._handle_historic_data()
                else:
                    logger.info("No historic data found.")

                # Determining our sequence type:
                if self._has_change_list:
                    if self._is_source_of_truth_branch:
                        # Use TIA sequence (instrumented subset of tests) for coverage updating branches so we can update the coverage data with the generated coverage
                        sequence_type = TIA_ON
                    else:
                        # Use TIA no-write sequence (regular subset of tests) for non coverage updating branches
                        sequence_type = TIA_NOWRITE
                        # Ignore integrity failures for non coverage updating branches as our confidence in the
                        args[ARG_INTEGRATION_POLICY] = "continue"
                    args[ARG_CHANGE_LIST] = self._change_list_path
                else:
                    if self._is_source_of_truth_branch and self._can_rerun_with_instrumentation:
                        # Use seed sequence (instrumented all tests) for coverage updating branches so we can generate the coverage bed for future sequences
                        sequence_type = TIA_SEED
                        # We always continue after test failures when seeding to ensure we capture the coverage for all test targets
                        args[ARG_TEST_FAILURE_POLICY] = "continue"
                    else:
                        # Use regular sequence (regular all tests) for non coverage updating branches as we have no coverage to use nor coverage to update
                        sequence_type = TIA_REGULAR
                        # Ignore integrity failures for non coverage updating branches as our confidence in the
                        args[ARG_INTEGRATION_POLICY] = "continue"
        # Store sequence and report into args so that our argument enum can be used to apply all relevant arguments.
        args[ARG_SEQUENCE] = args.get(ARG_SEQUENCE_OVERRIDE, sequence_type)
        self._report_file = PurePath(self._temp_workspace).joinpath(
            f"report.{self._instance_id}.json")
        args[ARG_REPORT] = self._report_file
        self._parse_arguments_to_runtime(
            args, self._runtime_args)

    def _parse_arguments_to_runtime(self, args, runtime_args):
        """
        Fetches the relevant keys from the provided dictionary, and applies the values of the arguments(or applies them as a flag) to our runtime_args list.

        @param args: Dictionary containing the arguments passed to this TestImpact object. Will contain all the runtime arguments we need to apply.
        @runtime_args: A list of strings that will become the arguments for our runtime.
        """

        for argument in RuntimeArgs:
            value = args.get(argument.driver_argument)
            if value:
                runtime_args.append(f"{argument.runtime_arg}{value}")
                logger.info(f"{argument.message}{value}")

    def _handle_historic_data(self):
        """
        This method handles the different cases of when we have historic data, and carries out the desired action.
        Case 1:
            This commit is different to the last commit in our historic data. Action: Generate change-list.
        Case 2:
            This commit has already been run in TIAF, and we have useful historic data. Action: Use that data for our TIAF run.
        Case 3:
            This commit has already been run in TIAF, but we have no useful historic data for it. Action: A regular sequence is performed instead. Persistent storage is set to none and rerun_with_instrumentation is set to false.
        """
        # src commit is set to the commit hash of the last commit we have historic data for
        self._src_commit = self._persistent_storage.last_commit_hash

        # Check to see if this is a re-run for this commit before any other changes have come in

        # If the last commit hash in our historic data is the same as our current commit hash
        if self._persistent_storage.is_last_commit_hash_equal_to_this_commit_hash:

            # If we have the last commit hash of our previous run in our json then we will just use the data from that run
            if self._persistent_storage.has_previous_last_commit_hash:
                logger.info(
                    f"This sequence is being re-run before any other changes have come in so the last commit '{self._persistent_storage.this_commit_last_commit_hash}' used for the previous sequence will be used instead.")
                self._src_commit = self._persistent_storage.this_commit_last_commit_hash
            else:
                # If we don't have the last commit hash of our previous run then we do a regular run as there will be no change list and no historic coverage data to use
                logger.info(
                    f"This sequence is being re-run before any other changes have come in but there is no useful historic data. A regular sequence will be performed instead.")
                self._persistent_storage = None
                self._can_rerun_with_instrumentation = False
        else:
            # If this commit is different to the last commit in our historic data, we can diff the commits to get our change list
            self._attempt_to_generate_change_list()

    def _initialize_persistent_storage(self, suite: str, s3_bucket: str = None, s3_top_level_dir: str = None):
        """
        Initialise our persistent storage object. Defaults to initialising local storage, unless the s3_bucket argument is not None.
        Returns PersistentStorage object or None if initialisation failed.

        @param suite: The testing suite we are using.
        @param s3_bucket: the name of the S3 bucket to connect to. Can be set to none.
        @param s3_top_level_dir: The name of the top level directory to use in the s3 bucket.

        @returns: Returns a persistent storage object, or None if a SystemError exception occurs while initialising the object.
        """
        try:
            if s3_bucket:
                return PersistentStorageS3(
                    self._config, suite, self._dst_commit, s3_bucket, self._compile_s3_top_level_dir_name(s3_top_level_dir), self._source_of_truth_branch, self._active_workspace, self._unpacked_coverage_data_file, self._previous_test_run_data_file)
            else:
                return PersistentStorageLocal(
                    self._config, suite, self._dst_commit, self._active_workspace, self._unpacked_coverage_data_file, self._previous_test_run_data_file, self._historic_workspace, self._historic_data_file)
        except SystemError as e:
            logger.warning(
                f"The persistent storage encountered an irrecoverable error, test impact analysis will be disabled: '{e}'")
            return None

    def _determine_source_of_truth(self):
        """
        Determines whether the branch we are executing TIAF on is the source of truth (the branch from which the coverage data will be stored/retrieved from) or not.        
        """
        # Source of truth (the branch from which the coverage data will be stored/retrieved from)
        if not self._dst_branch or self._src_branch == self._dst_branch:
            # Branch builds are their own source of truth and will update the coverage data for the source of truth after any instrumented sequences complete
            self._source_of_truth_branch = self._src_branch
        else:
            # Pull request builds use their destination as the source of truth and never update the coverage data for the source of truth
            self._source_of_truth_branch = self._dst_branch

        logger.info(
            f"Source of truth branch: '{self._source_of_truth_branch}'.")
        logger.info(
            f"Is source of truth branch: '{self._is_source_of_truth_branch}'.")

    def _parse_config_file(self, config_file: str):
        """
        Parse the configuration file and retrieve the data needed for launching the test impact analysis runtime.

        @param config_file: The runtime config file to obtain the runtime configuration data from.
        """

        COMMON_CONFIG_KEY = "common"
        WORKSPACE_KEY = "workspace"
        HISTORIC_SEQUENCES_KEY = "historic_sequences"
        ACTIVE_KEY = "active"
        ROOT_KEY = "root"
        TEMP_KEY = "temp"
        REPO_KEY = "repo"
        HISTORIC_KEY = "historic"
        RELATIVE_PATHS_KEY = "relative_paths"
        TEST_IMPACT_DATA_FILE_KEY = "test_impact_data_file"
        PREVIOUS_TEST_RUN_DATA_FILE_KEY = "previous_test_run_data_file"
        LAST_COMMIT_HASH_KEY = "last_commit_hash"
        COVERAGE_DATA_KEY = "coverage_data"
        PREVIOUS_TEST_RUNS_KEY = "previous_test_runs"
        HISTORIC_DATA_FILE_KEY = "data"
        JENKINS_KEY = "jenkins"
        USE_TIAF_KEY = "use_test_impact_analysis"
        RUNTIME_BIN_KEY = "runtime_bin"
<<<<<<< HEAD
        TEST_RUN_ARTIFACT_KEY = "run_artifact_dir"
=======
        RUNTIME_ARTIFACT_DIR_KEY = "run_artifact_dir"
        RUNTIME_COVERAGE_DIR_KEY = "coverage_artifact_dir"
>>>>>>> 0e9e9a91

        logger.info(
            f"Attempting to parse configuration file '{config_file}'...")
        try:
            with open(config_file, "r") as config_data:
                config = json.load(config_data)
                self._repo_dir = config[COMMON_CONFIG_KEY][REPO_KEY][ROOT_KEY]
                self._repo = Repo(self._repo_dir)

                # TIAF
                self._use_test_impact_analysis = config[COMMON_CONFIG_KEY][JENKINS_KEY][USE_TIAF_KEY]
                self._tiaf_bin = Path(
                    config[self.runtime_type][RUNTIME_BIN_KEY])
                if self._use_test_impact_analysis and not self._tiaf_bin.is_file():
                    logger.warning(
                        f"Could not find TIAF binary at location {self._tiaf_bin}, TIAF will be turned off.")
                    self._use_test_impact_analysis = False
                else:
                    logger.info(
                        f"Runtime binary found at location '{self._tiaf_bin}'")

                # Workspaces
                self._active_workspace = config[self.runtime_type][WORKSPACE_KEY][ACTIVE_KEY][ROOT_KEY]
                self._historic_workspace = config[self.runtime_type][WORKSPACE_KEY][HISTORIC_KEY][ROOT_KEY]
                self._temp_workspace = config[self.runtime_type][WORKSPACE_KEY][TEMP_KEY][ROOT_KEY]

                # Data file paths
                self._unpacked_coverage_data_file = config[self.runtime_type][
                    WORKSPACE_KEY][ACTIVE_KEY][RELATIVE_PATHS_KEY][TEST_IMPACT_DATA_FILE_KEY]
                self._previous_test_run_data_file = config[self.runtime_type][WORKSPACE_KEY][
                    ACTIVE_KEY][RELATIVE_PATHS_KEY][PREVIOUS_TEST_RUN_DATA_FILE_KEY]
                self._historic_data_file = config[self.runtime_type][WORKSPACE_KEY][
                    HISTORIC_KEY][RELATIVE_PATHS_KEY][HISTORIC_DATA_FILE_KEY]
<<<<<<< HEAD
                self._test_run_artifacts_path = config[self.runtime_type][
                    WORKSPACE_KEY][TEMP_KEY][TEST_RUN_ARTIFACT_KEY]
=======

                # Runtime artifact and coverage directories
                self._runtime_artifact_directory = config[self.runtime_type][WORKSPACE_KEY][TEMP_KEY][RUNTIME_ARTIFACT_DIR_KEY]
                self._runtime_coverage_directory = config[self.runtime_type][WORKSPACE_KEY][TEMP_KEY][RUNTIME_COVERAGE_DIR_KEY]
>>>>>>> 0e9e9a91
                logger.info("The configuration file was parsed successfully.")
                return config
        except KeyError as e:
            logger.error(f"The config does not contain the key {str(e)}.")
            return None
        except json.JSONDecodeError as e:
            logger.error("The config file doesn not contain valid JSON")
            raise SystemError(
                "Config file does not contain valid JSON, stopping TIAF")

    def _attempt_to_generate_change_list(self):
        """
        Attempts to determine the change list between now and the last tiaf run (if any).
        """

        self._has_change_list = False
        self._change_list_path = None

        # Check whether or not a previous commit hash exists (no hash is not a failure)
        if self._src_commit:
            if self._is_source_of_truth_branch:
                # For branch builds, the dst commit must be descended from the src commit
                if not self._repo.is_descendent(self._src_commit, self._dst_commit):
                    logger.error(
                        f"Source commit '{self._src_commit}' and destination commit '{self._dst_commit}' must be related for branch builds.")
                    return

                # Calculate the distance (in commits) between the src and dst commits
                self._commit_distance = self._repo.commit_distance(
                    self._src_commit, self._dst_commit)
                logger.info(
                    f"The distance between '{self._src_commit}' and '{self._dst_commit}' commits is '{self._commit_distance}' commits.")
                multi_branch = False
            else:
                # For pull request builds, the src and dst commits are on different branches so we need to ensure a common ancestor is used for the diff
                multi_branch = True

            try:
                # Attempt to generate a diff between the src and dst commits
                logger.info(
                    f"Source '{self._src_commit}' and destination '{self._dst_commit}' will be diff'd.")
                diff_path = Path(PurePath(self._temp_workspace).joinpath(
                    f"changelist.{self._instance_id}.diff"))
                self._repo.create_diff_file(
                    self._src_commit, self._dst_commit, diff_path, multi_branch)
            except RuntimeError as e:
                logger.error(e)
                return

            # A diff was generated, attempt to parse the diff and construct the change list
            logger.info(
                f"Generated diff between commits '{self._src_commit}' and '{self._dst_commit}': '{diff_path}'.")
            with open(diff_path, "r") as diff_data:
                lines = diff_data.readlines()
                for line in lines:
                    match = re.split("^R[0-9]+\\s(\\S+)\\s(\\S+)", line)
                    if len(match) > 1:
                        # File rename
                        # Treat renames as a deletion and an addition
                        self._change_list["deletedFiles"].append(match[1])
                        self._change_list["createdFiles"].append(match[2])
                    else:
                        match = re.split("^[AMD]\\s(\\S+)", line)
                        if len(match) > 1:
                            if line[0] == 'A':
                                # File addition
                                self._change_list["createdFiles"].append(
                                    match[1])
                            elif line[0] == 'M':
                                # File modification
                                self._change_list["updatedFiles"].append(
                                    match[1])
                            elif line[0] == 'D':
                                # File Deletion
                                self._change_list["deletedFiles"].append(
                                    match[1])

            # Serialize the change list to the JSON format the test impact analysis runtime expects
            change_list_json = json.dumps(self._change_list, indent=4)
            change_list_path = PurePath(self._temp_workspace).joinpath(
                f"changelist.{self._instance_id}.json")
            f = open(change_list_path, "w")
            f.write(change_list_json)
            f.close()
            logger.info(
                f"Change list constructed successfully: '{change_list_path}'.")
            logger.info(
                f"{len(self._change_list['createdFiles'])} created files, {len(self._change_list['updatedFiles'])} updated files and {len(self._change_list['deletedFiles'])} deleted files.")

            # Note: an empty change list generated due to no changes between last and current commit is valid
            self._has_change_list = True
            self._change_list_path = change_list_path
        else:
            logger.error(
                "No previous commit hash found, regular or seeded sequences only will be run.")
            self._has_change_list = False
            return

    def _generate_result(self, s3_bucket: str, suite: str, return_code: int, report: dict, runtime_args: list):
        """
        Generates the result object from the pertinent runtime meta-data and sequence report.

        @param The generated result object.
        """

        result = {}
        result[constants.SRC_COMMIT_KEY] = self._src_commit
        result[constants.DST_COMMIT_KEY] = self._dst_commit
        result[constants.COMMIT_DISTANCE_KEY] = self._commit_distance
        result[constants.SRC_BRANCH_KEY] = self._src_branch
        result[constants.DST_BRANCH_KEY] = self._dst_branch
        result[constants.SUITE_KEY] = suite
        result[constants.USE_TEST_IMPACT_ANALYSIS_KEY] = self._use_test_impact_analysis
        result[constants.SOURCE_OF_TRUTH_BRANCH_KEY] = self._source_of_truth_branch
        result[constants.IS_SOURCE_OF_TRUTH_BRANCH_KEY] = self._is_source_of_truth_branch
        result[constants.HAS_CHANGE_LIST_KEY] = self._has_change_list
        result[constants.HAS_HISTORIC_DATA_KEY] = self._has_historic_data
        result[constants.S3_BUCKET_KEY] = s3_bucket
        result[constants.RUNTIME_ARGS_KEY] = runtime_args
        result[constants.RUNTIME_RETURN_CODE_KEY] = return_code
        result[constants.REPORT_KEY] = report
        result[constants.CHANGE_LIST_KEY] = self._change_list
        result[constants.RUNTIME_TYPE_KEY] = self.runtime_type
        mismatched_tests = self._cross_check_tests(report)
        result[constants.MISMATCHED_TESTS_KEY] = mismatched_tests
        result[constants.MISMATCHED_TESTS_COUNT_KEY] = len(mismatched_tests)
        return result

    def _cross_check_tests(self, report: dict):
        """
        Function to compare our report with the report provided by another test runner. Will perform a comparison and return a list of any tests that failed in the other test runner that did not fail in TIAF, or were not selected.
        Returns an empty list if not overloaded by a specialised test impact class.
        @param report: Dictionary containing the report provided by TIAF binary
        @return: List of tests that failed in test runner but did not fail in TIAF or weren't selected by TIAF.
        """
        return []

    def _compile_s3_top_level_dir_name(self, dir_name: str):
        """
        Function to build our s3_top_level_dir name. Reads the argument from our dictionary and then appends runtime_type to the end.
        If s3_top_level_dir name is not provided in args, we will default to "tiaf"+runtime_type.

        @param dir_name: Name of the directory to use as top level when compiling directory name.

        @return: Compiled s3_top_level_dir name
        """
        if dir_name:
            dir_name = f"{dir_name}/{self.runtime_type}"
            return dir_name
        raise SystemError(
            "s3_top_level_dir not set while trying to access s3 instance.")

    def _extract_test_runs_from_test_run_report(self, report: dict):
        """
        Extract all test runs from a test run report and store in one list
        @param report: The test run report.
        """
        test_runs = []
        test_runs += report[constants.PASSING_TEST_RUNS_KEY]
        test_runs += report[constants.FAILING_TEST_RUNS_KEY]
        test_runs += report[constants.EXECUTION_FAILURE_TEST_RUNS_KEY]
        test_runs += report[constants.TIMED_OUT_TEST_RUNS_KEY]
        test_runs += report[constants.UNEXECUTED_TEST_RUNS_KEY]
        return test_runs

    def _extract_test_runs_from_sequence_report(self, report):
        """
        Extract all relevant test runs from the report generated by the TIAF runtime.
        @param report: The report generated by the TIAF runtime, in dict format.
        """
        report_type = report[constants.SEQUENCE_TYPE_KEY]
        test_runs = self._extract_test_runs_from_test_run_report(
            report[constants.SELECTED_TEST_RUN_REPORT_KEY])

        if report_type == constants.IMPACT_ANALYSIS_SEQUENCE_TYPE_KEY or report_type == constants.SAFE_IMPACT_ANALYSIS_SEQUENCE_TYPE_KEY:
            test_runs = test_runs + \
                self._extract_test_runs_from_test_run_report(
                    report[constants.DRAFTED_TEST_RUN_REPORT_KEY])
            if report_type == constants.SAFE_IMPACT_ANALYSIS_SEQUENCE_TYPE_KEY:
                test_runs = test_runs + self._extract_test_runs_from_test_run_report(
                    report[constants.DISCARDED_TEST_RUN_REPORT_KEY])

    def run(self):
        """
        Builds our runtime argument string based on the initialisation state, then executes the runtime with those arguments.
        Stores the report of this run locally.
        Updates and stores historic data if storage is intialized and source branch is source of truth.
        Returns the runtime result as a dictionary.

        @return: Runtime results in a dictionary.
        """
        unpacked_args = " ".join(self._runtime_args)
        logger.info(f"Args: {unpacked_args}")
        args = [str(self._tiaf_bin)] + self._runtime_args
        runtime_result = subprocess.run(args, shell=True)
        report = None
        # If the sequence completed (with or without failures) we will update the historical meta-data
        if runtime_result.returncode == 0 or runtime_result.returncode == 7:
            logger.info("Test impact analysis runtime returned successfully.")

            # Get the sequence report the runtime generated
            with open(self._report_file) as json_file:
                report = json.load(json_file)

            # Grab the list of failing test targets for this sequence
            test_runs = self._extract_test_runs_from_sequence_report(report)

<<<<<<< HEAD
            # Attempt to store the historic data for this branch and sequence
            if self._is_source_of_truth_branch and self._persistent_storage:
                self._persistent_storage.update_and_store_historic_data(
                    test_runs)
=======
            # Attempt to store the historic data and artifacts for this branch and sequence
            if self._persistent_storage:
                if self._is_source_of_truth_branch:
                    self._persistent_storage.update_and_store_historic_data(test_runs)
                self._persistent_storage.store_artifacts(self._runtime_artifact_directory, self._runtime_coverage_directory)
>>>>>>> 0e9e9a91
        else:
            logger.error(
                f"The test impact analysis runtime returned with error: '{runtime_result.returncode}'.")

        return self._generate_result(self._s3_bucket, self._suite, runtime_result.returncode, report, self._runtime_args)

    @property
    def _is_source_of_truth_branch(self):
        """
        True if the source branch the source of truth.
        False otherwise.
        """
        return self._source_of_truth_branch == self._src_branch

    @property
    def _has_historic_data(self):
        """
        True if persistent storage is not None and it has historic data.
        False otherwise.
        """
        if self._persistent_storage:
            return self._persistent_storage.has_historic_data
        return False

    @property
    def source_branch(self):
        """
        The source branch for this TIAF run.
        """
        return self._src_branch

    @property
    def destination_branch(self):
        """
        The destination branch for this TIAF run.
        """
        return self._dst_branch

    @property
    def destination_commit(self):
        """
        The destination commit for this TIAF run.
        Destination commit is the commit that is being built.
        """
        return self._dst_commit

    @property
    def source_commit(self):
        """
        The source commit for this TIAF run.
        Source commit is the commit that we compare to for PR builds.
        """
        return self._src_commit

    @property
    def runtime_args(self):
        """
        The arguments to be passed to the TIAF runtime.
        """
        return self._runtime_args

    @property
    def has_change_list(self):
        """
        True if a change list has been generated for this TIAF run.
        """
        return self._has_change_list

    @property
    def instance_id(self):
        """
        The instance id of this TestImpact object.
        """
        return self._instance_id

    @property
    def test_suite(self):
        """
        The test suite being executed.
        """
        return self._suite

    @property
    def source_of_truth_branch(self):
        """
        The source of truth branch for this TIAF run.
        """
        return self._source_of_truth_branch

    @property
    @abstractmethod
    def runtime_type(self):
        """
        The runtime this TestImpact supports. Must be implemented by subclass.
        Current options are "native" or "python".
        """
        pass

    @property
    @abstractmethod
    def default_sequence_type(self):
        """
        The default sequence type for this TestImpact class. Must be implemented by subclass.
        """
        pass<|MERGE_RESOLUTION|>--- conflicted
+++ resolved
@@ -246,12 +246,8 @@
         JENKINS_KEY = "jenkins"
         USE_TIAF_KEY = "use_test_impact_analysis"
         RUNTIME_BIN_KEY = "runtime_bin"
-<<<<<<< HEAD
-        TEST_RUN_ARTIFACT_KEY = "run_artifact_dir"
-=======
         RUNTIME_ARTIFACT_DIR_KEY = "run_artifact_dir"
         RUNTIME_COVERAGE_DIR_KEY = "coverage_artifact_dir"
->>>>>>> 0e9e9a91
 
         logger.info(
             f"Attempting to parse configuration file '{config_file}'...")
@@ -285,15 +281,10 @@
                     ACTIVE_KEY][RELATIVE_PATHS_KEY][PREVIOUS_TEST_RUN_DATA_FILE_KEY]
                 self._historic_data_file = config[self.runtime_type][WORKSPACE_KEY][
                     HISTORIC_KEY][RELATIVE_PATHS_KEY][HISTORIC_DATA_FILE_KEY]
-<<<<<<< HEAD
-                self._test_run_artifacts_path = config[self.runtime_type][
-                    WORKSPACE_KEY][TEMP_KEY][TEST_RUN_ARTIFACT_KEY]
-=======
 
                 # Runtime artifact and coverage directories
                 self._runtime_artifact_directory = config[self.runtime_type][WORKSPACE_KEY][TEMP_KEY][RUNTIME_ARTIFACT_DIR_KEY]
                 self._runtime_coverage_directory = config[self.runtime_type][WORKSPACE_KEY][TEMP_KEY][RUNTIME_COVERAGE_DIR_KEY]
->>>>>>> 0e9e9a91
                 logger.info("The configuration file was parsed successfully.")
                 return config
         except KeyError as e:
@@ -501,18 +492,11 @@
             # Grab the list of failing test targets for this sequence
             test_runs = self._extract_test_runs_from_sequence_report(report)
 
-<<<<<<< HEAD
-            # Attempt to store the historic data for this branch and sequence
-            if self._is_source_of_truth_branch and self._persistent_storage:
-                self._persistent_storage.update_and_store_historic_data(
-                    test_runs)
-=======
             # Attempt to store the historic data and artifacts for this branch and sequence
             if self._persistent_storage:
                 if self._is_source_of_truth_branch:
                     self._persistent_storage.update_and_store_historic_data(test_runs)
                 self._persistent_storage.store_artifacts(self._runtime_artifact_directory, self._runtime_coverage_directory)
->>>>>>> 0e9e9a91
         else:
             logger.error(
                 f"The test impact analysis runtime returned with error: '{runtime_result.returncode}'.")
