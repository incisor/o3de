--- conflicted
+++ resolved
@@ -59,11 +59,7 @@
     "COMMAND": "python_windows.cmd",
     "PARAMETERS": {
       "SCRIPT_PATH": "scripts/build/ci_build_metrics.py",
-<<<<<<< HEAD
-      "SCRIPT_PARAMETERS": "--platform Windows --jobname \"!JOB_NAME!\" --jobnumber \"!BUILD_NUMBER!\" --jobnode \"!NODE_LABEL!\" --changelist \"!CHANGE_ID!\""
-=======
       "SCRIPT_PARAMETERS": "--platform=Windows --repository=!REPOSITORY_NAME! --jobname=!JOB_NAME! --jobnumber=!BUILD_NUMBER! --jobnode=!NODE_LABEL! --changelist=!CHANGE_ID!"
->>>>>>> c7d000e1
     }
   },
   "windows_packaging_all": {
