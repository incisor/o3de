--- conflicted
+++ resolved
@@ -32,12 +32,9 @@
         SET TEMP=%cd%/temp
     )
 )
-<<<<<<< HEAD
-=======
 IF NOT EXIST "!TMP!" (
     MKDIR "!TMP!"
 )
->>>>>>> a3a4038a
 
 EXIT /b 0
 
