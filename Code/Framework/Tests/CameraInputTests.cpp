/*
<<<<<<< HEAD
 * Copyright (c) Contributors to the Open 3D Engine Project. For complete copyright and license terms please see the LICENSE at the root of this distribution.
 * 
=======
 * Copyright (c) Contributors to the Open 3D Engine Project
 *
>>>>>>> dafe9f66
 * SPDX-License-Identifier: Apache-2.0 OR MIT
 *
 */

#include <AzCore/UnitTest/TestTypes.h>
#include <AzCore/std/smart_ptr/make_shared.h>
#include <AzFramework/Input/Devices/Keyboard/InputDeviceKeyboard.h>
#include <AzFramework/Input/Devices/Mouse/InputDeviceMouse.h>
#include <AzFramework/Viewport/CameraInput.h>

namespace UnitTest
{
    class CameraInputFixture : public AllocatorsTestFixture
    {
    public:
        AzFramework::Camera m_camera;
        AzFramework::Camera m_targetCamera;
        AZStd::shared_ptr<AzFramework::CameraSystem> m_cameraSystem;

        bool HandleEventAndUpdate(const AzFramework::InputEvent& event)
        {
            constexpr float deltaTime = 0.01666f; // 60fps
            const bool consumed = m_cameraSystem->HandleEvents(event);
            m_camera = m_cameraSystem->StepCamera(m_targetCamera, deltaTime);
            return consumed;
        }

        void SetUp() override
        {
            AllocatorsTestFixture::SetUp();

            AzFramework::ReloadCameraKeyBindings();

            m_cameraSystem = AZStd::make_shared<AzFramework::CameraSystem>();

            m_firstPersonRotateCamera = AZStd::make_shared<AzFramework::RotateCameraInput>(AzFramework::InputDeviceMouse::Button::Right);
            m_firstPersonTranslateCamera = AZStd::make_shared<AzFramework::TranslateCameraInput>(AzFramework::LookTranslation);

            auto orbitCamera = AZStd::make_shared<AzFramework::OrbitCameraInput>();
            auto orbitRotateCamera = AZStd::make_shared<AzFramework::RotateCameraInput>(AzFramework::InputDeviceMouse::Button::Left);
            auto orbitTranslateCamera = AZStd::make_shared<AzFramework::TranslateCameraInput>(AzFramework::OrbitTranslation);

            orbitCamera->m_orbitCameras.AddCamera(orbitRotateCamera);
            orbitCamera->m_orbitCameras.AddCamera(orbitTranslateCamera);

            m_cameraSystem->m_cameras.AddCamera(m_firstPersonRotateCamera);
            m_cameraSystem->m_cameras.AddCamera(m_firstPersonTranslateCamera);
            m_cameraSystem->m_cameras.AddCamera(orbitCamera);
        }

        void TearDown() override
        {
            m_firstPersonRotateCamera.reset();
            m_firstPersonTranslateCamera.reset();

            m_cameraSystem->m_cameras.Clear();
            m_cameraSystem.reset();

            AllocatorsTestFixture::TearDown();
        }

        AZStd::shared_ptr<AzFramework::RotateCameraInput> m_firstPersonRotateCamera;
        AZStd::shared_ptr<AzFramework::TranslateCameraInput> m_firstPersonTranslateCamera;
    };

    TEST_F(CameraInputFixture, Begin_and_end_orbit_camera_consumes_correct_events)
    {
        // begin orbit camera
        const bool consumed1 = HandleEventAndUpdate(AzFramework::DiscreteInputEvent{ AzFramework::InputDeviceKeyboard::Key::ModifierAltL,
                                                                                     AzFramework::InputChannel::State::Began });
        // begin listening for orbit rotate (click detector) - event is not consumed
        const bool consumed2 = HandleEventAndUpdate(
            AzFramework::DiscreteInputEvent{ AzFramework::InputDeviceMouse::Button::Left, AzFramework::InputChannel::State::Began });
        // begin orbit rotate (mouse has moved sufficient distance to initiate)
        const bool consumed3 = HandleEventAndUpdate(AzFramework::HorizontalMotionEvent{ 5 });
        // end orbit (mouse up) - event is not consumed
        const bool consumed4 = HandleEventAndUpdate(
            AzFramework::DiscreteInputEvent{ AzFramework::InputDeviceMouse::Button::Left, AzFramework::InputChannel::State::Ended });

        const auto allConsumed = AZStd::vector<bool>{ consumed1, consumed2, consumed3, consumed4 };

        using ::testing::ElementsAre;
        EXPECT_THAT(allConsumed, ElementsAre(true, false, true, false));
    }

    TEST_F(CameraInputFixture, Begin_camera_input_notifies_activation_began_callback_for_translate_camera)
    {
        bool activationBegan = false;
        m_firstPersonTranslateCamera->SetActivationBeganFn(
            [&activationBegan]
            {
                activationBegan = true;
            });

        HandleEventAndUpdate(AzFramework::DiscreteInputEvent{ AzFramework::InputDeviceKeyboard::Key::AlphanumericW,
                                                              AzFramework::InputChannel::State::Began });

        EXPECT_TRUE(activationBegan);
    }

    TEST_F(CameraInputFixture, Begin_camera_input_notifies_activation_began_callback_after_delta_for_rotate_camera)
    {
        bool activationBegan = false;
        m_firstPersonRotateCamera->SetActivationBeganFn(
            [&activationBegan]
            {
                activationBegan = true;
            });

        HandleEventAndUpdate(
            AzFramework::DiscreteInputEvent{ AzFramework::InputDeviceMouse::Button::Right, AzFramework::InputChannel::State::Began });
        HandleEventAndUpdate(AzFramework::HorizontalMotionEvent{ 20 }); // must move input device

        EXPECT_TRUE(activationBegan);
    }

    TEST_F(CameraInputFixture, Begin_camera_input_does_not_notify_activation_began_callback_with_no_delta_for_rotate_camera)
    {
        bool activationBegan = false;
        m_firstPersonRotateCamera->SetActivationBeganFn(
            [&activationBegan]
            {
                activationBegan = true;
            });

        HandleEventAndUpdate(
            AzFramework::DiscreteInputEvent{ AzFramework::InputDeviceMouse::Button::Right, AzFramework::InputChannel::State::Began });

        EXPECT_FALSE(activationBegan);
    }

    TEST_F(CameraInputFixture, End_camera_input_notifies_activation_end_callback_after_delta_for_rotate_camera)
    {
        bool activationEnded = false;
        m_firstPersonRotateCamera->SetActivationEndedFn(
            [&activationEnded]
            {
                activationEnded = true;
            });

        HandleEventAndUpdate(
            AzFramework::DiscreteInputEvent{ AzFramework::InputDeviceMouse::Button::Right, AzFramework::InputChannel::State::Began });
        HandleEventAndUpdate(AzFramework::HorizontalMotionEvent{ 20 });
        HandleEventAndUpdate(
            AzFramework::DiscreteInputEvent{ AzFramework::InputDeviceMouse::Button::Right, AzFramework::InputChannel::State::Ended });

        EXPECT_TRUE(activationEnded);
    }

    TEST_F(CameraInputFixture, End_camera_input_does_not_notify_activation_began_or_end_callback_with_no_delta_for_rotate_camera)
    {
        bool activationBegan = false;
        m_firstPersonRotateCamera->SetActivationBeganFn(
            [&activationBegan]
            {
                activationBegan = true;
            });

        bool activationEnded = false;
        m_firstPersonRotateCamera->SetActivationEndedFn(
            [&activationEnded]
            {
                activationEnded = true;
            });

        HandleEventAndUpdate(
            AzFramework::DiscreteInputEvent{ AzFramework::InputDeviceMouse::Button::Right, AzFramework::InputChannel::State::Began });
        HandleEventAndUpdate(
            AzFramework::DiscreteInputEvent{ AzFramework::InputDeviceMouse::Button::Right, AzFramework::InputChannel::State::Ended });

        EXPECT_FALSE(activationBegan);
        EXPECT_FALSE(activationEnded);
    }

    TEST_F(CameraInputFixture, End_camera_input_notifies_activation_began_or_end_callback_with_translate_camera)
    {
        bool activationBegan = false;
        m_firstPersonTranslateCamera->SetActivationBeganFn(
            [&activationBegan]
            {
                activationBegan = true;
            });

        bool activationEnded = false;
        m_firstPersonTranslateCamera->SetActivationEndedFn(
            [&activationEnded]
            {
                activationEnded = true;
            });

        HandleEventAndUpdate(AzFramework::DiscreteInputEvent{ AzFramework::InputDeviceKeyboard::Key::AlphanumericW,
                                                              AzFramework::InputChannel::State::Began });
        HandleEventAndUpdate(AzFramework::DiscreteInputEvent{ AzFramework::InputDeviceKeyboard::Key::AlphanumericW,
                                                              AzFramework::InputChannel::State::Ended });

        EXPECT_TRUE(activationBegan);
        EXPECT_TRUE(activationEnded);
    }

    TEST_F(CameraInputFixture, End_activation_called_for_camera_input_if_active_when_cameras_are_cleared)
    {
        bool activationEnded = false;
        m_firstPersonTranslateCamera->SetActivationEndedFn(
            [&activationEnded]
            {
                activationEnded = true;
            });

        HandleEventAndUpdate(AzFramework::DiscreteInputEvent{ AzFramework::InputDeviceKeyboard::Key::AlphanumericW,
                                                              AzFramework::InputChannel::State::Began });

        m_cameraSystem->m_cameras.Clear();

        EXPECT_TRUE(activationEnded);
    }
} // namespace UnitTest
<|MERGE_RESOLUTION|>--- conflicted
+++ resolved
@@ -1,224 +1,219 @@
-/*
-<<<<<<< HEAD
- * Copyright (c) Contributors to the Open 3D Engine Project. For complete copyright and license terms please see the LICENSE at the root of this distribution.
- * 
-=======
- * Copyright (c) Contributors to the Open 3D Engine Project
- *
->>>>>>> dafe9f66
- * SPDX-License-Identifier: Apache-2.0 OR MIT
- *
- */
-
-#include <AzCore/UnitTest/TestTypes.h>
-#include <AzCore/std/smart_ptr/make_shared.h>
-#include <AzFramework/Input/Devices/Keyboard/InputDeviceKeyboard.h>
-#include <AzFramework/Input/Devices/Mouse/InputDeviceMouse.h>
-#include <AzFramework/Viewport/CameraInput.h>
-
-namespace UnitTest
-{
-    class CameraInputFixture : public AllocatorsTestFixture
-    {
-    public:
-        AzFramework::Camera m_camera;
-        AzFramework::Camera m_targetCamera;
-        AZStd::shared_ptr<AzFramework::CameraSystem> m_cameraSystem;
-
-        bool HandleEventAndUpdate(const AzFramework::InputEvent& event)
-        {
-            constexpr float deltaTime = 0.01666f; // 60fps
-            const bool consumed = m_cameraSystem->HandleEvents(event);
-            m_camera = m_cameraSystem->StepCamera(m_targetCamera, deltaTime);
-            return consumed;
-        }
-
-        void SetUp() override
-        {
-            AllocatorsTestFixture::SetUp();
-
-            AzFramework::ReloadCameraKeyBindings();
-
-            m_cameraSystem = AZStd::make_shared<AzFramework::CameraSystem>();
-
-            m_firstPersonRotateCamera = AZStd::make_shared<AzFramework::RotateCameraInput>(AzFramework::InputDeviceMouse::Button::Right);
-            m_firstPersonTranslateCamera = AZStd::make_shared<AzFramework::TranslateCameraInput>(AzFramework::LookTranslation);
-
-            auto orbitCamera = AZStd::make_shared<AzFramework::OrbitCameraInput>();
-            auto orbitRotateCamera = AZStd::make_shared<AzFramework::RotateCameraInput>(AzFramework::InputDeviceMouse::Button::Left);
-            auto orbitTranslateCamera = AZStd::make_shared<AzFramework::TranslateCameraInput>(AzFramework::OrbitTranslation);
-
-            orbitCamera->m_orbitCameras.AddCamera(orbitRotateCamera);
-            orbitCamera->m_orbitCameras.AddCamera(orbitTranslateCamera);
-
-            m_cameraSystem->m_cameras.AddCamera(m_firstPersonRotateCamera);
-            m_cameraSystem->m_cameras.AddCamera(m_firstPersonTranslateCamera);
-            m_cameraSystem->m_cameras.AddCamera(orbitCamera);
-        }
-
-        void TearDown() override
-        {
-            m_firstPersonRotateCamera.reset();
-            m_firstPersonTranslateCamera.reset();
-
-            m_cameraSystem->m_cameras.Clear();
-            m_cameraSystem.reset();
-
-            AllocatorsTestFixture::TearDown();
-        }
-
-        AZStd::shared_ptr<AzFramework::RotateCameraInput> m_firstPersonRotateCamera;
-        AZStd::shared_ptr<AzFramework::TranslateCameraInput> m_firstPersonTranslateCamera;
-    };
-
-    TEST_F(CameraInputFixture, Begin_and_end_orbit_camera_consumes_correct_events)
-    {
-        // begin orbit camera
-        const bool consumed1 = HandleEventAndUpdate(AzFramework::DiscreteInputEvent{ AzFramework::InputDeviceKeyboard::Key::ModifierAltL,
-                                                                                     AzFramework::InputChannel::State::Began });
-        // begin listening for orbit rotate (click detector) - event is not consumed
-        const bool consumed2 = HandleEventAndUpdate(
-            AzFramework::DiscreteInputEvent{ AzFramework::InputDeviceMouse::Button::Left, AzFramework::InputChannel::State::Began });
-        // begin orbit rotate (mouse has moved sufficient distance to initiate)
-        const bool consumed3 = HandleEventAndUpdate(AzFramework::HorizontalMotionEvent{ 5 });
-        // end orbit (mouse up) - event is not consumed
-        const bool consumed4 = HandleEventAndUpdate(
-            AzFramework::DiscreteInputEvent{ AzFramework::InputDeviceMouse::Button::Left, AzFramework::InputChannel::State::Ended });
-
-        const auto allConsumed = AZStd::vector<bool>{ consumed1, consumed2, consumed3, consumed4 };
-
-        using ::testing::ElementsAre;
-        EXPECT_THAT(allConsumed, ElementsAre(true, false, true, false));
-    }
-
-    TEST_F(CameraInputFixture, Begin_camera_input_notifies_activation_began_callback_for_translate_camera)
-    {
-        bool activationBegan = false;
-        m_firstPersonTranslateCamera->SetActivationBeganFn(
-            [&activationBegan]
-            {
-                activationBegan = true;
-            });
-
-        HandleEventAndUpdate(AzFramework::DiscreteInputEvent{ AzFramework::InputDeviceKeyboard::Key::AlphanumericW,
-                                                              AzFramework::InputChannel::State::Began });
-
-        EXPECT_TRUE(activationBegan);
-    }
-
-    TEST_F(CameraInputFixture, Begin_camera_input_notifies_activation_began_callback_after_delta_for_rotate_camera)
-    {
-        bool activationBegan = false;
-        m_firstPersonRotateCamera->SetActivationBeganFn(
-            [&activationBegan]
-            {
-                activationBegan = true;
-            });
-
-        HandleEventAndUpdate(
-            AzFramework::DiscreteInputEvent{ AzFramework::InputDeviceMouse::Button::Right, AzFramework::InputChannel::State::Began });
-        HandleEventAndUpdate(AzFramework::HorizontalMotionEvent{ 20 }); // must move input device
-
-        EXPECT_TRUE(activationBegan);
-    }
-
-    TEST_F(CameraInputFixture, Begin_camera_input_does_not_notify_activation_began_callback_with_no_delta_for_rotate_camera)
-    {
-        bool activationBegan = false;
-        m_firstPersonRotateCamera->SetActivationBeganFn(
-            [&activationBegan]
-            {
-                activationBegan = true;
-            });
-
-        HandleEventAndUpdate(
-            AzFramework::DiscreteInputEvent{ AzFramework::InputDeviceMouse::Button::Right, AzFramework::InputChannel::State::Began });
-
-        EXPECT_FALSE(activationBegan);
-    }
-
-    TEST_F(CameraInputFixture, End_camera_input_notifies_activation_end_callback_after_delta_for_rotate_camera)
-    {
-        bool activationEnded = false;
-        m_firstPersonRotateCamera->SetActivationEndedFn(
-            [&activationEnded]
-            {
-                activationEnded = true;
-            });
-
-        HandleEventAndUpdate(
-            AzFramework::DiscreteInputEvent{ AzFramework::InputDeviceMouse::Button::Right, AzFramework::InputChannel::State::Began });
-        HandleEventAndUpdate(AzFramework::HorizontalMotionEvent{ 20 });
-        HandleEventAndUpdate(
-            AzFramework::DiscreteInputEvent{ AzFramework::InputDeviceMouse::Button::Right, AzFramework::InputChannel::State::Ended });
-
-        EXPECT_TRUE(activationEnded);
-    }
-
-    TEST_F(CameraInputFixture, End_camera_input_does_not_notify_activation_began_or_end_callback_with_no_delta_for_rotate_camera)
-    {
-        bool activationBegan = false;
-        m_firstPersonRotateCamera->SetActivationBeganFn(
-            [&activationBegan]
-            {
-                activationBegan = true;
-            });
-
-        bool activationEnded = false;
-        m_firstPersonRotateCamera->SetActivationEndedFn(
-            [&activationEnded]
-            {
-                activationEnded = true;
-            });
-
-        HandleEventAndUpdate(
-            AzFramework::DiscreteInputEvent{ AzFramework::InputDeviceMouse::Button::Right, AzFramework::InputChannel::State::Began });
-        HandleEventAndUpdate(
-            AzFramework::DiscreteInputEvent{ AzFramework::InputDeviceMouse::Button::Right, AzFramework::InputChannel::State::Ended });
-
-        EXPECT_FALSE(activationBegan);
-        EXPECT_FALSE(activationEnded);
-    }
-
-    TEST_F(CameraInputFixture, End_camera_input_notifies_activation_began_or_end_callback_with_translate_camera)
-    {
-        bool activationBegan = false;
-        m_firstPersonTranslateCamera->SetActivationBeganFn(
-            [&activationBegan]
-            {
-                activationBegan = true;
-            });
-
-        bool activationEnded = false;
-        m_firstPersonTranslateCamera->SetActivationEndedFn(
-            [&activationEnded]
-            {
-                activationEnded = true;
-            });
-
-        HandleEventAndUpdate(AzFramework::DiscreteInputEvent{ AzFramework::InputDeviceKeyboard::Key::AlphanumericW,
-                                                              AzFramework::InputChannel::State::Began });
-        HandleEventAndUpdate(AzFramework::DiscreteInputEvent{ AzFramework::InputDeviceKeyboard::Key::AlphanumericW,
-                                                              AzFramework::InputChannel::State::Ended });
-
-        EXPECT_TRUE(activationBegan);
-        EXPECT_TRUE(activationEnded);
-    }
-
-    TEST_F(CameraInputFixture, End_activation_called_for_camera_input_if_active_when_cameras_are_cleared)
-    {
-        bool activationEnded = false;
-        m_firstPersonTranslateCamera->SetActivationEndedFn(
-            [&activationEnded]
-            {
-                activationEnded = true;
-            });
-
-        HandleEventAndUpdate(AzFramework::DiscreteInputEvent{ AzFramework::InputDeviceKeyboard::Key::AlphanumericW,
-                                                              AzFramework::InputChannel::State::Began });
-
-        m_cameraSystem->m_cameras.Clear();
-
-        EXPECT_TRUE(activationEnded);
-    }
-} // namespace UnitTest
+/*
+ * Copyright (c) Contributors to the Open 3D Engine Project
+ *
+ * SPDX-License-Identifier: Apache-2.0 OR MIT
+ *
+ */
+
+#include <AzCore/UnitTest/TestTypes.h>
+#include <AzCore/std/smart_ptr/make_shared.h>
+#include <AzFramework/Input/Devices/Keyboard/InputDeviceKeyboard.h>
+#include <AzFramework/Input/Devices/Mouse/InputDeviceMouse.h>
+#include <AzFramework/Viewport/CameraInput.h>
+
+namespace UnitTest
+{
+    class CameraInputFixture : public AllocatorsTestFixture
+    {
+    public:
+        AzFramework::Camera m_camera;
+        AzFramework::Camera m_targetCamera;
+        AZStd::shared_ptr<AzFramework::CameraSystem> m_cameraSystem;
+
+        bool HandleEventAndUpdate(const AzFramework::InputEvent& event)
+        {
+            constexpr float deltaTime = 0.01666f; // 60fps
+            const bool consumed = m_cameraSystem->HandleEvents(event);
+            m_camera = m_cameraSystem->StepCamera(m_targetCamera, deltaTime);
+            return consumed;
+        }
+
+        void SetUp() override
+        {
+            AllocatorsTestFixture::SetUp();
+
+            AzFramework::ReloadCameraKeyBindings();
+
+            m_cameraSystem = AZStd::make_shared<AzFramework::CameraSystem>();
+
+            m_firstPersonRotateCamera = AZStd::make_shared<AzFramework::RotateCameraInput>(AzFramework::InputDeviceMouse::Button::Right);
+            m_firstPersonTranslateCamera = AZStd::make_shared<AzFramework::TranslateCameraInput>(AzFramework::LookTranslation);
+
+            auto orbitCamera = AZStd::make_shared<AzFramework::OrbitCameraInput>();
+            auto orbitRotateCamera = AZStd::make_shared<AzFramework::RotateCameraInput>(AzFramework::InputDeviceMouse::Button::Left);
+            auto orbitTranslateCamera = AZStd::make_shared<AzFramework::TranslateCameraInput>(AzFramework::OrbitTranslation);
+
+            orbitCamera->m_orbitCameras.AddCamera(orbitRotateCamera);
+            orbitCamera->m_orbitCameras.AddCamera(orbitTranslateCamera);
+
+            m_cameraSystem->m_cameras.AddCamera(m_firstPersonRotateCamera);
+            m_cameraSystem->m_cameras.AddCamera(m_firstPersonTranslateCamera);
+            m_cameraSystem->m_cameras.AddCamera(orbitCamera);
+        }
+
+        void TearDown() override
+        {
+            m_firstPersonRotateCamera.reset();
+            m_firstPersonTranslateCamera.reset();
+
+            m_cameraSystem->m_cameras.Clear();
+            m_cameraSystem.reset();
+
+            AllocatorsTestFixture::TearDown();
+        }
+
+        AZStd::shared_ptr<AzFramework::RotateCameraInput> m_firstPersonRotateCamera;
+        AZStd::shared_ptr<AzFramework::TranslateCameraInput> m_firstPersonTranslateCamera;
+    };
+
+    TEST_F(CameraInputFixture, Begin_and_end_orbit_camera_consumes_correct_events)
+    {
+        // begin orbit camera
+        const bool consumed1 = HandleEventAndUpdate(AzFramework::DiscreteInputEvent{ AzFramework::InputDeviceKeyboard::Key::ModifierAltL,
+                                                                                     AzFramework::InputChannel::State::Began });
+        // begin listening for orbit rotate (click detector) - event is not consumed
+        const bool consumed2 = HandleEventAndUpdate(
+            AzFramework::DiscreteInputEvent{ AzFramework::InputDeviceMouse::Button::Left, AzFramework::InputChannel::State::Began });
+        // begin orbit rotate (mouse has moved sufficient distance to initiate)
+        const bool consumed3 = HandleEventAndUpdate(AzFramework::HorizontalMotionEvent{ 5 });
+        // end orbit (mouse up) - event is not consumed
+        const bool consumed4 = HandleEventAndUpdate(
+            AzFramework::DiscreteInputEvent{ AzFramework::InputDeviceMouse::Button::Left, AzFramework::InputChannel::State::Ended });
+
+        const auto allConsumed = AZStd::vector<bool>{ consumed1, consumed2, consumed3, consumed4 };
+
+        using ::testing::ElementsAre;
+        EXPECT_THAT(allConsumed, ElementsAre(true, false, true, false));
+    }
+
+    TEST_F(CameraInputFixture, Begin_camera_input_notifies_activation_began_callback_for_translate_camera)
+    {
+        bool activationBegan = false;
+        m_firstPersonTranslateCamera->SetActivationBeganFn(
+            [&activationBegan]
+            {
+                activationBegan = true;
+            });
+
+        HandleEventAndUpdate(AzFramework::DiscreteInputEvent{ AzFramework::InputDeviceKeyboard::Key::AlphanumericW,
+                                                              AzFramework::InputChannel::State::Began });
+
+        EXPECT_TRUE(activationBegan);
+    }
+
+    TEST_F(CameraInputFixture, Begin_camera_input_notifies_activation_began_callback_after_delta_for_rotate_camera)
+    {
+        bool activationBegan = false;
+        m_firstPersonRotateCamera->SetActivationBeganFn(
+            [&activationBegan]
+            {
+                activationBegan = true;
+            });
+
+        HandleEventAndUpdate(
+            AzFramework::DiscreteInputEvent{ AzFramework::InputDeviceMouse::Button::Right, AzFramework::InputChannel::State::Began });
+        HandleEventAndUpdate(AzFramework::HorizontalMotionEvent{ 20 }); // must move input device
+
+        EXPECT_TRUE(activationBegan);
+    }
+
+    TEST_F(CameraInputFixture, Begin_camera_input_does_not_notify_activation_began_callback_with_no_delta_for_rotate_camera)
+    {
+        bool activationBegan = false;
+        m_firstPersonRotateCamera->SetActivationBeganFn(
+            [&activationBegan]
+            {
+                activationBegan = true;
+            });
+
+        HandleEventAndUpdate(
+            AzFramework::DiscreteInputEvent{ AzFramework::InputDeviceMouse::Button::Right, AzFramework::InputChannel::State::Began });
+
+        EXPECT_FALSE(activationBegan);
+    }
+
+    TEST_F(CameraInputFixture, End_camera_input_notifies_activation_end_callback_after_delta_for_rotate_camera)
+    {
+        bool activationEnded = false;
+        m_firstPersonRotateCamera->SetActivationEndedFn(
+            [&activationEnded]
+            {
+                activationEnded = true;
+            });
+
+        HandleEventAndUpdate(
+            AzFramework::DiscreteInputEvent{ AzFramework::InputDeviceMouse::Button::Right, AzFramework::InputChannel::State::Began });
+        HandleEventAndUpdate(AzFramework::HorizontalMotionEvent{ 20 });
+        HandleEventAndUpdate(
+            AzFramework::DiscreteInputEvent{ AzFramework::InputDeviceMouse::Button::Right, AzFramework::InputChannel::State::Ended });
+
+        EXPECT_TRUE(activationEnded);
+    }
+
+    TEST_F(CameraInputFixture, End_camera_input_does_not_notify_activation_began_or_end_callback_with_no_delta_for_rotate_camera)
+    {
+        bool activationBegan = false;
+        m_firstPersonRotateCamera->SetActivationBeganFn(
+            [&activationBegan]
+            {
+                activationBegan = true;
+            });
+
+        bool activationEnded = false;
+        m_firstPersonRotateCamera->SetActivationEndedFn(
+            [&activationEnded]
+            {
+                activationEnded = true;
+            });
+
+        HandleEventAndUpdate(
+            AzFramework::DiscreteInputEvent{ AzFramework::InputDeviceMouse::Button::Right, AzFramework::InputChannel::State::Began });
+        HandleEventAndUpdate(
+            AzFramework::DiscreteInputEvent{ AzFramework::InputDeviceMouse::Button::Right, AzFramework::InputChannel::State::Ended });
+
+        EXPECT_FALSE(activationBegan);
+        EXPECT_FALSE(activationEnded);
+    }
+
+    TEST_F(CameraInputFixture, End_camera_input_notifies_activation_began_or_end_callback_with_translate_camera)
+    {
+        bool activationBegan = false;
+        m_firstPersonTranslateCamera->SetActivationBeganFn(
+            [&activationBegan]
+            {
+                activationBegan = true;
+            });
+
+        bool activationEnded = false;
+        m_firstPersonTranslateCamera->SetActivationEndedFn(
+            [&activationEnded]
+            {
+                activationEnded = true;
+            });
+
+        HandleEventAndUpdate(AzFramework::DiscreteInputEvent{ AzFramework::InputDeviceKeyboard::Key::AlphanumericW,
+                                                              AzFramework::InputChannel::State::Began });
+        HandleEventAndUpdate(AzFramework::DiscreteInputEvent{ AzFramework::InputDeviceKeyboard::Key::AlphanumericW,
+                                                              AzFramework::InputChannel::State::Ended });
+
+        EXPECT_TRUE(activationBegan);
+        EXPECT_TRUE(activationEnded);
+    }
+
+    TEST_F(CameraInputFixture, End_activation_called_for_camera_input_if_active_when_cameras_are_cleared)
+    {
+        bool activationEnded = false;
+        m_firstPersonTranslateCamera->SetActivationEndedFn(
+            [&activationEnded]
+            {
+                activationEnded = true;
+            });
+
+        HandleEventAndUpdate(AzFramework::DiscreteInputEvent{ AzFramework::InputDeviceKeyboard::Key::AlphanumericW,
+                                                              AzFramework::InputChannel::State::Began });
+
+        m_cameraSystem->m_cameras.Clear();
+
+        EXPECT_TRUE(activationEnded);
+    }
+} // namespace UnitTest