/*
 * Copyright (c) Contributors to the Open 3D Engine Project.
 * For complete copyright and license terms please see the LICENSE at the root of this distribution.
 *
 * SPDX-License-Identifier: Apache-2.0 OR MIT
 *
 */

#include "AssetEditorWidget.h"
#include "AssetEditorTab.h"

#include <API/EditorAssetSystemAPI.h>
#include <API/ToolsApplicationAPI.h>

#include <AssetEditor/AssetEditorBus.h>
#include <AssetEditor/AssetEditorHeader.h>
AZ_PUSH_DISABLE_WARNING(4251, "-Wunknown-warning-option") // 'QLayoutItem::align': class 'QFlags<Qt::AlignmentFlag>' needs to have
                                                          // dll-interface to be used by clients of class 'QLayoutItem'
#include <AzToolsFramework/AssetEditor/ui_AssetEditorToolbar.h>
AZ_POP_DISABLE_WARNING
#include <AzToolsFramework/AssetEditor/ui_AssetEditorStatusBar.h>

#include <AssetBrowser/AssetSelectionModel.h>

#include <AzCore/Asset/AssetManager.h>
#include <AzCore/Asset/AssetManagerBus.h>
#include <AzCore/Asset/AssetSerializer.h>
#include <AzCore/Asset/AssetTypeInfoBus.h>
#include <AzCore/Component/ComponentApplicationBus.h>
#include <AzCore/Console/IConsole.h>
#include <AzCore/IO/FileIO.h>
#include <AzCore/IO/SystemFile.h>
#include <AzCore/Serialization/EditContextConstants.inl>
#include <AzCore/Serialization/SerializeContext.h>
#include <AzCore/Serialization/Utils.h>
#include <AzCore/UserSettings/UserSettings.h>
#include <AzCore/std/smart_ptr/make_shared.h>
#include <AzCore/std/sort.h>

#include <AzFramework/API/ApplicationAPI.h>
#include <AzFramework/Asset/GenericAssetHandler.h>
#include <AzFramework/StringFunc/StringFunc.h>

#include <AzQtComponents/Components/Widgets/FileDialog.h>
#include <AzQtComponents/Components/Widgets/ToolButton.h>

#include <AzToolsFramework/UI/UICore/WidgetHelpers.h>

#include <SourceControl/SourceControlAPI.h>

#include <UI/PropertyEditor/PropertyRowWidget.hxx>
#include <UI/PropertyEditor/ReflectedPropertyEditor.hxx>

#include <AzFramework/DocumentPropertyEditor/ReflectionAdapter.h>
#include <UI/DocumentPropertyEditor/DocumentPropertyEditor.h>

#include <QAction>
#include <QMenu>
#include <QMenuBar>
#include <QMessageBox>
#include <QVBoxLayout>
#include <QToolButton>

namespace AzToolsFramework
{
    namespace AssetEditor
    {
        //////////////////////////////////
        // AssetEditorWidgetUserSettings
        //////////////////////////////////

        void AssetEditorWidgetUserSettings::Reflect(AZ::ReflectContext* context)
        {
            AZ::SerializeContext* serialize = azrtti_cast<AZ::SerializeContext*>(context);
            if (serialize)
            {
                serialize->Class<AssetEditorWidgetUserSettings>()
                    ->Version(0)
                    ->Field("m_showPreviewMessage", &AssetEditorWidgetUserSettings::m_lastSavePath)
                    ->Field("m_snapDistance", &AssetEditorWidgetUserSettings::m_recentPaths);
            }
        }

        AssetEditorWidgetUserSettings::AssetEditorWidgetUserSettings()
        {
            char assetRoot[AZ_MAX_PATH_LEN] = { 0 };
            AZ::IO::FileIOBase::GetInstance()->ResolvePath("@projectroot@", assetRoot, AZ_MAX_PATH_LEN);

            m_lastSavePath = assetRoot;
        }

        void AssetEditorWidgetUserSettings::AddRecentPath(const AZStd::string& recentPath)
        {
            AZStd::string lowerCasePath = recentPath;
            AZStd::to_lower(lowerCasePath.begin(), lowerCasePath.end());

            auto item = AZStd::find(m_recentPaths.begin(), m_recentPaths.end(), lowerCasePath);
            if (item != m_recentPaths.end())
            {
                m_recentPaths.erase(item);
            }

            m_recentPaths.emplace(m_recentPaths.begin(), lowerCasePath);

            while (m_recentPaths.size() > 10)
            {
                m_recentPaths.pop_back();
            }
        }

        //////////////////////////////////////////////////////////////////////////
        // AssetEditorWidget
        //////////////////////////////////////////////////////////////////////////

        const AZ::Crc32 k_assetEditorWidgetSettings = AZ_CRC("AssetEditorSettings", 0xfe740dee);

        AssetEditorWidget::AssetEditorWidget(QWidget* parent)
            : QWidget(parent)
            , m_statusBar(new Ui::AssetEditorStatusBar())
        {
            AZ::ComponentApplicationBus::BroadcastResult(m_serializeContext, &AZ::ComponentApplicationRequests::GetSerializeContext);
            AZ_Assert(m_serializeContext, "Failed to retrieve serialize context.");

            setObjectName("AssetEditorWidget");

            QVBoxLayout* mainLayout = new QVBoxLayout();
            mainLayout->setContentsMargins(0, 0, 0, 0);
            mainLayout->setSpacing(0);

            m_tabs = new AzQtComponents::TabWidget(this);
            m_tabs->setObjectName("AssetEditorTabWidget");
            AzQtComponents::TabWidget::applySecondaryStyle(m_tabs, false);
            m_tabs->setContentsMargins(0, 0, 0, 0);
            m_tabs->setTabsClosable(true);
            m_tabs->setMovable(true);
            mainLayout->addWidget(m_tabs);

            connect(m_tabs, &QTabWidget::tabCloseRequested, this, &AssetEditorWidget::onTabCloseButtonPressed);
            connect(m_tabs, &AzQtComponents::TabWidget::currentChanged, this, &AssetEditorWidget::currentTabChanged);

            QWidget* statusBarWidget = new QWidget(this);
            statusBarWidget->setObjectName("AssetEditorStatusBar");
            m_statusBar->setupUi(statusBarWidget);
            m_statusBar->textEdit->setText("");
            m_statusBar->textEdit->setTextInteractionFlags(Qt::TextSelectableByMouse);

            mainLayout->addWidget(statusBarWidget);

            PopulateGenericAssetTypes();

            QMenuBar* mainMenu = new QMenuBar();
            QMenu* fileMenu = mainMenu->addMenu(tr("&File"));
            // Add Create New Asset menu and populate it with all asset types that have GenericAssetHandler
            m_newAssetMenu = fileMenu->addMenu(tr("&New"));

            for (const auto& assetType : m_genericAssetTypes)
            {
                QString assetTypeName;
                AZ::AssetTypeInfoBus::EventResult(assetTypeName, assetType, &AZ::AssetTypeInfo::GetAssetTypeDisplayName);

                if (!assetTypeName.isEmpty())
                {
                    QAction* newAssetAction = m_newAssetMenu->addAction(assetTypeName);
                    connect(
                        newAssetAction,
                        &QAction::triggered,
                        this,
                        [assetType, this]()
                        {
                            CreateAsset(assetType);
                        });
                }
            }

            AzQtComponents::ToolButton* addItemButton = m_tabs->getAddItemButton();
            if (addItemButton)
            {
                addItemButton->setVisible(true);
                QObject::connect(
                    addItemButton,
                    &QToolButton::clicked,
                    this,
                    [this, addItemButton]
                    {
                        ShowAddAssetMenu(addItemButton);
                    });
            }

            QAction* openAssetAction = fileMenu->addAction("&Open");
            connect(openAssetAction, &QAction::triggered, this, &AssetEditorWidget::OpenAssetWithDialog);

            m_recentFileMenu = fileMenu->addMenu("Open Recent");

            m_saveAssetAction = fileMenu->addAction("&Save");
            m_saveAssetAction->setShortcut(QKeySequence::Save);
            connect(m_saveAssetAction, &QAction::triggered, this, &AssetEditorWidget::SaveAsset);

            m_saveAsAssetAction = fileMenu->addAction("&Save As");
            m_saveAsAssetAction->setShortcut(QKeySequence::SaveAs);
            connect(m_saveAsAssetAction, &QAction::triggered, this, &AssetEditorWidget::SaveAssetAs);

            m_saveAllAssetsAction = fileMenu->addAction("Save All");
            connect(m_saveAllAssetsAction, &QAction::triggered, this, &AssetEditorWidget::SaveAll);

            // The Save actions are disabled by default.
            // They are activated when an asset is created/opened.
            m_saveAssetAction->setEnabled(false);
            m_saveAsAssetAction->setEnabled(false);
            m_saveAllAssetsAction->setEnabled(false);

            QMenu* viewMenu = mainMenu->addMenu(tr("&View"));

            QAction* expandAll = viewMenu->addAction("&Expand All");
            connect(expandAll, &QAction::triggered, this, &AssetEditorWidget::ExpandAll);

            QAction* collapseAll = viewMenu->addAction("&Collapse All");
            connect(collapseAll, &QAction::triggered, this, &AssetEditorWidget::CollapseAll);

            mainLayout->setMenuBar(mainMenu);

            setLayout(mainLayout);

            m_userSettings =
                AZ::UserSettings::CreateFind<AssetEditorWidgetUserSettings>(k_assetEditorWidgetSettings, AZ::UserSettings::CT_LOCAL);

            UpdateRecentFileListState();

            QObject::connect(m_recentFileMenu, &QMenu::aboutToShow, this, &AssetEditorWidget::PopulateRecentMenu);
        }

        AssetEditorWidget::~AssetEditorWidget()
        {
            AZ::SystemTickBus::Handler::BusDisconnect();
        }

        void AssetEditorWidget::SaveAll()
        {
<<<<<<< HEAD
            for (int tabIndex = 0; tabIndex < m_tabs->count(); tabIndex++)
            {
                AssetEditorTab* tab = qobject_cast<AssetEditorTab*>(m_tabs->widget(tabIndex));
                if (!tab->IsDirty())
=======
            m_dirty = false;

            AZ::Data::AssetBus::MultiHandler::BusDisconnect(asset.GetId());

            // Clone the asset
            AZ::Data::AssetId newAssetId = AZ::Data::AssetId(AZ::Uuid::CreateRandom());
            m_inMemoryAsset =
                AZ::Data::AssetManager::Instance().CreateAsset(newAssetId, asset.GetType(), m_inMemoryAsset.GetAutoLoadBehavior());
            auto serializeContext = AZ::EntityUtils::GetApplicationSerializeContext();
            serializeContext->CloneObjectInplace((*m_inMemoryAsset.GetData()), asset.GetData());

            // Make sure the saved state key is reset since this could be a file opened with the same property editor isntance
            m_savedStateKey = AZ::Crc32(&asset.GetId(), sizeof(AZ::Data::AssetId));

            UpdatePropertyEditor(m_inMemoryAsset);

            SetupHeader();

            if (!m_sourceAssetId.IsValid())
            {
                SetStatusText(Status::assetCreated);
            }
            else
            {
                SetStatusText(Status::assetLoaded);
            }

            UpdateMenusOnAssetOpen();
        }

        void AssetEditorWidget::OnAssetReloaded(AZ::Data::Asset<AZ::Data::AssetData> asset)
        {
            // Keep a reference to the reloaded asset data
            OnAssetReady(asset);
        }

        void AssetEditorWidget::UpdatePropertyEditor(AZ::Data::Asset<AZ::Data::AssetData>& asset)
        {
            if (m_useDPE)
            {
                m_adapter->SetValue(asset.Get(), asset.GetType());
                m_dpe->SetAdapter(m_adapter);
                m_dpe->setEnabled(true);

                m_dpe->SetSavedStateKey(m_savedStateKey, "AssetEditor");
            }
            else
            {
                m_propertyEditor->ClearInstances();
                m_propertyEditor->SetSavedStateKey(m_savedStateKey);
                m_propertyEditor->AddInstance(asset.Get(), asset.GetType(), nullptr);

                m_propertyEditor->InvalidateAll();
                m_propertyEditor->setEnabled(true);
            }
        }

        void AssetEditorWidget::OnAssetError(AZ::Data::Asset<AZ::Data::AssetData> asset)
        {
            m_dirty = false;
            m_saveAssetAction->setEnabled(false);

            if (!m_useDPE)
            {
                m_propertyEditor->ClearInstances();
            }

            if (AZ::Data::AssetBus::MultiHandler::BusIsConnectedId(asset.GetId()))
            {
                AZ::Data::AssetBus::MultiHandler::BusDisconnect(asset.GetId());
            }
            QString errString = tr("Failed to load %1!").arg(asset.GetHint().c_str());
            AZ_Error("Asset Editor", false, errString.toUtf8());
            QMessageBox::warning(this, tr("Error!"), errString);
        }

        bool AssetEditorWidget::TrySave(const AZStd::function<void()>& savedCallback)
        {
            if (!m_sourceAssetId.IsValid() || !m_dirty)
            {
                return false;
            }

            const int result = QMessageBox::question(
                this,
                tr("Save Changes?"),
                tr("Changes have been made to the asset during this session. Would you like to save prior to closing?"),
                QMessageBox::Yes,
                QMessageBox::No,
                QMessageBox::Cancel);

            if (result == QMessageBox::No)
            {
                return false;
            }
            if (result == QMessageBox::Yes)
            {
                if (savedCallback)
>>>>>>> 87d379ee
                {
                    continue;
                }

                tab->SaveAsset();
            }
        }

        bool AssetEditorWidget::SaveAllAndClose()
        {
            AssetEditorTab::SaveCompleteCallback saveCompleteCallback = [this]() -> void
            {
                // Check that all tabs are clean.
                for (int tabIndex = 0; tabIndex < m_tabs->count(); tabIndex++)
                {
                    AssetEditorTab* tab = qobject_cast<AssetEditorTab*>(m_tabs->widget(tabIndex));
                    if (tab->IsDirty() && !tab->UserRefusedSave())
                    {
                        return;
                    }
                }

                // Close them.
                for (int tabIndex = m_tabs->count() - 1; tabIndex >= 0; tabIndex--)
                {
                    AssetEditorTab* tab = qobject_cast<AssetEditorTab*>(m_tabs->widget(tabIndex));
                    m_tabs->removeTab(tabIndex);
                    delete tab;
                }

                CloseOnNextTick();
            };

            // Ensure the UserRefusedSave flag is reset so that if this gets called twice, dirty tabs aren't ignored.
            for (int tabIndex = m_tabs->count() - 1; tabIndex >= 0; tabIndex--)
            {
                AssetEditorTab* tab = qobject_cast<AssetEditorTab*>(m_tabs->widget(tabIndex));
                tab->ClearUserRefusedSaveFlag();
            }

            if (!m_tabs->count())
            {
                parentWidget()->parentWidget()->close();
                return true;
            }

            for (int tabIndex = m_tabs->count() - 1; tabIndex >= 0; tabIndex--)
            {
                AssetEditorTab* tab = qobject_cast<AssetEditorTab*>(m_tabs->widget(tabIndex));
                if (!tab)
                {
                    continue;
                }

                if (!tab->IsDirty())
                {
                    continue;
                }

                if (!tab->TrySaveAsset(saveCompleteCallback))
                {
                    // Action has been canceled.
                    return false;
                }
            }

            return true;
        }

        void AssetEditorWidget::CreateAsset(AZ::Data::AssetType assetType)
        {
            QString newAssetName = QString(tr("New Asset %1").arg(m_nextNewAssetIndex++));
            AssetEditorTab* newTab = MakeNewTab(newAssetName);
            newTab->CreateAsset(assetType, newAssetName);
        }

        void AssetEditorWidget::OpenAsset(const AZ::Data::Asset<AZ::Data::AssetData> asset)
        {
            AZ::Data::AssetInfo typeInfo;
            AZ::Data::AssetCatalogRequestBus::BroadcastResult(
                typeInfo, &AZ::Data::AssetCatalogRequestBus::Events::GetAssetInfoById, asset.GetId());

            // Check if there is an asset to open
            if (typeInfo.m_relativePath.empty())
            {
                return;
            }

            bool hasResult = false;
            AZStd::string fullPath;
            AzToolsFramework::AssetSystemRequestBus::BroadcastResult(
                hasResult,
                &AzToolsFramework::AssetSystem::AssetSystemRequest::GetFullSourcePathFromRelativeProductPath,
                typeInfo.m_relativePath,
                fullPath);

            AZStd::string fileName = typeInfo.m_relativePath;

            if (AzFramework::StringFunc::Path::Normalize(fileName))
            {
                AzFramework::StringFunc::Path::StripPath(fileName);
            }

            AddRecentPath(fullPath.c_str());

            AssetEditorTab* tab = FindTabForAsset(asset.GetId());
            if (tab)
            {
                // This asset is already open, just switch to the correct tab.
                m_tabs->setCurrentWidget(tab);
            }
            else
            {
                AssetEditorTab* newTab = MakeNewTab(fileName.c_str());
                newTab->LoadAsset(asset.GetId(), asset.GetType(), fileName.c_str());
            }
        }

        void AssetEditorWidget::OpenAssetWithDialog()
        {
            AssetSelectionModel selection = AssetSelectionModel::AssetTypesSelection(m_genericAssetTypes);
            EditorRequests::Bus::Broadcast(&EditorRequests::BrowseForAssets, selection);
            if (selection.IsValid())
            {
                auto product = azrtti_cast<const ProductAssetBrowserEntry*>(selection.GetResult());

                AssetEditorTab* tab = FindTabForAsset(product->GetAssetId());
                if (tab)
                {
                    // This asset is already open, just switch to the correct tab.
                    m_tabs->setCurrentWidget(tab);
                }
                else
                {
                    AssetEditorTab* newTab = MakeNewTab(product->GetName().c_str());
                    newTab->LoadAsset(product->GetAssetId(), product->GetAssetType(), product->GetName().c_str());
                }

                AddRecentPath(product->GetFullPath());
            }
        }

        void AssetEditorWidget::OpenAssetFromPath(const AZStd::string& assetPath)
        {
            bool hasResult = false;
            AZ::Data::AssetInfo assetInfo;
            AZStd::string watchFolder;
            AzToolsFramework::AssetSystemRequestBus::BroadcastResult(
                hasResult,
                &AzToolsFramework::AssetSystem::AssetSystemRequest::GetSourceInfoBySourcePath,
                assetPath.c_str(),
                assetInfo,
                watchFolder);

            if (hasResult)
            {
                AZStd::string fileName = assetPath;

                if (AzFramework::StringFunc::Path::Normalize(fileName))
                {
                    AzFramework::StringFunc::Path::StripPath(fileName);
                }

                AZ::Data::AssetInfo typeInfo;
                AZ::Data::AssetCatalogRequestBus::BroadcastResult(
                    typeInfo, &AZ::Data::AssetCatalogRequestBus::Events::GetAssetInfoById, assetInfo.m_assetId);

                AssetEditorTab* tab = FindTabForAsset(assetInfo.m_assetId);
                if (tab)
                {
                    // This asset is already open, just switch to the correct tab.
                    m_tabs->setCurrentWidget(tab);
                }
                else
                {
                    AssetEditorTab* newTab = MakeNewTab(fileName.c_str());
                    newTab->LoadAsset(assetInfo.m_assetId, typeInfo.m_assetType, fileName.c_str());
                }
                AddRecentPath(assetPath.c_str());
            }
        }

        bool AssetEditorWidget::SaveAssetToPath(AZStd::string_view assetPath)
        {
            AssetEditorTab* tab = qobject_cast<AssetEditorTab*>(m_tabs->currentWidget());
            tab->SaveAsset();

            return tab->SaveAssetToPath(assetPath.data());
        }

        void AssetEditorWidget::SaveAsset()
        {
            if (!m_tabs->count())
            {
                return;
            }

            AssetEditorTab* tab = qobject_cast<AssetEditorTab*>(m_tabs->currentWidget());
            tab->SaveAsset();

        }
        
        void AssetEditorWidget::SaveAssetAs()
        {
            if (!m_tabs->count())
            {
                return;
            }

            AssetEditorTab* tab = qobject_cast<AssetEditorTab*>(m_tabs->currentWidget());
            tab->SaveAsDialog();
        }

        void AssetEditorWidget::currentTabChanged(int /*newCurrentIndex*/)
        {
            UpdateSaveMenuActionsStatus();
        }

        void AssetEditorWidget::onTabCloseButtonPressed(int tabIndexToClose)
        {
            AssetEditorTab* tab = qobject_cast<AssetEditorTab*>(m_tabs->widget(tabIndexToClose));
            if (!tab)
            {
                return;
            }

            tab->ClearUserRefusedSaveFlag();

            AssetEditorTab::SaveCompleteCallback saveCompleteCallback = [this, tabIndexToClose, tab]() -> void
            {
                if (!tab->IsDirty() || tab->UserRefusedSave())
                {
                    m_tabs->removeTab(tabIndexToClose);
                }
            };


            if (tab->IsDirty())
            {
                tab->TrySaveAsset(saveCompleteCallback);
                return;
            }

            m_tabs->removeTab(tabIndexToClose);
            delete tab;
        }

        void AssetEditorWidget::CloseTab(AssetEditorTab* tab)
        {
            int index = m_tabs->indexOf(tab);
            if (index >= 0)
            {
                m_tabs->removeTab(index);
                delete tab;
            }
        }

        void AssetEditorWidget::OnSystemTick()
        {
            parentWidget()->parentWidget()->close();
            AZ::SystemTickBus::Handler::BusDisconnect();
        }

        void AssetEditorWidget::CloseOnNextTick()
        {
            // Close the window on the next tick so that the parent widgets finish processing any current event correctly.
            AZ::SystemTickBus::Handler::BusConnect();
        }

        void AssetEditorWidget::CloseTabAndContainerIfEmpty(AssetEditorTab* tab)
        {
            CloseTab(tab);
            if (!m_tabs->count())
            {
                CloseOnNextTick();
            }
        }

        bool AssetEditorWidget::IsValidAssetType(const AZ::Data::AssetType& assetType) const
        {
            auto typeIter = AZStd::find_if(
                m_genericAssetTypes.begin(),
                m_genericAssetTypes.end(),
                [assetType](const AZ::Data::AssetType& testType)
                {
                    return assetType == testType;
                });

            if (typeIter != m_genericAssetTypes.end())
            {
                return true;
            }
            return false;
        }

        AssetEditorTab* AssetEditorWidget::MakeNewTab(const QString& name)
        {
            AssetEditorTab* newTab = new AssetEditorTab(m_tabs);
            m_tabs->addTab(newTab, name);

            connect(newTab, &AssetEditorTab::OnAssetSaveFailedSignal, this, &AssetEditorWidget::OnAssetSaveFailed);
            connect(newTab, &AssetEditorTab::OnAssetOpenedSignal, this, &AssetEditorWidget::OnAssetOpened);

            return newTab;
        }

        AssetEditorTab* AssetEditorWidget::FindTabForAsset(const AZ::Data::AssetId& assetId) const
        {
            for (int tabIndex = 0; tabIndex < m_tabs->count(); tabIndex++)
            {
                AssetEditorTab* tab = qobject_cast<AssetEditorTab*>(m_tabs->widget(tabIndex));
                if (assetId == tab->GetAssetId())
                    return tab;
            }

            return nullptr;
        }

        void AssetEditorWidget::PopulateGenericAssetTypes()
        {
            auto enumerateCallback = [this](const AZ::SerializeContext::ClassData* classData, const AZ::Uuid& /*typeId*/) -> bool
            {
                AZ::Data::AssetType assetType = classData->m_typeId;

                // make sure this is not base class
                if (assetType == AZ::AzTypeInfo<AZ::Data::AssetData>::Uuid() ||
                    AZ::FindAttribute(AZ::Edit::Attributes::EnableForAssetEditor, classData->m_attributes) == nullptr)
                {
                    return true;
                }

                // narrow down all reflected AssetTypeInfos to those that have a GenericAssetHandler
                AZ::Data::AssetManager& manager = AZ::Data::AssetManager::Instance();
                if (const AZ::Data::AssetHandler* assetHandler = manager.GetHandler(classData->m_typeId))
                {
                    if (!azrtti_istypeof<AzFramework::GenericAssetHandlerBase>(assetHandler))
                    {
                        // its not the generic asset handler.
                        return true;
                    }
                }

                m_genericAssetTypes.push_back(assetType);
                return true;
            };

            m_serializeContext->EnumerateDerived(enumerateCallback, AZ::Uuid::CreateNull(), AZ::AzTypeInfo<AZ::Data::AssetData>::Uuid());

            AZStd::sort(
                m_genericAssetTypes.begin(),
                m_genericAssetTypes.end(),
                [&](const AZ::Data::AssetType& lhsAssetType, const AZ::Data::AssetType& rhsAssetType)
                {
                    AZStd::string lhsAssetTypeName = "";
                    AZ::AssetTypeInfoBus::EventResult(lhsAssetTypeName, lhsAssetType, &AZ::AssetTypeInfo::GetAssetTypeDisplayName);
                    AZStd::string rhsAssetTypeName = "";
                    AZ::AssetTypeInfoBus::EventResult(rhsAssetTypeName, rhsAssetType, &AZ::AssetTypeInfo::GetAssetTypeDisplayName);
                    return lhsAssetTypeName < rhsAssetTypeName;
                });
        }

<<<<<<< HEAD
=======
        void AssetEditorWidget::CreateAssetImpl(AZ::Data::AssetType assetType)
        {
            // If an unsaved asset is open, ask.
            if (TrySave(
                    [this, assetType]()
                    {
                        CreateAssetImpl(assetType);
                    }))
            {
                return;
            }

            if (m_inMemoryAsset)
            {
                AZ::Data::AssetBus::MultiHandler::BusDisconnect(m_inMemoryAsset.GetId());
                m_inMemoryAsset.Release();
            }

            m_sourceAssetId.SetInvalid();

            AZ::Data::AssetId newAssetId = AZ::Data::AssetId(AZ::Uuid::CreateRandom());
            m_inMemoryAsset = AZ::Data::AssetManager::Instance().CreateAsset(newAssetId, assetType, AZ::Data::AssetLoadBehavior::Default);

            DirtyAsset();

            if (!m_useDPE)
            {
                m_propertyEditor->ClearInstances();
            }
            m_currentAsset = "New Asset";

            // Make sure the saved state key is reset since this could be a file opened with the same property editor isntance
            m_savedStateKey = AZ::Crc32(&newAssetId, sizeof(AZ::Data::AssetId));

            UpdatePropertyEditor(m_inMemoryAsset);

            ExpandAll();
            SetStatusText(Status::assetCreated);
            SetupHeader();
        }

        void AssetEditorWidget::AfterPropertyModified(InstanceDataNode* /*node*/)
        {
            DirtyAsset();
        }

        void AssetEditorWidget::OnDocumentPropertyChanged(const AZ::DocumentPropertyEditor::ReflectionAdapter::PropertyChangeInfo& changeInfo)
        {
            if (changeInfo.changeType == AZ::DocumentPropertyEditor::Nodes::ValueChangeType::FinishedEdit)
            {
                DirtyAsset();
            }
        }

        void AssetEditorWidget::RequestPropertyContextMenu(InstanceDataNode* node, const QPoint& point)
        {
            if (node && node->IsDifferentVersusComparison())
            {
                QMenu menu;
                QAction* resetAction = menu.addAction(tr("Reset value"));
                connect(
                    resetAction,
                    &QAction::triggered,
                    this,
                    [this, node]()
                    {
                        const InstanceDataNode* orig = node->GetComparisonNode();
                        if (orig)
                        {
                            InstanceDataHierarchy::CopyInstanceData(orig, node, m_serializeContext);

                            if (!m_useDPE)
                            {
                                PropertyRowWidget* widget = m_propertyEditor->GetWidgetFromNode(node);
                               if (widget)
                               {
                                   widget->DoPropertyNotify();
                               }

                               m_propertyEditor->QueueInvalidation(Refresh_Values);
                            }
                        }
                    });
                menu.exec(point);
            }
        }

        void AssetEditorWidget::BeforePropertyModified(InstanceDataNode* node)
        {
            AssetEditorValidationRequestBus::Event(
                m_inMemoryAsset.Get()->GetId(), &AssetEditorValidationRequests::BeforePropertyEdit, node, m_inMemoryAsset);
        }

>>>>>>> 87d379ee
        void AssetEditorWidget::ExpandAll()
        {
            for (int tabIndex = 0; tabIndex < m_tabs->count(); tabIndex++)
            {
                AssetEditorTab* tab = qobject_cast<AssetEditorTab*>(m_tabs->widget(tabIndex));
                tab->ExpandAll();
            }
        }

        void AssetEditorWidget::CollapseAll()
        {
            for (int tabIndex = 0; tabIndex < m_tabs->count(); tabIndex++)
            {
                AssetEditorTab* tab = qobject_cast<AssetEditorTab*>(m_tabs->widget(tabIndex));
                tab->CollapseAll();
            }
        }

       void AssetEditorWidget::SetCurrentTab(AssetEditorTab* tab)
        {
            m_tabs->setCurrentWidget(tab);
        }

        void AssetEditorWidget::UpdateTabTitle(AssetEditorTab* tab)
        {
            // Ensure the name is up to date and add a "*" if the asset is dirty.
            QString assetName = tab->GetAssetName();
            if (tab->IsDirty())
            {
                assetName.append("*");
            }

            int index = m_tabs->indexOf(tab);
            m_tabs->setTabText(index, assetName);
        }

        void AssetEditorWidget::SetLastSavePath(const AZStd::string& savePath)
        {
            m_userSettings->m_lastSavePath = savePath;
        }

        const QString AssetEditorWidget::GetLastSavePath() const
        {
            return m_userSettings->m_lastSavePath.c_str();
        }

        void AssetEditorWidget::SetStatusText(const QString& assetStatus)
        {
            m_statusBar->textEdit->setText(assetStatus);
        }

        void AssetEditorWidget::AddRecentPath(const AZStd::string& recentPath)
        {
            m_userSettings->AddRecentPath(recentPath);
            UpdateRecentFileListState();
        }

        void AssetEditorWidget::PopulateRecentMenu()
        {
            m_recentFileMenu->clear();

            if (m_userSettings->m_recentPaths.empty())
            {
                m_recentFileMenu->setEnabled(false);
            }
            else
            {
                m_recentFileMenu->setEnabled(true);

                for (const AZStd::string& recentFile : m_userSettings->m_recentPaths)
                {
                    bool hasResult = false;
                    AZStd::string relativePath;
                    AzToolsFramework::AssetSystemRequestBus::BroadcastResult(
                        hasResult,
                        &AzToolsFramework::AssetSystem::AssetSystemRequest::GetRelativeProductPathFromFullSourceOrProductPath,
                        recentFile,
                        relativePath);

                    if (hasResult)
                    {
                        QAction* action = m_recentFileMenu->addAction(relativePath.c_str());
                        connect(
                            action,
                            &QAction::triggered,
                            this,
                            [recentFile, this]()
                            {
                                this->OpenAssetFromPath(recentFile);
                            });
                    }
                }
            }
        }

        void AssetEditorWidget::UpdateSaveMenuActionsStatus()
        {
            if (!m_tabs->count())
            {
                m_saveAllAssetsAction->setEnabled(false);
                m_saveAssetAction->setEnabled(false);
                m_saveAsAssetAction->setEnabled(false);
                return;
            }

            // Enable the save all option if any tabs are dirty.
            bool haveDirtyTabs = false;

            for (int tabIndex = 0; tabIndex < m_tabs->count(); tabIndex++)
            {
                AssetEditorTab* tab = qobject_cast<AssetEditorTab*>(m_tabs->widget(tabIndex));
                if (tab->IsDirty())
                {
                    haveDirtyTabs = true;
                    break;
                }
            }

            m_saveAllAssetsAction->setEnabled(haveDirtyTabs);

            // Enable the single save options depending on whether the current tab is dirty.
            AssetEditorTab* tab = qobject_cast<AssetEditorTab*>(m_tabs->currentWidget());
            if (tab)
            {
                m_saveAssetAction->setEnabled(tab->IsDirty());
                m_saveAsAssetAction->setEnabled(tab->IsDirty());
            }
        }

        void AssetEditorWidget::OnAssetSaveFailed(const AZStd::string& error)
        {
            Q_EMIT OnAssetSaveFailedSignal(error);
        }

        void AssetEditorWidget::OnAssetOpened(const AZ::Data::Asset<AZ::Data::AssetData>& asset)
        {
            Q_EMIT OnAssetOpenedSignal(asset);
        }

        void AssetEditorWidget::UpdateRecentFileListState()
        {
            if (m_recentFileMenu)
            {
                if (!m_userSettings || m_userSettings->m_recentPaths.empty())
                {
                    m_recentFileMenu->setEnabled(false);
                }
                else
                {
                    m_recentFileMenu->setEnabled(true);
                }
            }
        }
        
        void AssetEditorWidget::ShowAddAssetMenu(const QToolButton* menuButton)
        {
            const auto position = menuButton->mapToGlobal(menuButton->geometry().bottomLeft());
            m_newAssetMenu->exec(position);
        }

    } // namespace AssetEditor
} // namespace AzToolsFramework

#include "AssetEditor/moc_AssetEditorWidget.cpp"<|MERGE_RESOLUTION|>--- conflicted
+++ resolved
@@ -235,111 +235,11 @@
 
         void AssetEditorWidget::SaveAll()
         {
-<<<<<<< HEAD
+
             for (int tabIndex = 0; tabIndex < m_tabs->count(); tabIndex++)
             {
                 AssetEditorTab* tab = qobject_cast<AssetEditorTab*>(m_tabs->widget(tabIndex));
                 if (!tab->IsDirty())
-=======
-            m_dirty = false;
-
-            AZ::Data::AssetBus::MultiHandler::BusDisconnect(asset.GetId());
-
-            // Clone the asset
-            AZ::Data::AssetId newAssetId = AZ::Data::AssetId(AZ::Uuid::CreateRandom());
-            m_inMemoryAsset =
-                AZ::Data::AssetManager::Instance().CreateAsset(newAssetId, asset.GetType(), m_inMemoryAsset.GetAutoLoadBehavior());
-            auto serializeContext = AZ::EntityUtils::GetApplicationSerializeContext();
-            serializeContext->CloneObjectInplace((*m_inMemoryAsset.GetData()), asset.GetData());
-
-            // Make sure the saved state key is reset since this could be a file opened with the same property editor isntance
-            m_savedStateKey = AZ::Crc32(&asset.GetId(), sizeof(AZ::Data::AssetId));
-
-            UpdatePropertyEditor(m_inMemoryAsset);
-
-            SetupHeader();
-
-            if (!m_sourceAssetId.IsValid())
-            {
-                SetStatusText(Status::assetCreated);
-            }
-            else
-            {
-                SetStatusText(Status::assetLoaded);
-            }
-
-            UpdateMenusOnAssetOpen();
-        }
-
-        void AssetEditorWidget::OnAssetReloaded(AZ::Data::Asset<AZ::Data::AssetData> asset)
-        {
-            // Keep a reference to the reloaded asset data
-            OnAssetReady(asset);
-        }
-
-        void AssetEditorWidget::UpdatePropertyEditor(AZ::Data::Asset<AZ::Data::AssetData>& asset)
-        {
-            if (m_useDPE)
-            {
-                m_adapter->SetValue(asset.Get(), asset.GetType());
-                m_dpe->SetAdapter(m_adapter);
-                m_dpe->setEnabled(true);
-
-                m_dpe->SetSavedStateKey(m_savedStateKey, "AssetEditor");
-            }
-            else
-            {
-                m_propertyEditor->ClearInstances();
-                m_propertyEditor->SetSavedStateKey(m_savedStateKey);
-                m_propertyEditor->AddInstance(asset.Get(), asset.GetType(), nullptr);
-
-                m_propertyEditor->InvalidateAll();
-                m_propertyEditor->setEnabled(true);
-            }
-        }
-
-        void AssetEditorWidget::OnAssetError(AZ::Data::Asset<AZ::Data::AssetData> asset)
-        {
-            m_dirty = false;
-            m_saveAssetAction->setEnabled(false);
-
-            if (!m_useDPE)
-            {
-                m_propertyEditor->ClearInstances();
-            }
-
-            if (AZ::Data::AssetBus::MultiHandler::BusIsConnectedId(asset.GetId()))
-            {
-                AZ::Data::AssetBus::MultiHandler::BusDisconnect(asset.GetId());
-            }
-            QString errString = tr("Failed to load %1!").arg(asset.GetHint().c_str());
-            AZ_Error("Asset Editor", false, errString.toUtf8());
-            QMessageBox::warning(this, tr("Error!"), errString);
-        }
-
-        bool AssetEditorWidget::TrySave(const AZStd::function<void()>& savedCallback)
-        {
-            if (!m_sourceAssetId.IsValid() || !m_dirty)
-            {
-                return false;
-            }
-
-            const int result = QMessageBox::question(
-                this,
-                tr("Save Changes?"),
-                tr("Changes have been made to the asset during this session. Would you like to save prior to closing?"),
-                QMessageBox::Yes,
-                QMessageBox::No,
-                QMessageBox::Cancel);
-
-            if (result == QMessageBox::No)
-            {
-                return false;
-            }
-            if (result == QMessageBox::Yes)
-            {
-                if (savedCallback)
->>>>>>> 87d379ee
                 {
                     continue;
                 }
@@ -701,102 +601,6 @@
                 });
         }
 
-<<<<<<< HEAD
-=======
-        void AssetEditorWidget::CreateAssetImpl(AZ::Data::AssetType assetType)
-        {
-            // If an unsaved asset is open, ask.
-            if (TrySave(
-                    [this, assetType]()
-                    {
-                        CreateAssetImpl(assetType);
-                    }))
-            {
-                return;
-            }
-
-            if (m_inMemoryAsset)
-            {
-                AZ::Data::AssetBus::MultiHandler::BusDisconnect(m_inMemoryAsset.GetId());
-                m_inMemoryAsset.Release();
-            }
-
-            m_sourceAssetId.SetInvalid();
-
-            AZ::Data::AssetId newAssetId = AZ::Data::AssetId(AZ::Uuid::CreateRandom());
-            m_inMemoryAsset = AZ::Data::AssetManager::Instance().CreateAsset(newAssetId, assetType, AZ::Data::AssetLoadBehavior::Default);
-
-            DirtyAsset();
-
-            if (!m_useDPE)
-            {
-                m_propertyEditor->ClearInstances();
-            }
-            m_currentAsset = "New Asset";
-
-            // Make sure the saved state key is reset since this could be a file opened with the same property editor isntance
-            m_savedStateKey = AZ::Crc32(&newAssetId, sizeof(AZ::Data::AssetId));
-
-            UpdatePropertyEditor(m_inMemoryAsset);
-
-            ExpandAll();
-            SetStatusText(Status::assetCreated);
-            SetupHeader();
-        }
-
-        void AssetEditorWidget::AfterPropertyModified(InstanceDataNode* /*node*/)
-        {
-            DirtyAsset();
-        }
-
-        void AssetEditorWidget::OnDocumentPropertyChanged(const AZ::DocumentPropertyEditor::ReflectionAdapter::PropertyChangeInfo& changeInfo)
-        {
-            if (changeInfo.changeType == AZ::DocumentPropertyEditor::Nodes::ValueChangeType::FinishedEdit)
-            {
-                DirtyAsset();
-            }
-        }
-
-        void AssetEditorWidget::RequestPropertyContextMenu(InstanceDataNode* node, const QPoint& point)
-        {
-            if (node && node->IsDifferentVersusComparison())
-            {
-                QMenu menu;
-                QAction* resetAction = menu.addAction(tr("Reset value"));
-                connect(
-                    resetAction,
-                    &QAction::triggered,
-                    this,
-                    [this, node]()
-                    {
-                        const InstanceDataNode* orig = node->GetComparisonNode();
-                        if (orig)
-                        {
-                            InstanceDataHierarchy::CopyInstanceData(orig, node, m_serializeContext);
-
-                            if (!m_useDPE)
-                            {
-                                PropertyRowWidget* widget = m_propertyEditor->GetWidgetFromNode(node);
-                               if (widget)
-                               {
-                                   widget->DoPropertyNotify();
-                               }
-
-                               m_propertyEditor->QueueInvalidation(Refresh_Values);
-                            }
-                        }
-                    });
-                menu.exec(point);
-            }
-        }
-
-        void AssetEditorWidget::BeforePropertyModified(InstanceDataNode* node)
-        {
-            AssetEditorValidationRequestBus::Event(
-                m_inMemoryAsset.Get()->GetId(), &AssetEditorValidationRequests::BeforePropertyEdit, node, m_inMemoryAsset);
-        }
-
->>>>>>> 87d379ee
         void AssetEditorWidget::ExpandAll()
         {
             for (int tabIndex = 0; tabIndex < m_tabs->count(); tabIndex++)
