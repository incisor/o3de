--- conflicted
+++ resolved
@@ -266,55 +266,6 @@
                 if (AzFramework::StringFunc::Equal(extension.c_str(), ".assetinfo"))
                 {
                     return SourceFileDetails("Icons/AssetBrowser/AssetInfo_80.svg");
-<<<<<<< HEAD
-                }
-
-                if (AzFramework::StringFunc::Equal(extension.c_str(), ".shader"))
-                {
-                    return SourceFileDetails("Icons/AssetBrowser/Shader_80.svg");
-                }
-
-                if (AzFramework::StringFunc::Equal(extension.c_str(), ".py"))
-                {
-                    return SourceFileDetails("Icons/AssetBrowser/PY_80.svg");
-                }
-
-                if (AzFramework::StringFunc::Equal(extension.c_str(), ".txt"))
-                {
-                    return SourceFileDetails("Icons/AssetBrowser/TXT_80.svg");
-                }
-
-                if (AzFramework::StringFunc::Equal(extension.c_str(), ".json"))
-                {
-                    return SourceFileDetails("Icons/AssetBrowser/JSON_80.svg");
-                }
-
-                if (AzFramework::StringFunc::Equal(extension.c_str(), ".wav"))
-                {
-                    return SourceFileDetails("Icons/AssetBrowser/WAV_80.svg");
-                }
-
-                if (AzFramework::StringFunc::Equal(extension.c_str(), ".wwu"))
-                {
-                    return SourceFileDetails("Icons/AssetBrowser/WWU_80.svg");
-                }
-
-                if (AzFramework::StringFunc::Equal(extension.c_str(), ".wproj"))
-                {
-                    return SourceFileDetails("Icons/AssetBrowser/WPROJ_80.svg");
-                }
-
-                static const char* CFormats[] = { ".c", ".cpp", ".cxx", ".h", ".hpp", ".hxx", ".inl" };
-
-                for (unsigned int CImageFormats = 0, numFormats = AZ_ARRAY_SIZE(CFormats); CImageFormats < numFormats; ++CImageFormats)
-                {
-                    const char* sourceFormatExtension = CFormats[CImageFormats];
-                    if (AzFramework::StringFunc::Equal(extension.c_str(), sourceFormatExtension))
-                    {
-                        return SourceFileDetails("Icons/AssetBrowser/CPP_80");
-                    }
-=======
->>>>>>> bf216b5d
                 }
 
                 if (AzFramework::StringFunc::Equal(extension.c_str(), ".shader"))
@@ -370,11 +321,7 @@
                     const char* sourceFormatExtension = sourceFormats[sourceImageFormatIndex];
                     if (AzFramework::StringFunc::Equal(extension.c_str(), sourceFormatExtension))
                     {
-<<<<<<< HEAD
-                        return SourceFileDetails("Icons/AssetBrowser/Image_80");
-=======
                         return SourceFileDetails("Icons/AssetBrowser/Image_80.svg");
->>>>>>> bf216b5d
                     }
                 }
             }
