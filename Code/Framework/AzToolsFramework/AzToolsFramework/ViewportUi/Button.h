--- conflicted
+++ resolved
@@ -27,20 +27,12 @@
             Deselected
         };
 
-<<<<<<< HEAD
-        explicit Button(AZStd::string icon, ButtonId buttonId);
-=======
         Button(AZStd::string icon, ButtonId buttonId);
->>>>>>> c85fbe86
         Button(AZStd::string icon, AZStd::string name, ButtonId buttonId);
         ~Button() = default;
 
         AZStd::string m_icon; //!< The icon for this button, string path to an image.
-<<<<<<< HEAD
-        AZStd::string m_name; //!< The icon for this button, string path to an image.
-=======
         AZStd::string m_name; //!< The name displayed as a label next to the button's icon.
->>>>>>> c85fbe86
         State m_state = State::Deselected; 
         ButtonId m_buttonId; 
     };
