/*
 * Copyright (c) Contributors to the Open 3D Engine Project.
 * For complete copyright and license terms please see the LICENSE at the root of this distribution.
 *
 * SPDX-License-Identifier: Apache-2.0 OR MIT
 *
 */

#pragma once

#if !defined(Q_MOC_RUN)
#include <AzCore/DOM/Backends/JSON/JsonBackend.h>
#include <AzCore/Interface/Interface.h>
#include <AzCore/Memory/SystemAllocator.h>
#include <AzFramework/DocumentPropertyEditor/DocumentAdapter.h>
#include <AzToolsFramework/UI/DocumentPropertyEditor/PropertyHandlerWidget.h>

#include <QHBoxLayout>
#include <QPointer>
<<<<<<< HEAD
#include <QScrollArea>
=======
#include <QFrame>
>>>>>>> 35360a06

#endif // Q_MOC_RUN

class QTimer;

namespace AzToolsFramework
{
    class DocumentPropertyEditor;

    class DPELayout : public QHBoxLayout
    {
        // todo: look into caching and QLayoutItem::invalidate()
    public:
<<<<<<< HEAD
        DPELayout(int depth, QWidget* parentWidget = nullptr)
            : QHBoxLayout(parentWidget)
            , m_depth(depth)
        {
        }
=======
        DPELayout(int depth, QWidget* parentWidget = nullptr);
>>>>>>> 35360a06

        // QLayout overrides
        QSize sizeHint() const override;
        QSize minimumSize() const override;
        void setGeometry(const QRect& rect) override;
<<<<<<< HEAD
=======
        Qt::Orientations expandingDirections() const override;
>>>>>>> 35360a06

    protected:
        DocumentPropertyEditor* GetDPE() const;

        int m_depth = 0; //!< number of levels deep in the tree. Used for indentation
    };

    class DPERowWidget : public QWidget
    {
        Q_OBJECT

    public:
        explicit DPERowWidget(int depth, QWidget* parentWidget = nullptr);
        ~DPERowWidget();

        void Clear(); //!< destroy all layout contents and clear DOM children
        void AddChildFromDomValue(const AZ::Dom::Value& childValue, int domIndex);

        //! clears and repopulates all children from a given DOM array
        void SetValueFromDom(const AZ::Dom::Value& domArray);

        //! handles a patch operation at the given path, or delegates to a child that will
        void HandleOperationAtPath(const AZ::Dom::PatchOperation& domOperation, size_t pathIndex = 0);

        //! returns the last descendent of this row in its own layout
        DPERowWidget* GetLastDescendantInLayout();

    protected:
        DocumentPropertyEditor* GetDPE();
        DPERowWidget* GetLastDescendantInLayout();

        int m_depth = 0; //!< number of levels deep in the tree. Used for indentation
        QBoxLayout* m_columnLayout = nullptr;

        //! widget children in DOM specified order; mix of row and column widgets
        AZStd::deque<QPointer<QWidget>> m_domOrderedChildren;

        // a map from the propertyHandler widgets to the propertyHandlers that created them
        AZStd::unordered_map<QWidget*, AZStd::unique_ptr<PropertyHandlerWidgetInterface>> m_widgetToPropertyHandler;
    };

    class DocumentPropertyEditor : public QFrame
    {
        Q_OBJECT

    public:
        AZ_CLASS_ALLOCATOR(DocumentPropertyEditor, AZ::SystemAllocator, 0);

        explicit DocumentPropertyEditor(QWidget* parentWidget = nullptr);
        ~DocumentPropertyEditor();

        //! set the DOM adapter for this DPE to inspect
        void SetAdapter(AZ::DocumentPropertyEditor::DocumentAdapter* theAdapter);
        AZ::DocumentPropertyEditor::DocumentAdapter* GetAdapter()
        {
            return m_adapter;
        }
        void AddAfterWidget(QWidget* precursor, QWidget* widgetToAdd);
<<<<<<< HEAD
        void ReleaseHandler(AZStd::unique_ptr<PropertyHandlerWidgetInterface>&& handler);
=======
>>>>>>> 35360a06

    protected:
        QVBoxLayout* GetVerticalLayout();
        void AddRowFromValue(const AZ::Dom::Value& domValue, int rowIndex);

        void HandleReset();
        void HandleDomChange(const AZ::Dom::Patch& patch);
        void CleanupReleasedHandlers();

        AZ::DocumentPropertyEditor::DocumentAdapter* m_adapter = nullptr;
        AZ::DocumentPropertyEditor::DocumentAdapter::ResetEvent::Handler m_resetHandler;
        AZ::DocumentPropertyEditor::DocumentAdapter::ChangedEvent::Handler m_changedHandler;
        QVBoxLayout* m_layout = nullptr;

<<<<<<< HEAD
        QTimer* m_handlerCleanupTimer;
        AZStd::vector<AZStd::unique_ptr<PropertyHandlerWidgetInterface>> m_unusedHandlers;
=======
        AZStd::deque<QPointer<DPERowWidget>> m_domOrderedRows;
>>>>>>> 35360a06
    };
} // namespace AzToolsFramework<|MERGE_RESOLUTION|>--- conflicted
+++ resolved
@@ -17,11 +17,8 @@
 
 #include <QHBoxLayout>
 #include <QPointer>
-<<<<<<< HEAD
-#include <QScrollArea>
-=======
 #include <QFrame>
->>>>>>> 35360a06
+
 
 #endif // Q_MOC_RUN
 
@@ -35,31 +32,19 @@
     {
         // todo: look into caching and QLayoutItem::invalidate()
     public:
-<<<<<<< HEAD
-        DPELayout(int depth, QWidget* parentWidget = nullptr)
-            : QHBoxLayout(parentWidget)
-            , m_depth(depth)
-        {
-        }
-=======
         DPELayout(int depth, QWidget* parentWidget = nullptr);
->>>>>>> 35360a06
 
         // QLayout overrides
         QSize sizeHint() const override;
         QSize minimumSize() const override;
         void setGeometry(const QRect& rect) override;
-<<<<<<< HEAD
-=======
         Qt::Orientations expandingDirections() const override;
->>>>>>> 35360a06
 
     protected:
         DocumentPropertyEditor* GetDPE() const;
 
         int m_depth = 0; //!< number of levels deep in the tree. Used for indentation
     };
-
     class DPERowWidget : public QWidget
     {
         Q_OBJECT
@@ -111,10 +96,7 @@
             return m_adapter;
         }
         void AddAfterWidget(QWidget* precursor, QWidget* widgetToAdd);
-<<<<<<< HEAD
         void ReleaseHandler(AZStd::unique_ptr<PropertyHandlerWidgetInterface>&& handler);
-=======
->>>>>>> 35360a06
 
     protected:
         QVBoxLayout* GetVerticalLayout();
@@ -128,12 +110,9 @@
         AZ::DocumentPropertyEditor::DocumentAdapter::ResetEvent::Handler m_resetHandler;
         AZ::DocumentPropertyEditor::DocumentAdapter::ChangedEvent::Handler m_changedHandler;
         QVBoxLayout* m_layout = nullptr;
+        AZStd::deque<QPointer<DPERowWidget>> m_domOrderedRows;
 
-<<<<<<< HEAD
         QTimer* m_handlerCleanupTimer;
         AZStd::vector<AZStd::unique_ptr<PropertyHandlerWidgetInterface>> m_unusedHandlers;
-=======
-        AZStd::deque<QPointer<DPERowWidget>> m_domOrderedRows;
->>>>>>> 35360a06
     };
 } // namespace AzToolsFramework