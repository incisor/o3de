--- conflicted
+++ resolved
@@ -10,7 +10,6 @@
 #include <AzQtComponents/Components/Widgets/ElidingLabel.h>
 #include <QLineEdit>
 #include <QVBoxLayout>
-#include <QTimer>
 
 #include <AzCore/DOM/DomUtils.h>
 #include <AzFramework/DocumentPropertyEditor/PropertyEditorNodes.h>
@@ -26,7 +25,7 @@
             auto subWidget = layoutItem->widget();
             if (subWidget)
             {
-                subWidget->deleteLater();
+                delete subWidget;
             }
             delete layoutItem;
         }
@@ -118,26 +117,8 @@
         , m_depth(depth)
         , m_columnLayout(new DPELayout(depth, this))
     {
-<<<<<<< HEAD
-        m_mainLayout = new QVBoxLayout(this);
-        setLayout(m_mainLayout);
-        m_columnLayout = new QHBoxLayout();
-        m_mainLayout->addLayout(m_columnLayout);
-        m_childRowLayout = new QVBoxLayout();
-        m_mainLayout->addLayout(m_childRowLayout);
-
-        m_handlerCleanupTimer = new QTimer;
-        m_handlerCleanupTimer->setSingleShot(true);
-        connect(
-            m_handlerCleanupTimer, &QTimer::timeout, this,
-            [this]()
-            {
-                m_handlersPendingCleanup.clear();
-            });
-=======
         // allow horizontal stretching, but use the vertical size hint exactly
         setSizePolicy(QSizePolicy::Expanding, QSizePolicy::Fixed);
->>>>>>> 47bf7c91
     }
 
     DPERowWidget::~DPERowWidget()
@@ -153,12 +134,6 @@
         {
             m_columnLayout->removeWidget(propertyWidgetIter->first);
         }
-
-        for (auto& entry : m_widgetToPropertyHandler)
-        {
-            m_handlersPendingCleanup.emplace_back(AZStd::move(entry.second));
-        }
-        m_handlerCleanupTimer->start();
         m_widgetToPropertyHandler.clear();
 
         DestroyLayoutContents(m_columnLayout);
@@ -472,8 +447,6 @@
         for (auto operationIterator = patch.begin(), endIterator = patch.end(); operationIterator != endIterator; ++operationIterator)
         {
             const auto& patchPath = operationIterator->GetDestinationPath();
-<<<<<<< HEAD
-=======
             auto firstAddressEntry = patchPath[0];
 
             AZ_Assert(
@@ -484,14 +457,10 @@
                 rowIndex < m_layout->count() ||
                     (rowIndex <= m_layout->count() && operationIterator->GetType() == AZ::Dom::PatchOperation::Type::Add),
                 "received a patch for a row that doesn't exist");
->>>>>>> 47bf7c91
 
             // if the patch points at our root, this operation is for the top level layout
             if (patchPath.IsEmpty())
             {
-<<<<<<< HEAD
-                HandleReset();
-=======
                 if (operationIterator->GetType() == AZ::Dom::PatchOperation::Type::Add)
                 {
                     AddRowFromValue(operationIterator->GetValue(), aznumeric_cast<int>(rowIndex));
@@ -510,19 +479,9 @@
                         delete rowWidget;
                     }
                 }
->>>>>>> 47bf7c91
             }
             else
             {
-                auto firstAddressEntry = patchPath[0];
-                AZ_Assert(
-                    firstAddressEntry.IsIndex() || firstAddressEntry.IsEndOfArray(),
-                    "first entry in a DPE patch must be the index of the first row");
-                auto rowIndex = (firstAddressEntry.IsIndex() ? firstAddressEntry.GetIndex() : rowLayout->count());
-                AZ_Assert(
-                    rowIndex < rowLayout->count() ||
-                        (rowIndex <= rowLayout->count() && operationIterator->GetType() == AZ::Dom::PatchOperation::Type::Add),
-                    "received a patch for a row that doesn't exist");
                 // delegate the action th the rowWidget, which will, in turn, delegate to the next row in the path, if available
                 auto rowWidget = static_cast<DPERowWidget*>(m_layout->itemAt(aznumeric_cast<int>(firstAddressEntry.GetIndex()))->widget());
 
