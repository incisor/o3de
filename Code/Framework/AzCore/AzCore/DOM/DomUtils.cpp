--- conflicted
+++ resolved
@@ -71,11 +71,7 @@
         JsonSerialization::StoreTypeId(buffer, buffer.GetAllocator(), typeId);
         if (!buffer.IsString())
         {
-<<<<<<< HEAD
-            return ValueFromType(typeId);
-=======
             return Value("", false);
->>>>>>> c4a317d1
         }
         AZ_Assert(buffer.IsString(), "TypeId should be stored as a string");
         return Value(AZStd::string_view(buffer.GetString(), buffer.GetStringLength()), true);
@@ -292,8 +288,6 @@
         return copiedValue;
     }
 
-<<<<<<< HEAD
-=======
     void* TryMarshalValueToPointer(const AZ::Dom::Value& value, const AZ::TypeId& expectedType)
     {
         if (!value.IsObject())
@@ -334,7 +328,6 @@
         return result;
     }
 
->>>>>>> c4a317d1
     const AZ::TypeId& GetValueTypeId(const Dom::Value& value)
     {
         switch (value.GetType())
