/*
 * Copyright (c) Contributors to the Open 3D Engine Project.
 * For complete copyright and license terms please see the LICENSE at the root of this distribution.
 *
 * SPDX-License-Identifier: Apache-2.0 OR MIT
 *
 */

#include <AzCore/PlatformIncl.h>
#include <AzCore/Memory/HphaSchema.h>

#include <AzCore/Math/Random.h>
#include <AzCore/Memory/OSAllocator.h> // required by certain platforms
#include <AzCore/std/parallel/mutex.h>
#include <AzCore/std/parallel/lock.h>
#include <AzCore/std/containers/intrusive_list.h>
#include <AzCore/std/containers/intrusive_set.h>

#ifdef _DEBUG
//#define DEBUG_PTR_IN_BUCKET_CHECK // enabled this when NOT sure if PTR in bucket marker check is successfully
#endif

#include <AzCore/Debug/StackTracer.h>
#include <AzCore/std/containers/set.h>

// Enable if AZ_Assert is making things worse (since AZ_Assert may end up doing allocations)
//#include <assert.h>
//#define _HPHA_ASSERT1(_exp)         assert(_exp)
//#define _HPHA_ASSERT2(_exp, reason) assert(_exp)
#define _HPHA_ASSERT1(_exp)          AZ_Assert(_exp, "HPHA Assert, expression: \"" #_exp "\"")
#define _HPHA_ASSERT2(_exp, _reason) AZ_Assert(_exp, "HPHA Assert, expression: \"" #_exp "\", possible reason: " #_reason)
#define _GET_MACRO12(_1, _2, NAME, ...) NAME
#define _EXPAND( x ) x
#define HPPA_ASSERT(...) _EXPAND(_GET_MACRO12(__VA_ARGS__, _HPHA_ASSERT2, _HPHA_ASSERT1)(__VA_ARGS__))

#define _HPPA_ASSERT_PRINT_STACK2(_cond, _it) { if (!_cond) _it->print_stack(); _HPHA_ASSERT1(_cond); }
#define _HPPA_ASSERT_PRINT_STACK3(_cond, _it, _reason) { if (!_cond) _it->print_stack(); _HPHA_ASSERT2(_cond, _reason); }
#define _GET_MACRO23(_1, _2, _3, NAME, ...) NAME
#define HPPA_ASSERT_PRINT_STACK(...) _EXPAND(_GET_MACRO23(__VA_ARGS__, _HPPA_ASSERT_PRINT_STACK3, _HPPA_ASSERT_PRINT_STACK2)(__VA_ARGS__))


namespace AZ
{
    /// default windows virtual page size \todo Read this from the OS when we create the allocator)
#define OS_VIRTUAL_PAGE_SIZE AZ_PAGE_SIZE
    //////////////////////////////////////////////////////////////////////////

#define MULTITHREADED

#ifdef MULTITHREADED
#   define  SPIN_COUNT 4000
#endif

// Enabled mutex per bucket
#define USE_MUTEX_PER_BUCKET

    namespace HphaInternal
    {
        //! Rounds up a value to next power of 2.
        //! For example to round 8388609((2^23) + 1) up to 16777216(2^24) the following occurs
        //! Subtract one from the value in case it is already
        //! equal to a power of 2
        //! 8388609 - 1 = 8388608
        //! Propagate the highest one bit in the value to all the lower bits
        //! 8388608 = 0b100'0000'0000'0000'0000'0000 in binary
        //!
        //!  0b100'0000'0000'0000'0000'0000
        //! |0b010'0000'0000'0000'0000'0000 (>> 1)
        //! -------------------------------
        //!  0b110'0000'0000'0000'0000'0000 (Now there are 2 consecutive 1-bits)
        //! |0b001'1000'0000'0000'0000'0000 (>> 2)
        //! -------------------------------
        //!  0b111'1000'0000'0000'0000'0000 (Now there are 4 consecutive 1-bits)
        //! |0b000'0111'1000'0000'0000'0000 (>> 4)
        //! -------------------------------
        //!  0b111'1111'1000'0000'0000'0000 (Now there are 8 consecutive 1-bits)
        //! |0b000'0000'0111'1111'1000'0000 (>> 8)
        //! -------------------------------
        //!  0b111'1111'1111'1111'1000'0000 (Now there are 16 consecutive 1-bits)
        //! |0b000'0000'0000'0000'0111'1111 (>> 16)
        //! -------------------------------
        //!  0b111'1111'1111'1111'1111'1111 (Now there are 23 consecutive 1-bits)
        //! |0b000'0000'0000'0000'0000'0000 (>> 32)
        //! -------------------------------
        //!  0b111'1111'1111'1111'1111'1111
        //! Finally since all the one bits are set in the value, adding one pushes it
        //! to next power of 2
        //! 0b1000'0000'0000'0000'0000'0000 = 16777216
        static constexpr size_t AlignUpToPowerOfTwo(size_t value)
        {
            // If the value is <=2 it is already aligned
            if (value <= 2)
            {
                return value;
            }

            // Subtract one to make any values already
            // aligned to a power of 2 less than that power of 2
            // so that algorithm doesn't push those values upwards
            --value;
            value |= value >> 0b1;
            value |= value >> 0b10;
            value |= value >> 0b100;
            value |= value >> 0b1000;
            value |= value >> 0b1'0000;
            value |= value >> 0b10'0000;
            ++value;
            return value;
        }

        static_assert(AlignUpToPowerOfTwo(0) == 0);
        static_assert(AlignUpToPowerOfTwo(1) == 1);
        static_assert(AlignUpToPowerOfTwo(2) == 2);
        static_assert(AlignUpToPowerOfTwo(3) == 4);
        static_assert(AlignUpToPowerOfTwo(4) == 4);
        static_assert(AlignUpToPowerOfTwo(5) == 8);
        static_assert(AlignUpToPowerOfTwo(8) == 8);
        static_assert(AlignUpToPowerOfTwo(10) == 16);
        static_assert(AlignUpToPowerOfTwo(16) == 16);
        static_assert(AlignUpToPowerOfTwo(24) == 32);
        static_assert(AlignUpToPowerOfTwo(32) == 32);
        static_assert(AlignUpToPowerOfTwo(45) == 64);
        static_assert(AlignUpToPowerOfTwo(64) == 64);
        static_assert(AlignUpToPowerOfTwo(112) == 128);
        static_assert(AlignUpToPowerOfTwo(128) == 128);
        static_assert(AlignUpToPowerOfTwo(136) == 256);
        static_assert(AlignUpToPowerOfTwo(256) == 256);
    }

    //////////////////////////////////////////////////////////////////////////

    template<bool DebugAllocatorEnable>
    class HphaSchemaBase<DebugAllocatorEnable>::HpAllocator
    {
    public:
        // the guard size controls how many extra bytes are stored after
        // every allocation payload to detect memory stomps
        static constexpr size_t MEMORY_GUARD_SIZE = DebugAllocatorEnable ? 16UL : 0;

        // minimum allocation size, must be a power of two
        // and it needs to be able to fit a pointer
        static const size_t MIN_ALLOCATION_LOG2 = 3UL;
        static const size_t MIN_ALLOCATION  = 1UL << MIN_ALLOCATION_LOG2;

        // the maximum small allocation, anything larger goes to the tree HpAllocator
        // must be a power of two
        static const size_t MAX_SMALL_ALLOCATION_LOG2 = 9UL;
        static const size_t MAX_SMALL_ALLOCATION  = 1UL << MAX_SMALL_ALLOCATION_LOG2;

        // default alignment, must be a power of two
        static const size_t DEFAULT_ALIGNMENT  = sizeof(double);

        static const size_t NUM_BUCKETS  = (MAX_SMALL_ALLOCATION / MIN_ALLOCATION);

        static inline bool is_small_allocation(size_t s)
        {
            return s + MEMORY_GUARD_SIZE <= MAX_SMALL_ALLOCATION;
        }
        static inline size_t clamp_small_allocation(size_t s)
        {
            return (s + MEMORY_GUARD_SIZE < MIN_ALLOCATION) ? MIN_ALLOCATION - MEMORY_GUARD_SIZE : s;
        }

        // bucket spacing functions control how the size-space is divided between buckets
        // currently we use linear spacing, could be changed to logarithmic etc
        static inline unsigned bucket_spacing_function(size_t size)
        {
            return (unsigned)((size + (MIN_ALLOCATION - 1)) >> MIN_ALLOCATION_LOG2) - 1;
        }
        static inline unsigned bucket_spacing_function_aligned(size_t size)
        {
            return (unsigned)(size >> MIN_ALLOCATION_LOG2) - 1;
        }
        static inline size_t bucket_spacing_function_inverse(unsigned index)
        {
            return (size_t)(index + 1) << MIN_ALLOCATION_LOG2;
        }

        // block header is where the large HpAllocator stores its book-keeping information
        // it is always located in front of the payload block
        class block_header
        {
            enum block_flags : uint64_t
            {
                BL_USED = 1,
                BL_FLAG_MASK = 0x3
            };
            block_header* mPrev;
            // 16 bits of tag, 46 bits of size, 2 bits of flags (used or not)
            uint64_t mSizeAndFlags;

        public:
            using block_ptr = block_header *;
            size_t size() const { return mSizeAndFlags & ~BL_FLAG_MASK; }
            block_ptr next() const {return (block_ptr)((char*)mem() + size()); }
            block_ptr prev() const {return mPrev; }
            void* mem() const {return (void*)((char*)this + sizeof(block_header)); }
            bool used() const {return (mSizeAndFlags & BL_USED) != 0; }
            void set_used() {mSizeAndFlags |= BL_USED; }
            void set_unused() {mSizeAndFlags &= ~BL_USED; }
            void unlink()
            {
                next()->prev(prev());
                prev()->next(next());
            }
            void link_after(block_ptr link)
            {
                prev(link);
                next(link->next());
                next()->prev(this);
                prev()->next(this);
            }
            void size(size_t size)
            {
                HPPA_ASSERT((size & BL_FLAG_MASK) == 0);
                mSizeAndFlags = (mSizeAndFlags & BL_FLAG_MASK) | size;
            }
            void next(block_ptr next)
            {
                HPPA_ASSERT(next >= mem());
                size((char*)next - (char*)mem());
            }
            void prev(block_ptr prev)
            {
                mPrev = prev;
            }
        };

        struct block_header_proxy
        {
            unsigned char _proxy_size[sizeof(block_header)];
        };

        // the page structure is where the small HpAllocator stores all its book-keeping information
        // it is always located at the front of a OS page
        struct free_link
        {
            free_link* mNext;
        };
        struct page
            : public block_header_proxy     /* must be first */
            , public AZStd::list_base_hook<page>::node_type
        {
            page(size_t elemSize, size_t pageSize, size_t marker)
                : mBucketIndex((unsigned short)bucket_spacing_function_aligned(elemSize))
                , mUseCount(0)
            {
                mMarker = marker ^ ((size_t)this);

                // build the free list inside the new page
                // the page info sits at the front of the page
                size_t numElements = (pageSize - sizeof(page)) / elemSize;
                char* endMem = (char*)this + pageSize;
                char* currentMem = endMem - numElements * elemSize;
                char* nextMem = currentMem + elemSize;
                mFreeList = (free_link*)currentMem;
                while (nextMem != endMem)
                {
                    ((free_link*)currentMem)->mNext = (free_link*)(nextMem);
                    currentMem = nextMem;
                    nextMem += elemSize;
                }
                ((free_link*)currentMem)->mNext = nullptr;
            }

            inline void setInvalid()                { mMarker = 0; }

            free_link*      mFreeList = nullptr;
            size_t          mMarker = 0;
            unsigned short  mBucketIndex = 0;
            unsigned short  mUseCount = 0;

            size_t elem_size() const                { return bucket_spacing_function_inverse(mBucketIndex); }
            unsigned bucket_index() const           { return mBucketIndex; }
            size_t count() const                    { return mUseCount; }
            bool empty() const                      { return mUseCount == 0; }
            void inc_ref()                          { mUseCount++; }
            void dec_ref()                          { HPPA_ASSERT(mUseCount > 0); mUseCount--; }
            bool check_marker(size_t marker) const  { return mMarker == (marker ^ ((size_t)this)); }
        };
        using page_list = AZStd::intrusive_list<page, AZStd::list_base_hook<page>>;

#if defined(MULTITHREADED) && defined(USE_MUTEX_PER_BUCKET)
        static constexpr size_t BucketAlignment = HphaInternal::AlignUpToPowerOfTwo(sizeof(page_list) + sizeof(AZStd::mutex) + sizeof(size_t));
#else
        static constexpr size_t BucketAlignment = HphaInternal::AlignUpToPowerOfTwo(sizeof(page_list) + sizeof(size_t));
#endif
        AZ_PUSH_DISABLE_WARNING_MSVC(4324)
        class alignas(BucketAlignment) bucket
        {
            page_list mPageList;
#if defined(MULTITHREADED) && defined(USE_MUTEX_PER_BUCKET)
            mutable AZStd::mutex mLock;
#endif
            size_t          mMarker;

        public:
            bucket();
#ifdef MULTITHREADED
    #if defined (USE_MUTEX_PER_BUCKET)
            AZStd::mutex& get_lock() const {return mLock; }
    #endif
#endif
            size_t marker() const {return mMarker; }
            auto page_list_begin() const {return mPageList.begin(); }
            auto page_list_begin() {return mPageList.begin(); }
            auto page_list_end() const {return mPageList.end(); }
            auto page_list_end() {return mPageList.end(); }
            bool page_list_empty() const {return mPageList.empty(); }
            void add_free_page(page* p) {mPageList.push_front(*p); }
            page* get_free_page();
            const page* get_free_page() const;
            void* alloc(page* p);
            void free(page* p, void* ptr);
            void unlink(page* p);
        };
        AZ_POP_DISABLE_WARNING_MSVC
        void* bucket_system_alloc();
        void bucket_system_free(void* ptr);
        page* bucket_grow(size_t elemSize, size_t marker);
        void* bucket_alloc(size_t size);
        void* bucket_alloc_direct(unsigned bi);
        void* bucket_realloc(void* ptr, size_t size);
        void* bucket_realloc_aligned(void* ptr, size_t size, size_t alignment);
        void bucket_free(void* ptr);
        void bucket_free_direct(void* ptr, unsigned bi);
        /// return the block size for the pointer.
        size_t bucket_ptr_size(void* ptr) const;
        size_t bucket_get_max_allocation() const;
        size_t bucket_get_unused_memory(bool isPrint) const;
        void bucket_purge();

        // locate the page information from a pointer
        inline page* ptr_get_page(void* ptr) const
        {
            return (page*)AZ::PointerAlignDown((char*)ptr, m_poolPageSize);
        }

        bool ptr_in_bucket(void* ptr) const
        {
            bool result = false;
            if (m_isPoolAllocations)
            {
                page* p = ptr_get_page(ptr);
                unsigned bi = p->bucket_index();
                if (bi < NUM_BUCKETS)
                {
                    result = p->check_marker(mBuckets[bi].marker());
                    // there's a minimal chance the marker check is not sufficient
                    // due to random data that happens to match the marker
                    // the exhaustive search below will catch this case
                    // and that will indicate that more secure measures are needed
#ifdef DEBUG_PTR_IN_BUCKET_CHECK
#ifdef MULTITHREADED
                    AZStd::lock_guard<AZStd::mutex> lock(mBuckets[bi].get_lock());
#endif
                    const page* pe = mBuckets[bi].page_list_end();
                    const page* pb = mBuckets[bi].page_list_begin();
                    for (; pb != pe && pb != p; pb = pb->next())
                    {
                    }
                    HPPA_ASSERT(result == (pb == p));
#endif
                }
            }
            return result;
        }

        // free node is what the large HpAllocator uses to find free space
        // it's stored next to the block header when a block is not in use
        struct free_node
            : public AZStd::intrusive_multiset_node<free_node>
        {
            block_header* get_block() const { return (block_header*)((char*)this - sizeof(block_header)); }
            operator size_t() const {
                return get_block()->size();
            }

            friend bool operator<(const free_node& lhs, const free_node& rhs)
            {
                return static_cast<size_t>(lhs) < static_cast<size_t>(rhs);
            }
            friend bool operator<(const free_node& lhs, size_t rhs)
            {
                return static_cast<size_t>(lhs) < rhs;
            }
            friend bool operator<(size_t rhs, const free_node& lhs)
            {
                return rhs < static_cast<size_t>(lhs);
            }
        };

        using free_node_tree = AZStd::intrusive_multiset<free_node, AZStd::intrusive_multiset_base_hook<free_node>, AZStd::less<> >;

        static inline block_header* ptr_get_block_header(void* ptr)
        {
            return (block_header*)((char*)ptr - sizeof(block_header));
        }

        // helper functions to manipulate block headers
        void split_block(block_header* bl, size_t size);
        block_header* shift_block(block_header* bl, size_t offs);
        block_header* coalesce_block(block_header* bl);

        void* tree_system_alloc(size_t size);
        void tree_system_free(void* ptr, size_t size);
        block_header* tree_extract(size_t size);
        block_header* tree_extract_aligned(size_t size, size_t alignment);
        block_header* tree_extract_bucket_page();
        block_header* tree_add_block(void* mem, size_t size);
        block_header* tree_grow(size_t size);
        void tree_attach(block_header* bl);
        void tree_detach(block_header* bl);
        void tree_purge_block(block_header* bl);

        void* tree_alloc(size_t size);
        void* tree_alloc_aligned(size_t size, size_t alignment);
        void* tree_alloc_bucket_page();
        void* tree_realloc(void* ptr, size_t size);
        void* tree_realloc_aligned(void* ptr, size_t size, size_t alignment);
        size_t tree_resize(void* ptr, size_t size);
        void tree_free(void* ptr);
        void tree_free_bucket_page(void* ptr); // only allocations with tree_alloc_bucket_page should be passed here, we don't have any guards.
        size_t tree_ptr_size(void* ptr) const;
        size_t tree_get_max_allocation() const;
        size_t tree_get_unused_memory(bool isPrint) const;
        void tree_purge();

        bucket mBuckets[NUM_BUCKETS];
        free_node_tree mFreeTree;
#ifdef MULTITHREADED
        mutable AZStd::recursive_mutex mTreeMutex;
#endif

        enum debug_source
        {
            DEBUG_SOURCE_BUCKETS = 0,
            DEBUG_SOURCE_TREE = 1,
            DEBUG_SOURCE_SIZE = 2,
            DEBUG_SOURCE_INVALID = DEBUG_SOURCE_SIZE
        };
        enum memory_debugging_flags
        {
            DEBUG_FLAGS_NONE = 0,
            DEBUG_FLAGS_FILLING = 1,
            DEBUG_FLAGS_GUARD_CHECK = 2,

            DEBUG_FLAGS_ALL = DEBUG_FLAGS_FILLING | DEBUG_FLAGS_GUARD_CHECK
        };
        static constexpr size_t DEBUG_UNKNOWN_SIZE = (size_t)-1;

        // debug record stores all debugging information for every allocation
        class debug_record
        {
        public:
            static const unsigned MAX_CALLSTACK_DEPTH = 16;
            debug_record()
                : mPtr(nullptr)
                , mSize(0)
                , mSource(DEBUG_SOURCE_INVALID)
                , mGuardByte(0)
                , mCallStack()
            {}

            debug_record(void* ptr) // used for searching based on the pointer
                : mPtr(ptr)
                , mSize(0)
                , mSource(DEBUG_SOURCE_INVALID)
                , mGuardByte(0)
                , mCallStack()
            {}

            debug_record(void* ptr, size_t size, debug_source source)
                : mPtr(ptr)
                , mSize(size)
                , mSource(source)
                , mCallStack()
            {}

            void* ptr() const {return mPtr; }
            void set_ptr(void* ptr) {mPtr = ptr; }

            size_t size() const {return mSize; }
            void set_size(size_t size) { mSize = size; }

            debug_source source() const { return mSource; }

            void print_stack() const;
            void record_stack();

            void write_guard();
            bool check_guard() const;

            // required for the multiset comparator
            bool operator<(const debug_record& other) const { return mPtr < other.mPtr; }

        private:
            void* mPtr;
            size_t mSize;
            debug_source mSource;
            unsigned char mGuardByte;
            AZ::Debug::StackFrame mCallStack[MAX_CALLSTACK_DEPTH];
        };

        // helper structure for returning debug record information
        struct debug_info
        {
            size_t size;
            debug_source source;
            debug_info(size_t _size, debug_source _source)
                : size(_size)
                , source(_source) {}
        };

        class DebugAllocator
        {
        public:
            typedef void* pointer_type;
            typedef AZStd::size_t       size_type;
            typedef AZStd::ptrdiff_t    difference_type;
            typedef AZStd::false_type   allow_memory_leaks;         ///< Regular allocators should not leak.

            AZ_FORCE_INLINE pointer_type allocate(size_t byteSize, size_t alignment, int = 0)
            {
                return AZ_OS_MALLOC(byteSize, alignment);
            }
            AZ_FORCE_INLINE size_type resize(pointer_type, size_type)
            {
                return 0;
            }
            AZ_FORCE_INLINE void deallocate(pointer_type ptr, size_type, size_type)
            {
                AZ_OS_FREE(ptr);
            }
        };

        // record map that keeps all debug records in a set, sorted by memory address of the allocation
        class debug_record_map
            : public AZStd::set<debug_record, AZStd::less<debug_record>, DebugAllocator >
        {
            typedef AZStd::set<debug_record, AZStd::less<debug_record>, DebugAllocator > base;

            static void memory_fill(void* ptr, size_t size);

        public:

            debug_record_map() = default;
            ~debug_record_map() = default;

            using const_iterator = typename base::const_iterator;
            using iterator = typename base::iterator;
            void add(void* ptr, size_t size, debug_source source, memory_debugging_flags flags);
            debug_info remove(void* ptr, size_t size, debug_source source, memory_debugging_flags flags);

            void check(void* ptr) const;
        };

        // Packs all the debug data members into a struct
        // that is added as a member of the HpAllocator<true> specialization
        // but not the HpAllocator<false> specialization
        struct DebugAllocatorData
        {
            debug_record_map m_debugMap;
        #ifdef MULTITHREADED
            mutable AZStd::mutex m_debugMutex;
        #endif
            size_t m_totalDebugRequestedSize[DEBUG_SOURCE_SIZE];
        };

        struct EmptyClass {};

        using DebugAllocatorData_t = AZStd::conditional_t<DebugAllocatorEnable, DebugAllocatorData, EmptyClass>;
        AZ_NO_UNIQUE_ADDRESS DebugAllocatorData_t m_debugData;


        void debug_add(void* ptr, size_t size, debug_source source, memory_debugging_flags flags = DEBUG_FLAGS_ALL);
        void debug_remove(void* ptr, size_t size, debug_source source, memory_debugging_flags flags = DEBUG_FLAGS_ALL);

        void debug_check(void*) const;


        // Bucket-dependent counters need to atomic since the locks that protect bucket allocations are per bucket
        // So multiple threads could be updating these counters
        AZStd::atomic<size_t> mTotalAllocatedSizeBuckets = 0;
        AZStd::atomic<size_t> mTotalCapacitySizeBuckets = 0;
        // In the case of tree allocations, there is a lock on the tree, so these counters are protected from multiple
        // threads through that lock
        size_t mTotalAllocatedSizeTree = 0;
        size_t mTotalCapacitySizeTree = 0;
    public:
        HpAllocator(AZ::HphaSchemaBase<DebugAllocatorEnable>::Descriptor desc);
        ~HpAllocator();

        // allocate memory using DEFAULT_ALIGNMENT
        // size == 0 returns NULL
        inline void* alloc(size_t size)
        {
            if (size == 0)
            {
                return nullptr;
            }
            if (m_isPoolAllocations && is_small_allocation(size))
            {
                size = clamp_small_allocation(size);
                void* ptr = bucket_alloc_direct(bucket_spacing_function(size + MEMORY_GUARD_SIZE));
                debug_add(ptr, size, DEBUG_SOURCE_BUCKETS);
                return ptr;
            }
            else
            {
                void* ptr = tree_alloc(size + MEMORY_GUARD_SIZE);
                debug_add(ptr, size, DEBUG_SOURCE_TREE);
                return ptr;
            }
        }

        // allocate memory with a specific alignment
        // size == 0 returns NULL
        // alignment <= DEFAULT_ALIGNMENT acts as alloc
        inline void* alloc(size_t size, size_t alignment)
        {
            HPPA_ASSERT((alignment & (alignment - 1)) == 0);
            if (alignment <= DEFAULT_ALIGNMENT)
            {
                return alloc(size);
            }
            if (size == 0)
            {
                return nullptr;
            }
            if (m_isPoolAllocations && is_small_allocation(size) && alignment <= MAX_SMALL_ALLOCATION)
            {
                size = clamp_small_allocation(size);
                void* ptr = bucket_alloc_direct(bucket_spacing_function(AZ::SizeAlignUp(size + MEMORY_GUARD_SIZE, alignment)));
                debug_add(ptr, size, DEBUG_SOURCE_BUCKETS);
                return ptr;
            }
            else
            {
                void* ptr = tree_alloc_aligned(size + MEMORY_GUARD_SIZE, alignment);
                debug_add(ptr, size, DEBUG_SOURCE_TREE);
                return ptr;
            }
        }

        // realloc the memory block using DEFAULT_ALIGNMENT
        // ptr == NULL acts as alloc
        // size == 0 acts as free
        void* realloc(void* ptr, size_t size)
        {
            if (ptr == nullptr)
            {
                return alloc(size);
            }
            if (size == 0)
            {
                free(ptr);
                return nullptr;
            }
            debug_check(ptr);
            void* newPtr = nullptr;
            if (ptr_in_bucket(ptr))
            {
                if (is_small_allocation(size)) // no point to check m_isPoolAllocations as if it's false pointer can't be in a bucket.
                {
                    size = clamp_small_allocation(size);
                    debug_remove(ptr, DEBUG_UNKNOWN_SIZE, DEBUG_SOURCE_BUCKETS, DEBUG_FLAGS_GUARD_CHECK); // do not fill since the memory is reused
                    newPtr = bucket_realloc(ptr, size + MEMORY_GUARD_SIZE);
                    debug_add(newPtr, size, DEBUG_SOURCE_BUCKETS, DEBUG_FLAGS_NONE); // do not fill since the memory is reused
                }
                else
                {
                    newPtr = tree_alloc(size + MEMORY_GUARD_SIZE);
                    if (newPtr)
                    {
                        debug_add(newPtr, size, DEBUG_SOURCE_TREE);
                        HPPA_ASSERT(size >= (ptr_get_page(ptr)->elem_size() - MEMORY_GUARD_SIZE));
                        memcpy(newPtr, ptr, ptr_get_page(ptr)->elem_size() - MEMORY_GUARD_SIZE);
                        debug_remove(ptr, DEBUG_UNKNOWN_SIZE, DEBUG_SOURCE_BUCKETS);
                        bucket_free(ptr);
                    }
                }
            }
            else
            {
                if (m_isPoolAllocations && is_small_allocation(size))
                {
                    size = clamp_small_allocation(size);
                    newPtr = bucket_alloc(size + MEMORY_GUARD_SIZE);
                    if (newPtr)
                    {
                        debug_add(newPtr, size, DEBUG_SOURCE_BUCKETS);
                        HPPA_ASSERT(size <= ptr_get_block_header(ptr)->size() - MEMORY_GUARD_SIZE);
                        memcpy(newPtr, ptr, size);
                        debug_remove(ptr, DEBUG_UNKNOWN_SIZE, DEBUG_SOURCE_TREE);
                        tree_free(ptr);
                    }
                }
                else
                {
                    debug_remove(ptr, DEBUG_UNKNOWN_SIZE, DEBUG_SOURCE_TREE, DEBUG_FLAGS_GUARD_CHECK); // do not fill since the memory is reused
                    newPtr = tree_realloc(ptr, size + MEMORY_GUARD_SIZE);
                    debug_add(newPtr, size, DEBUG_SOURCE_TREE, DEBUG_FLAGS_NONE); // do not fill since the memory is reused
                }
            }
            return newPtr;
        }

        // realloc the memory block using a specific alignment
        // ptr == NULL acts as alloc
        // size == 0 acts as free
        // alignment <= DEFAULT_ALIGNMENT acts as realloc
        void* realloc(void* ptr, size_t size, size_t alignment)
        {
            HPPA_ASSERT((alignment & (alignment - 1)) == 0);
            if (alignment <= DEFAULT_ALIGNMENT)
            {
                return realloc(ptr, size);
            }
            if (ptr == nullptr)
            {
                return alloc(size, alignment);
            }
            if (size == 0)
            {
                free(ptr);
                return nullptr;
            }
            if ((size_t)ptr & (alignment - 1))
            {
                void* newPtr = alloc(size, alignment);
                if (!newPtr)
                {
                    return nullptr;
                }
                size_t count = this->size(ptr);
                if (count > size)
                {
                    count = size;
                }
                memcpy(newPtr, ptr, count);
                free(ptr);
                return newPtr;
            }
            debug_check(ptr);
            void* newPtr = nullptr;
            if (ptr_in_bucket(ptr))
            {
                if (is_small_allocation(size) && alignment <= MAX_SMALL_ALLOCATION) // no point to check m_isPoolAllocations as if it was false, pointer can't be in a bucket
                {
                    size = clamp_small_allocation(size);
                    debug_remove(ptr, DEBUG_UNKNOWN_SIZE, DEBUG_SOURCE_BUCKETS, DEBUG_FLAGS_GUARD_CHECK); // do not fill since the memory is reused
                    newPtr = bucket_realloc_aligned(ptr, size + MEMORY_GUARD_SIZE, alignment);
                    debug_add(newPtr, size, DEBUG_SOURCE_BUCKETS, DEBUG_FLAGS_NONE); // do not fill since the memory is reused
                }
                else
                {
                    newPtr = tree_alloc_aligned(size + MEMORY_GUARD_SIZE, alignment);
                    if (newPtr)
                    {
                        debug_add(newPtr, size, DEBUG_SOURCE_TREE);
                        HPPA_ASSERT(size >= (ptr_get_page(ptr)->elem_size() - MEMORY_GUARD_SIZE));
                        memcpy(newPtr, ptr, ptr_get_page(ptr)->elem_size() - MEMORY_GUARD_SIZE);
                        debug_remove(ptr, DEBUG_UNKNOWN_SIZE, DEBUG_SOURCE_BUCKETS);
                        bucket_free(ptr);
                    }
                }
            }
            else
            {
                if (m_isPoolAllocations && is_small_allocation(size) && alignment <= MAX_SMALL_ALLOCATION)
                {
                    size = clamp_small_allocation(size);
                    newPtr = bucket_alloc_direct(bucket_spacing_function(AZ::SizeAlignUp(size + MEMORY_GUARD_SIZE, alignment)));
                    if (newPtr)
                    {
                        debug_add(newPtr, size, DEBUG_SOURCE_BUCKETS);
                        HPPA_ASSERT(size <= ptr_get_block_header(ptr)->size() - MEMORY_GUARD_SIZE);
                        memcpy(newPtr, ptr, size);
                        debug_remove(ptr, DEBUG_UNKNOWN_SIZE, DEBUG_SOURCE_TREE);
                        tree_free(ptr);
                    }
                }
                else
                {
                    debug_remove(ptr, DEBUG_UNKNOWN_SIZE, DEBUG_SOURCE_TREE, DEBUG_FLAGS_GUARD_CHECK); // do not fill since the memory is reused
                    newPtr = tree_realloc_aligned(ptr, size + MEMORY_GUARD_SIZE, alignment);
                    debug_add(newPtr, size, DEBUG_SOURCE_TREE, DEBUG_FLAGS_NONE); // do not fill since the memory is reused
                }
            }
            return newPtr;
        }

        // resize the memory block to the extent possible
        // returns the size of the resulting memory block
        inline size_t resize(void* ptr, size_t size)
        {
            if (ptr == nullptr)
            {
                return 0;
            }
            HPPA_ASSERT(size > 0);
            debug_check(ptr);
            if (ptr_in_bucket(ptr))
            {
                size = ptr_get_page(ptr)->elem_size() - MEMORY_GUARD_SIZE;
                debug_remove(ptr, DEBUG_UNKNOWN_SIZE, DEBUG_SOURCE_BUCKETS, DEBUG_FLAGS_GUARD_CHECK); // do not fill since the memory is reused
                debug_add(ptr, size, DEBUG_SOURCE_BUCKETS, DEBUG_FLAGS_NONE); // do not fill since the memory is reused
                return size;
            }

            // from the tree we should allocate only >= MAX_SMALL_ALLOCATION
            size = AZStd::GetMax(size, MAX_SMALL_ALLOCATION + MIN_ALLOCATION);

            size = tree_resize(ptr, size + MEMORY_GUARD_SIZE) - MEMORY_GUARD_SIZE;
            debug_remove(ptr, DEBUG_UNKNOWN_SIZE, DEBUG_SOURCE_TREE, DEBUG_FLAGS_GUARD_CHECK); // do not fill since the memory is reused
            debug_add(ptr, size, DEBUG_SOURCE_TREE, DEBUG_FLAGS_NONE); // do not fill since the memory is reused
            return size;
        }

        // query the size of the memory block
        inline size_t size(void* ptr) const
        {
            if (ptr == nullptr)
            {
                return 0;
            }
            if (ptr_in_bucket(ptr))
            {
                debug_check(ptr);
                return ptr_get_page(ptr)->elem_size() - MEMORY_GUARD_SIZE;
            }
            block_header* bl = ptr_get_block_header(ptr);
            debug_check(ptr);
            size_t blockSize = bl->size() - MEMORY_GUARD_SIZE;
            return blockSize;
        }

        // Similar method as above, except this one receives an iterator to the debug record. It avoids a lookup and will not lock
        inline size_t size(typename debug_record_map::const_iterator it) const
        {
            if constexpr (DebugAllocatorEnable)
            {
                if (it == m_debugData.m_debugMap.end())
                {
                    return 0;
                }
                if (ptr_in_bucket(it->ptr()))
                {
                    return ptr_get_page(it->ptr())->elem_size() - MEMORY_GUARD_SIZE;
                }
                block_header* bl = ptr_get_block_header(it->ptr());
                size_t blockSize = bl->size() - MEMORY_GUARD_SIZE;
                return blockSize;
            }
            else
            {
                return {};
            }
        }

        // free the memory block
        inline void free(void* ptr)
        {
            if (ptr == nullptr)
            {
                return;
            }
            if (ptr_in_bucket(ptr))
            {
                debug_remove(ptr, DEBUG_UNKNOWN_SIZE, DEBUG_SOURCE_BUCKETS);
                return bucket_free(ptr);
            }
            debug_remove(ptr, DEBUG_UNKNOWN_SIZE, DEBUG_SOURCE_TREE);
            tree_free(ptr);
        }

        // free the memory block supplying the original size with DEFAULT_ALIGNMENT
        inline void free(void* ptr, size_t origSize)
        {
            if (ptr == nullptr)
            {
                return;
            }
            if (m_isPoolAllocations && is_small_allocation(origSize))
            {
                // if this asserts probably the original alloc used alignment
                HPPA_ASSERT(ptr_in_bucket(ptr));
                debug_remove(ptr, origSize, DEBUG_SOURCE_BUCKETS);
                return bucket_free_direct(ptr, bucket_spacing_function(origSize + MEMORY_GUARD_SIZE));
            }
            debug_remove(ptr, origSize, DEBUG_SOURCE_TREE);
            tree_free(ptr);
        }

        // free the memory block supplying the original size and alignment
        inline void free(void* ptr, size_t origSize, size_t oldAlignment)
        {
            if (ptr == nullptr)
            {
                return;
            }
            if (m_isPoolAllocations && is_small_allocation(origSize) && oldAlignment <= MAX_SMALL_ALLOCATION)
            {
                HPPA_ASSERT(ptr_in_bucket(ptr), "small object ptr not in a bucket");
                debug_remove(ptr, origSize, DEBUG_SOURCE_BUCKETS);
                return bucket_free_direct(ptr, bucket_spacing_function(AZ::SizeAlignUp(origSize + MEMORY_GUARD_SIZE, oldAlignment)));
            }
            debug_remove(ptr, origSize, DEBUG_SOURCE_TREE);
            tree_free(ptr);
        }

        // return all unused memory pages to the OS
        // this function doesn't need to be called unless needed
        // it can be called periodically when large amounts of memory can be reclaimed
        // in all cases memory is never automatically returned to the OS
        void purge()
        {
            // Purge buckets first since they use tree pages
            bucket_purge();
            tree_purge();
        }

        // print HpAllocator statistics
        void report();

        // check memory integrity
        void check();

        // return the total number of allocated memory
        inline  size_t allocated() const
        {
            return mTotalAllocatedSizeBuckets + mTotalAllocatedSizeTree;
        }

        /// returns allocation size for the pointer if it belongs to the allocator. result is undefined if the pointer doesn't belong to the allocator.
        size_t  AllocationSize(void* ptr);
        size_t  GetMaxAllocationSize() const;
        size_t  GetMaxContiguousAllocationSize() const;
        size_t  GetUnAllocatedMemory(bool isPrint) const;

        void*   SystemAlloc(size_t size, size_t align);
        void    SystemFree(void* ptr);

        void*        m_fixedBlock;
        size_t       m_fixedBlockSize;
        const size_t m_treePageSize;
        const size_t m_treePageAlignment;
        const size_t m_poolPageSize;
        bool         m_isPoolAllocations;
        IAllocatorSchema* m_subAllocator;

#if !defined (USE_MUTEX_PER_BUCKET)
        mutable AZStd::mutex m_mutex;
#endif
    };

#ifdef DEBUG_MULTI_RBTREE
    unsigned intrusive_multi_rbtree_base::check_height(node_base* node) const
    {
        if (node == &mHead)
        {
            return 0;
        }
        if (node->black())
        {
            return check_height(node->child(LEFT)) + check_height(node->child(RIGHT)) + 1;
        }
        HPPA_ASSERT(node->child(LEFT)->black() && node->child(RIGHT)->black());
        unsigned lh = check_height(node->child(LEFT));
        unsigned rh = check_height(node->child(RIGHT));
        HPPA_ASSERT(lh == rh);
        return lh;
    }

    void intrusive_multi_rbtree_base::dump(node_base* node) const
    {
        if (node == nullptr)
        {
            node = mHead.child(LEFT);
        }
        if (!node->nil())
        {
            AZ_TracePrintf("HphaAllocator", "%p(%s|%s|%p|%p|%p)\n", node, node->red() ? "red" : "black", node->parent_side() == LEFT ? "L" : "R", reinterpret_cast<void*>(reinterpret_cast<int>(node->parent()) & ~3), node->left()->nil() ? nullptr : node->left(), node->right()->nil() ? nullptr : node->right());
            dump(node->left());
            dump(node->right());
        }
    }

    void intrusive_multi_rbtree_base::check() const
    {
        HPPA_ASSERT(mHead.black());
        HPPA_ASSERT(mHead.child(RIGHT) == &mHead);
        HPPA_ASSERT(mHead.child(LEFT) == &mHead || mHead.child(LEFT)->black());
        check_height(mHead.child(LEFT));
    }
#endif

    //////////////////////////////////////////////////////////////////////////
    template<bool DebugAllocatorEnable>
    HphaSchemaBase<DebugAllocatorEnable>::HpAllocator::HpAllocator(AZ::HphaSchemaBase<DebugAllocatorEnable>::Descriptor desc)
        // We will use the os for direct allocations if memoryBlock == NULL
        // If m_systemChunkSize is specified, use that size for allocating tree blocks from the OS
        // m_treePageAlignment should be OS_VIRTUAL_PAGE_SIZE in all cases with this trait as we work
        // with virtual memory addresses when the tree grows and we cannot specify an alignment in all cases
        : m_treePageSize(desc.m_fixedMemoryBlock != nullptr ? desc.m_pageSize :
            desc.m_systemChunkSize != 0 ? desc.m_systemChunkSize : OS_VIRTUAL_PAGE_SIZE)
        , m_treePageAlignment(desc.m_pageSize)
        , m_poolPageSize(desc.m_fixedMemoryBlock != nullptr ? desc.m_poolPageSize : OS_VIRTUAL_PAGE_SIZE)
        , m_subAllocator(desc.m_subAllocator)
    {
        if constexpr (DebugAllocatorEnable)
        {
            m_debugData.m_totalDebugRequestedSize[DEBUG_SOURCE_BUCKETS] = 0;
            m_debugData.m_totalDebugRequestedSize[DEBUG_SOURCE_TREE] = 0;
        }
        mTotalAllocatedSizeBuckets = 0;
        mTotalAllocatedSizeTree = 0;

        m_fixedBlock = desc.m_fixedMemoryBlock;
        m_fixedBlockSize = desc.m_fixedMemoryBlockByteSize;
        m_isPoolAllocations = desc.m_isPoolAllocations;
        if (desc.m_fixedMemoryBlock)
        {
            block_header* bl = tree_add_block(m_fixedBlock, m_fixedBlockSize);
            tree_attach(bl);
        }

#if AZ_TRAIT_OS_HAS_CRITICAL_SECTION_SPIN_COUNT
#   if  defined(MULTITHREADED)
        // For some platforms we can use an actual spin lock, test and profile. We don't expect much contention there
        SetCriticalSectionSpinCount((LPCRITICAL_SECTION)mTreeMutex.native_handle(), SPIN_COUNT);
#   endif // MULTITHREADED
#endif // AZ_TRAIT_OS_HAS_CRITICAL_SECTION_SPIN_COUNT

#if !defined (USE_MUTEX_PER_BUCKET)
    #if AZ_TRAIT_OS_HAS_CRITICAL_SECTION_SPIN_COUNT
    #   if  defined(MULTITHREADED)
            // For some platforms we can use an actual spin lock, test and profile. We don't expect much contention there
            SetCriticalSectionSpinCount(m_mutex.native_handle(), SPIN_COUNT);
    #   endif // MULTITHREADED
    #endif // AZ_TRAIT_OS_HAS_CRITICAL_SECTION_SPIN_COUNT
#endif
    }

    template<bool DebugAllocatorEnable>
    HphaSchemaBase<DebugAllocatorEnable>::HpAllocator::~HpAllocator()
    {
        if constexpr (DebugAllocatorEnable)
        {
            // Check if there are not-freed allocations
            report();
            check();
        }

        purge();

        if constexpr (DebugAllocatorEnable)
        {
            // Check if all the memory was returned to the OS
            for (unsigned i = 0; i < NUM_BUCKETS; i++)
            {
                HPPA_ASSERT(mBuckets[i].page_list_empty(), "small object leak");
            }

            if (!m_fixedBlock)
            {
#ifdef AZ_ENABLE_TRACING
                if (!mFreeTree.empty())
                {
                    auto node = mFreeTree.begin();
                    auto end = mFreeTree.end();
                    while (node != end)
                    {
                        block_header* cur = node->get_block();
                        AZ_TracePrintf("HPHA", "Block in free tree: %p, size=%zi bytes", cur, cur->size());
                        ++node;
                    }
                }
#endif
                HPPA_ASSERT(mFreeTree.empty());
            }
            else
            {
                // Verify that the last block in the free tree is the m_fixedBlock
                HPPA_ASSERT(mFreeTree.size() == 1);
                HPPA_ASSERT(mFreeTree.begin()->get_block()->prev() == m_fixedBlock);
                HPPA_ASSERT((mFreeTree.begin()->get_block()->size() + sizeof(block_header) * 3) == m_fixedBlockSize);
            }
        }
    }

    template<bool DebugAllocatorEnable>
    HphaSchemaBase<DebugAllocatorEnable>::HpAllocator::bucket::bucket()
    {
#if AZ_TRAIT_OS_HAS_CRITICAL_SECTION_SPIN_COUNT
#   if  defined(MULTITHREADED)
    #if defined (USE_MUTEX_PER_BUCKET)
        // For some platforms we can use an actual spin lock, test and profile. We don't expect much contention there
        SetCriticalSectionSpinCount((LPCRITICAL_SECTION)mLock.native_handle(), SPIN_COUNT);
    #endif
#   endif // MULTITHREADED
#endif // AZ_TRAIT_OS_HAS_CRITICAL_SECTION_SPIN_COUNT

        // Initializing Sfmt causes a file read which causes an allocation which prevents us from initializing the allocators before we need malloc overridden.
        // Thats why we use SimpleLcgRandom here
        AZ::SimpleLcgRandom randGenerator = AZ::SimpleLcgRandom(reinterpret_cast<u64>(static_cast<void*>(this)));
        mMarker = size_t(randGenerator.Getu64Random());
    }

    template<bool DebugAllocatorEnable>
    auto HphaSchemaBase<DebugAllocatorEnable>::HpAllocator::bucket::get_free_page() -> page*
    {
        if (!mPageList.empty())
        {
            page* p = &mPageList.front();
            if (p->mFreeList)
            {
                return p;
            }
        }
        return nullptr;
    }

    template<bool DebugAllocatorEnable>
    auto HphaSchemaBase<DebugAllocatorEnable>::HpAllocator::bucket::get_free_page() const -> const page*
    {
        if (!mPageList.empty())
        {
            const page* p = &mPageList.front();
            if (p->mFreeList)
            {
                return p;
            }
        }
        return nullptr;
    }

    template<bool DebugAllocatorEnable>
    void* HphaSchemaBase<DebugAllocatorEnable>::HpAllocator::bucket::alloc(page* p)
    {
        // get an element from the free list
        HPPA_ASSERT(p && p->mFreeList);
        p->inc_ref();
        free_link* free = p->mFreeList;
        free_link* next = free->mNext;
        p->mFreeList = next;
        if (!next)
        {
            // if full, auto sort to back
            mPageList.erase(*p);
            mPageList.push_back(*p);
        }
        return (void*)free;
    }

    template<bool DebugAllocatorEnable>
    void HphaSchemaBase<DebugAllocatorEnable>::HpAllocator::bucket::free(page* p, void* ptr)
    {
        // add the element back to the free list
        free_link* free = p->mFreeList;
        free_link* lnk = (free_link*)ptr;
        lnk->mNext = free;
        p->mFreeList = lnk;
        p->dec_ref();
        if (!free)
        {
            // if the page was previously full, auto sort to front
            mPageList.erase(*p);
            mPageList.push_front(*p);
        }
    }

    template<bool DebugAllocatorEnable>
    void HphaSchemaBase<DebugAllocatorEnable>::HpAllocator::bucket::unlink(page* p)
    {
        mPageList.erase(*p);
    }

    template<bool DebugAllocatorEnable>
    void* HphaSchemaBase<DebugAllocatorEnable>::HpAllocator::bucket_system_alloc()
    {
        void* ptr;
        if (m_fixedBlock)
        {
            ptr = tree_alloc_bucket_page();
            // mTotalCapacitySizeBuckets memory is part of the tree allocations
        }
        else
        {
            ptr = SystemAlloc(m_poolPageSize, m_poolPageSize);
            mTotalCapacitySizeBuckets += m_poolPageSize;
        }
        HPPA_ASSERT(((size_t)ptr & (m_poolPageSize - 1)) == 0);
        return ptr;
    }

    template<bool DebugAllocatorEnable>
    void HphaSchemaBase<DebugAllocatorEnable>::HpAllocator::bucket_system_free(void* ptr)
    {
        HPPA_ASSERT(ptr);
        if (m_fixedBlock)
        {
            tree_free_bucket_page(ptr);
            // mTotalAllocatedSizeBuckets memory is part of the tree allocations
        }
        else
        {
            SystemFree(ptr);
            mTotalCapacitySizeBuckets -= m_poolPageSize;
        }
    }

    template<bool DebugAllocatorEnable>
    auto HphaSchemaBase<DebugAllocatorEnable>::HpAllocator::bucket_grow(size_t elemSize, size_t marker) -> page*
    {
        // make sure mUseCount won't overflow
        HPPA_ASSERT((m_poolPageSize - sizeof(page)) / elemSize <= USHRT_MAX);
        if (void* mem = bucket_system_alloc())
        {
            return new (mem) page((unsigned short)elemSize, m_poolPageSize, marker);
        }
        return nullptr;
    }

    template<bool DebugAllocatorEnable>
    void* HphaSchemaBase<DebugAllocatorEnable>::HpAllocator::bucket_alloc(size_t size)
    {
        HPPA_ASSERT(size <= MAX_SMALL_ALLOCATION);
        unsigned bi = bucket_spacing_function(size);
        HPPA_ASSERT(bi < NUM_BUCKETS);
#ifdef MULTITHREADED
    #if defined (USE_MUTEX_PER_BUCKET)
        AZStd::lock_guard<AZStd::mutex> lock(mBuckets[bi].get_lock());
    #else
        AZStd::lock_guard<AZStd::mutex> lock(m_mutex);
    #endif
#endif
        // get the page info and check if there's any available elements
        page* p = mBuckets[bi].get_free_page();
        if (!p)
        {
            // get a page from the OS, initialize it and add it to the list
            size_t bsize = bucket_spacing_function_inverse(bi);
            p = bucket_grow(bsize, mBuckets[bi].marker());
            if (!p)
            {
                return nullptr;
            }
            mBuckets[bi].add_free_page(p);
        }
        HPPA_ASSERT(p->elem_size() >= size);
        mTotalAllocatedSizeBuckets += p->elem_size();
        return mBuckets[bi].alloc(p);
    }

    template<bool DebugAllocatorEnable>
    void* HphaSchemaBase<DebugAllocatorEnable>::HpAllocator::bucket_alloc_direct(unsigned bi)
    {
        HPPA_ASSERT(bi < NUM_BUCKETS);
#ifdef MULTITHREADED
    #if defined (USE_MUTEX_PER_BUCKET)
        AZStd::lock_guard<AZStd::mutex> lock(mBuckets[bi].get_lock());
    #else
        AZStd::lock_guard<AZStd::mutex> lock(m_mutex);
    #endif
#endif
        page* p = mBuckets[bi].get_free_page();
        if (!p)
        {
            size_t bsize = bucket_spacing_function_inverse(bi);
            p = bucket_grow(bsize, mBuckets[bi].marker());
            if (!p)
            {
                return nullptr;
            }
            mBuckets[bi].add_free_page(p);
        }
        mTotalAllocatedSizeBuckets += p->elem_size();
        return mBuckets[bi].alloc(p);
    }

    template<bool DebugAllocatorEnable>
    void* HphaSchemaBase<DebugAllocatorEnable>::HpAllocator::bucket_realloc(void* ptr, size_t size)
    {
        page* p = ptr_get_page(ptr);
        size_t elemSize = p->elem_size();
        //if we do this and we use the bucket_free with size hint we will crash, as the hit will not be the real index/bucket size
        //if (size <= elemSize)
        if (size == elemSize)
        {
            return ptr;
        }
        void* newPtr = bucket_alloc(size);
        if (!newPtr)
        {
            return nullptr;
        }
        memcpy(newPtr, ptr, AZStd::GetMin(elemSize - MEMORY_GUARD_SIZE, size - MEMORY_GUARD_SIZE));
        bucket_free(ptr);
        return newPtr;
    }

    template<bool DebugAllocatorEnable>
    void* HphaSchemaBase<DebugAllocatorEnable>::HpAllocator::bucket_realloc_aligned(void* ptr, size_t size, size_t alignment)
    {
        page* p = ptr_get_page(ptr);
        size_t elemSize = p->elem_size();
        //if we do this and we use the bucket_free with size hint we will crash, as the hit will not be the real index/bucket size
        //if (size <= elemSize && (elemSize&(alignment-1))==0)
        if (size == elemSize && (elemSize & (alignment - 1)) == 0)
        {
            return ptr;
        }
        void* newPtr = bucket_alloc_direct(bucket_spacing_function(AZ::SizeAlignUp(size, alignment)));
        if (!newPtr)
        {
            return nullptr;
        }
        memcpy(newPtr, ptr, AZStd::GetMin(elemSize - MEMORY_GUARD_SIZE, size - MEMORY_GUARD_SIZE));
        bucket_free(ptr);
        return newPtr;
    }

    template<bool DebugAllocatorEnable>
    void HphaSchemaBase<DebugAllocatorEnable>::HpAllocator::bucket_free(void* ptr)
    {
        page* p = ptr_get_page(ptr);
        unsigned bi = p->bucket_index();
        HPPA_ASSERT(bi < NUM_BUCKETS);
#ifdef MULTITHREADED
    #if defined (USE_MUTEX_PER_BUCKET)
        AZStd::lock_guard<AZStd::mutex> lock(mBuckets[bi].get_lock());
    #else
        AZStd::lock_guard<AZStd::mutex> lock(m_mutex);
    #endif
#endif
        mTotalAllocatedSizeBuckets -= p->elem_size();
        mBuckets[bi].free(p, ptr);
    }

    template<bool DebugAllocatorEnable>
    void HphaSchemaBase<DebugAllocatorEnable>::HpAllocator::bucket_free_direct(void* ptr, unsigned bi)
    {
        HPPA_ASSERT(bi < NUM_BUCKETS);
        page* p = ptr_get_page(ptr);
        // if this asserts, the free size doesn't match the allocated size
        // most likely a class needs a base virtual destructor
        HPPA_ASSERT(bi == p->bucket_index());
#ifdef MULTITHREADED
    #if defined (USE_MUTEX_PER_BUCKET)
        AZStd::lock_guard<AZStd::mutex> lock(mBuckets[bi].get_lock());
    #else
        AZStd::lock_guard<AZStd::mutex> lock(m_mutex);
    #endif
#endif
        mTotalAllocatedSizeBuckets -= p->elem_size();
        mBuckets[bi].free(p, ptr);
    }

    template<bool DebugAllocatorEnable>
    size_t HphaSchemaBase<DebugAllocatorEnable>::HpAllocator::bucket_ptr_size(void* ptr) const
    {
        page* p = ptr_get_page(ptr);
        HPPA_ASSERT(p->bucket_index() < NUM_BUCKETS);

#ifdef MULTITHREADED
    #if defined (USE_MUTEX_PER_BUCKET)
        unsigned bi = p->bucket_index();
        AZStd::lock_guard<AZStd::mutex> lock(mBuckets[bi].get_lock());
    #else
        AZStd::lock_guard<AZStd::mutex> lock(m_mutex);
    #endif
#endif
        return p->elem_size() - MEMORY_GUARD_SIZE;
    }

    template<bool DebugAllocatorEnable>
    size_t HphaSchemaBase<DebugAllocatorEnable>::HpAllocator::bucket_get_max_allocation() const
    {
        for (int i = (int)NUM_BUCKETS - 1; i > 0; i--)
        {
#ifdef MULTITHREADED
    #if defined (USE_MUTEX_PER_BUCKET)
            AZStd::lock_guard<AZStd::mutex> lock(mBuckets[i].get_lock());
    #else
            AZStd::lock_guard<AZStd::mutex> lock(m_mutex);
    #endif
#endif
            const page* p = mBuckets[i].get_free_page();
            if (p)
            {
                return p->elem_size();
            }
        }

        return 0;
    }

    template<bool DebugAllocatorEnable>
    size_t HphaSchemaBase<DebugAllocatorEnable>::HpAllocator::bucket_get_unused_memory(bool isPrint) const
    {
        size_t unusedMemory = 0;
        size_t availablePageMemory = m_poolPageSize - sizeof(page);
        for (int i = (int)NUM_BUCKETS - 1; i > 0; i--)
        {
#ifdef MULTITHREADED
    #if defined (USE_MUTEX_PER_BUCKET)
            AZStd::lock_guard<AZStd::mutex> lock(mBuckets[i].get_lock());
    #else
            AZStd::lock_guard<AZStd::mutex> lock(m_mutex);
    #endif
#endif
            auto pageEnd = mBuckets[i].page_list_end();
            for (auto p = mBuckets[i].page_list_begin(); p != pageEnd; )
            {
                // early out if we reach fully occupied page (the remaining should all be full)
                if (p->mFreeList == nullptr)
                {
                    break;
                }
                size_t elementSize = p->elem_size();
                size_t availableMemory = availablePageMemory - (elementSize * p->count());
                unusedMemory += availableMemory;
                if (isPrint)
                {
                    AZ_TracePrintf("System", "Unused Bucket %d page %p elementSize: %d available: %d elements\n", i, p, elementSize, availableMemory / elementSize);
                }
                p = p->m_next;
            }
        }
        return unusedMemory;
    }

    template<bool DebugAllocatorEnable>
    void HphaSchemaBase<DebugAllocatorEnable>::HpAllocator::bucket_purge()
    {
        for (unsigned i = 0; i < NUM_BUCKETS; i++)
        {
#ifdef MULTITHREADED
    #if defined (USE_MUTEX_PER_BUCKET)
            AZStd::lock_guard<AZStd::mutex> lock(mBuckets[i].get_lock());
    #else
            AZStd::lock_guard<AZStd::mutex> lock(m_mutex);
    #endif
#endif
            auto pageEnd = mBuckets[i].page_list_end();
            for (auto p = mBuckets[i].page_list_begin(); p != pageEnd; )
            {
                // early out if we reach fully occupied page (the remaining should all be full)
                if (p->mFreeList == nullptr)
                {
                    break;
                }
                page* next = p->m_next;
                if (p->empty())
                {
                    HPPA_ASSERT(p->mFreeList);
                    mBuckets[i].unlink(AZStd::to_address(p));
                    p->setInvalid();
                    bucket_system_free(AZStd::to_address(p));
                }
                p = next;
            }
        }
    }

    template<bool DebugAllocatorEnable>
    void HphaSchemaBase<DebugAllocatorEnable>::HpAllocator::split_block(block_header* bl, size_t size)
    {
        HPPA_ASSERT(size + sizeof(block_header) + sizeof(free_node) <= bl->size());
        block_header* newBl = (block_header*)((char*)bl + size + sizeof(block_header));
        newBl->link_after(bl);
        newBl->set_unused();
    }

    template<bool DebugAllocatorEnable>
    auto HphaSchemaBase<DebugAllocatorEnable>::HpAllocator::shift_block(block_header* bl, size_t offs) -> block_header*
    {
        HPPA_ASSERT(offs > 0);
        block_header* prev = bl->prev();
        bl->unlink();
        bl = (block_header*)((char*)bl + offs);
        bl->link_after(prev);
        bl->set_unused();
        return bl;
    }

    template<bool DebugAllocatorEnable>
    auto HphaSchemaBase<DebugAllocatorEnable>::HpAllocator::coalesce_block(block_header* bl) -> block_header*
    {
        HPPA_ASSERT(!bl->used());
        block_header* next = bl->next();
        if (!next->used())
        {
            tree_detach(next);
            next->unlink();
        }
        block_header* prev = bl->prev();
        if (!prev->used())
        {
            tree_detach(prev);
            bl->unlink();
            bl = prev;
        }
        return bl;
    }

    template<bool DebugAllocatorEnable>
    void* HphaSchemaBase<DebugAllocatorEnable>::HpAllocator::tree_system_alloc(size_t size)
    {
        if (m_fixedBlock)
        {
            return nullptr; // we ran out of memory in our fixed block
        }
        size_t allocSize = AZ::SizeAlignUp(size, OS_VIRTUAL_PAGE_SIZE);
        mTotalCapacitySizeTree += allocSize;
        return SystemAlloc(size, m_treePageAlignment);
    }

    template<bool DebugAllocatorEnable>
    void HphaSchemaBase<DebugAllocatorEnable>::HpAllocator::tree_system_free(void* ptr, size_t size)
    {
        HPPA_ASSERT(ptr);
        (void)size;

        if (m_fixedBlock)
        {
            return; // no need to free the fixed block
        }
        size_t allocSize = AZ::SizeAlignUp(size, OS_VIRTUAL_PAGE_SIZE);
        mTotalCapacitySizeTree -= allocSize;
        SystemFree(ptr);
    }

    template<bool DebugAllocatorEnable>
    auto HphaSchemaBase<DebugAllocatorEnable>::HpAllocator::tree_add_block(void* mem, size_t size) -> block_header*
    {
        // create a dummy block to avoid prev() NULL checks and allow easy block shifts
        // potentially this dummy block might grow (due to shift_block) but not more than sizeof(free_node)
        block_header* front = (block_header*)mem;
        front->prev(nullptr);
        front->size(0);
        front->set_used();
        block_header* back = (block_header*)front->mem();
        back->prev(front);
        back->size(0);
        // now the real free block
        front = back;
        back = (block_header*)((char*)mem + size - sizeof(block_header));
        back->size(0);
        back->set_used();
        front->set_unused();
        front->next(back);
        back->prev(front);
        return front;
    }

    template<bool DebugAllocatorEnable>
    auto HphaSchemaBase<DebugAllocatorEnable>::HpAllocator::tree_grow(size_t size) -> block_header*
    {
        const size_t sizeWithBlockHeaders = size + 3 * sizeof(block_header); // two fences plus one fake
        const size_t newSize = (sizeWithBlockHeaders < m_treePageSize) ? AZ::SizeAlignUp(sizeWithBlockHeaders, m_treePageSize) : sizeWithBlockHeaders;
        HPPA_ASSERT(newSize >= sizeWithBlockHeaders);

        if (void* mem = tree_system_alloc(newSize))
        {
            return tree_add_block(mem, newSize);
        }
        return nullptr;
    }

    template<bool DebugAllocatorEnable>
    auto HphaSchemaBase<DebugAllocatorEnable>::HpAllocator::tree_extract(size_t size) -> block_header*
    {
        // search the tree and get the smallest fitting block
        auto it = mFreeTree.lower_bound(size);
        if (it == mFreeTree.end())
        {
            return nullptr;
        }
        free_node* bestNode = it->next(); // improves removal time
        block_header* bestBlock = bestNode->get_block();
        tree_detach(bestBlock);
        return bestBlock;
    }

    template<bool DebugAllocatorEnable>
    auto HphaSchemaBase<DebugAllocatorEnable>::HpAllocator::tree_extract_aligned(size_t size, size_t alignment) -> block_header*
    {
        // get the sequence of nodes from size to (size + alignment - 1) including
        size_t sizeUpper = size + alignment;
        auto bestNode = mFreeTree.lower_bound(size);
        auto lastNode = mFreeTree.upper_bound(sizeUpper);
        while (bestNode != lastNode)
        {
            free_node* node = &*bestNode;
            size_t alignmentOffs = AZ::PointerAlignUp((char*)node, alignment) - (char*)node;
            if (node->get_block()->size() >= size + alignmentOffs)
            {
                break;
            }
            // keep walking the sequence till we find a match or reach the end
            // the larger the alignment the more linear searching will be done
            ++bestNode;
        }
        if (bestNode == mFreeTree.end())
        {
            return nullptr;
        }
        if (bestNode == lastNode)
        {
            bestNode = bestNode->next(); // improves removal time
        }
        block_header* bestBlock = bestNode->get_block();
        tree_detach(bestBlock);
        return bestBlock;
    }

    template<bool DebugAllocatorEnable>
    auto HphaSchemaBase<DebugAllocatorEnable>::HpAllocator::tree_extract_bucket_page() -> block_header*
    {
        block_header* bestBlock = nullptr;
        size_t alignment = m_poolPageSize;
        size_t size = m_poolPageSize;

        // get the sequence of nodes from size to (size + alignment - 1) including
        size_t sizeUpper = size + alignment;
        auto bestNode = mFreeTree.lower_bound(size);
        auto lastNode = mFreeTree.upper_bound(sizeUpper);
        while (bestNode != lastNode)
        {
            bestBlock = bestNode->get_block();
            size_t alignmentOffs = AZ::PointerAlignUp((char*)bestBlock, alignment) - (char*)bestBlock;
            if (bestBlock->size() + sizeof(block_header) >= size + alignmentOffs)
            {
                break;
            }
            // keep walking the sequence till we find a match or reach the end
            // the larger the alignment the more linear searching will be done
            ++bestNode;
        }
        if (bestNode == mFreeTree.end())
        {
            return nullptr;
        }
        if (bestNode == lastNode)
        {
            bestNode = bestNode->next(); // improves removal time
        }
        bestBlock = bestNode->get_block();
        tree_detach(bestBlock);
        return bestBlock;
    }

    template<bool DebugAllocatorEnable>
    void HphaSchemaBase<DebugAllocatorEnable>::HpAllocator::tree_attach(block_header* bl)
    {
        mFreeTree.insert((free_node*)bl->mem());
    }

    template<bool DebugAllocatorEnable>
    void HphaSchemaBase<DebugAllocatorEnable>::HpAllocator::tree_detach(block_header* bl)
    {
        mFreeTree.erase((free_node*)bl->mem());
    }

    template<bool DebugAllocatorEnable>
    void* HphaSchemaBase<DebugAllocatorEnable>::HpAllocator::tree_alloc(size_t size)
    {
#ifdef MULTITHREADED
        AZStd::lock_guard<AZStd::recursive_mutex> lock(mTreeMutex);
#endif
        // modify the size to make sure we can fit the block header and free node
        if (size < sizeof(free_node))
        {
            size = sizeof(free_node);
        }
        size = AZ::SizeAlignUp(size, sizeof(block_header));
        // extract a block from the tree if found
        block_header* newBl = tree_extract(size);
        if (!newBl)
        {
            // ask the OS for more memory
            newBl = tree_grow(size);
            if (!newBl)
            {
                return nullptr;
            }
        }
        HPPA_ASSERT(!newBl->used());
        HPPA_ASSERT(newBl && newBl->size() >= size);
        // chop off any remainder
        if (newBl->size() >= size + sizeof(block_header) + sizeof(free_node))
        {
            split_block(newBl, size);
            tree_attach(newBl->next());
        }
        newBl->set_used();
        mTotalAllocatedSizeTree += newBl->size();
        return newBl->mem();
    }

    template<bool DebugAllocatorEnable>
    void* HphaSchemaBase<DebugAllocatorEnable>::HpAllocator::tree_alloc_aligned(size_t size, size_t alignment)
    {
#ifdef MULTITHREADED
        AZStd::lock_guard<AZStd::recursive_mutex> lock(mTreeMutex);
#endif
        if (size < sizeof(free_node))
        {
            size = sizeof(free_node);
        }
        size = AZ::SizeAlignUp(size, sizeof(block_header));
        block_header* newBl = tree_extract_aligned(size, alignment);
        if (!newBl)
        {
            newBl = tree_grow(size + alignment);
            if (!newBl)
            {
                return nullptr;
            }
        }
        HPPA_ASSERT(newBl && newBl->size() >= size);
        size_t alignmentOffs = AZ::PointerAlignUp((char*)newBl->mem(), alignment) - (char*)newBl->mem();
        HPPA_ASSERT(newBl->size() >= size + alignmentOffs);
        if (alignmentOffs >= sizeof(block_header) + sizeof(free_node))
        {
            split_block(newBl, alignmentOffs - sizeof(block_header));
            tree_attach(newBl);
            newBl = newBl->next();
        }
        else if (alignmentOffs > 0)
        {
            newBl = shift_block(newBl, alignmentOffs);
        }
        if (newBl->size() >= size + sizeof(block_header) + sizeof(free_node))
        {
            split_block(newBl, size);
            tree_attach(newBl->next());
        }
        newBl->set_used();
        HPPA_ASSERT(((size_t)newBl->mem() & (alignment - 1)) == 0);
        mTotalAllocatedSizeTree += newBl->size();
        return newBl->mem();
    }

    template<bool DebugAllocatorEnable>
    void* HphaSchemaBase<DebugAllocatorEnable>::HpAllocator::tree_alloc_bucket_page()
    {
#ifdef MULTITHREADED
        AZStd::lock_guard<AZStd::recursive_mutex> lock(mTreeMutex);
#endif
        // We are allocating pool pages m_poolPageSize aligned at m_poolPageSize
        // what is special is that we are keeping the block_header at the beginning of the
        // memory and we return the offset pointer.
        size_t size = m_poolPageSize;
        size_t alignment = m_poolPageSize;
        block_header* newBl = tree_extract_bucket_page();
        if (!newBl)
        {
            newBl = tree_grow(size + alignment);
            if (!newBl)
            {
                return nullptr;
            }
        }
        HPPA_ASSERT(newBl && (newBl->size() + sizeof(block_header)) >= size);
        size_t alignmentOffs = AZ::PointerAlignUp((char*)newBl, alignment) - (char*)newBl;
        HPPA_ASSERT(newBl->size() + sizeof(block_header) >= size + alignmentOffs);
        if (alignmentOffs >= sizeof(block_header) + sizeof(free_node))
        {
            split_block(newBl, alignmentOffs - sizeof(block_header));
            tree_attach(newBl);
            newBl = newBl->next();
        }
        else if (alignmentOffs > 0)
        {
            newBl = shift_block(newBl, alignmentOffs);
        }
        if (newBl->size() >= (size - sizeof(block_header)) + sizeof(block_header) + sizeof(free_node))
        {
            split_block(newBl, size - sizeof(block_header));
            tree_attach(newBl->next());
        }
        newBl->set_used();
        HPPA_ASSERT(((size_t)newBl & (alignment - 1)) == 0);
        return newBl;
    }

    template<bool DebugAllocatorEnable>
    void* HphaSchemaBase<DebugAllocatorEnable>::HpAllocator::tree_realloc(void* ptr, size_t size)
    {
#ifdef MULTITHREADED
        AZStd::lock_guard<AZStd::recursive_mutex> lock(mTreeMutex);
#endif
        if (size < sizeof(free_node))
        {
            size = sizeof(free_node);
        }
        size = AZ::SizeAlignUp(size, sizeof(block_header));
        block_header* bl = ptr_get_block_header(ptr);
        size_t blSize = bl->size();
        if (blSize >= size)
        {
            // the block is being shrunk, truncate and mark the remainder as free
            if (blSize >= size + sizeof(block_header) + sizeof(free_node))
            {
                split_block(bl, size);
                block_header* next = bl->next();
                next = coalesce_block(next);
                tree_attach(next);
                mTotalAllocatedSizeTree += bl->size() - blSize;
            }
            HPPA_ASSERT(bl->size() >= size);
            return ptr;
        }
        // check if the following block is free and if it can accommodate the requested size
        block_header* next = bl->next();
        size_t nextSize = next->used() ? 0 : next->size() + sizeof(block_header);
        if (blSize + nextSize >= size)
        {
            HPPA_ASSERT(!next->used());
            tree_detach(next);
            next->unlink();
            HPPA_ASSERT(bl->size() >= size);
            if (bl->size() >= size + sizeof(block_header) + sizeof(free_node))
            {
                split_block(bl, size);
                tree_attach(bl->next());
            }
            mTotalAllocatedSizeTree += bl->size() - blSize;
            return ptr;
        }
        // check if the previous block can be used to avoid searching
        block_header* prev = bl->prev();
        size_t prevSize = prev->used() ? 0 : prev->size() + sizeof(block_header);
        if (blSize + prevSize + nextSize >= size)
        {
            HPPA_ASSERT(!prev->used());
            tree_detach(prev);
            bl->unlink();
            if (!next->used())
            {
                tree_detach(next);
                next->unlink();
            }
            bl = prev;
            bl->set_used();
            HPPA_ASSERT(bl->size() >= size);
            void* newPtr = bl->mem();
            // move the memory before we split the block
            memmove(newPtr, ptr, blSize - MEMORY_GUARD_SIZE);
            if (bl->size() >= size + sizeof(block_header) + sizeof(free_node))
            {
                split_block(bl, size);
                tree_attach(bl->next());
            }
            mTotalAllocatedSizeTree += bl->size() - blSize;
            return newPtr;
        }
        // fall back to alloc/copy/free
        void* newPtr = tree_alloc(size);
        if (newPtr)
        {
            memcpy(newPtr, ptr, blSize - MEMORY_GUARD_SIZE);
            tree_free(ptr);
            return newPtr;
        }
        return nullptr;
    }

    template<bool DebugAllocatorEnable>
    void* HphaSchemaBase<DebugAllocatorEnable>::HpAllocator::tree_realloc_aligned(void* ptr, size_t size, size_t alignment)
    {
        HPPA_ASSERT(((size_t)ptr & (alignment - 1)) == 0);
#ifdef MULTITHREADED
        AZStd::lock_guard<AZStd::recursive_mutex> lock(mTreeMutex);
#endif
        if (size < sizeof(free_node))
        {
            size = sizeof(free_node);
        }
        size = AZ::SizeAlignUp(size, sizeof(block_header));
        block_header* bl = ptr_get_block_header(ptr);
        size_t blSize = bl->size();
        if (blSize >= size)
        {
            if (blSize >= size + sizeof(block_header) + sizeof(free_node))
            {
                split_block(bl, size);
                block_header* next = bl->next();
                next = coalesce_block(next);
                tree_attach(next);
            }
            mTotalAllocatedSizeTree += bl->size() - blSize;
            HPPA_ASSERT(bl->size() >= size);
            return ptr;
        }
        block_header* next = bl->next();
        size_t nextSize = next->used() ? 0 : next->size() + sizeof(block_header);
        if (blSize + nextSize >= size)
        {
            HPPA_ASSERT(!next->used());
            tree_detach(next);
            next->unlink();
            HPPA_ASSERT(bl->size() >= size);
            if (bl->size() >= size + sizeof(block_header) + sizeof(free_node))
            {
                split_block(bl, size);
                tree_attach(bl->next());
            }
            mTotalAllocatedSizeTree += bl->size() - blSize;
            return ptr;
        }
        block_header* prev = bl->prev();
        size_t prevSize = prev->used() ? 0 : prev->size() + sizeof(block_header);
        size_t alignmentOffs = prev->used() ? 0 : AZ::PointerAlignUp((char*)prev->mem(), alignment) - (char*)prev->mem();
        if (blSize + prevSize + nextSize >= size + alignmentOffs)
        {
            HPPA_ASSERT(!prev->used());
            tree_detach(prev);
            bl->unlink();
            if (!next->used())
            {
                tree_detach(next);
                next->unlink();
            }
            if (alignmentOffs >= sizeof(block_header) + sizeof(free_node))
            {
                split_block(prev, alignmentOffs - sizeof(block_header));
                tree_attach(prev);
                prev = prev->next();
            }
            else if (alignmentOffs > 0)
            {
                prev = shift_block(prev, alignmentOffs);
            }
            bl = prev;
            bl->set_used();
            HPPA_ASSERT(bl->size() >= size && ((size_t)bl->mem() & (alignment - 1)) == 0);
            void* newPtr = bl->mem();
            memmove(newPtr, ptr, blSize - MEMORY_GUARD_SIZE);
            if (bl->size() >= size + sizeof(block_header) + sizeof(free_node))
            {
                split_block(bl, size);
                tree_attach(bl->next());
            }
            mTotalAllocatedSizeTree += bl->size() - blSize;
            return newPtr;
        }
        void* newPtr = tree_alloc_aligned(size, alignment);
        if (newPtr)
        {
            memcpy(newPtr, ptr, blSize - MEMORY_GUARD_SIZE);
            tree_free(ptr);
            return newPtr;
        }
        return nullptr;
    }

    template<bool DebugAllocatorEnable>
    size_t HphaSchemaBase<DebugAllocatorEnable>::HpAllocator::tree_resize(void* ptr, size_t size)
    {
#ifdef MULTITHREADED
        AZStd::lock_guard<AZStd::recursive_mutex> lock(mTreeMutex);
#endif
        if (size < sizeof(free_node))
        {
            size = sizeof(free_node);
        }
        size = AZ::SizeAlignUp(size, sizeof(block_header));
        block_header* bl = ptr_get_block_header(ptr);
        size_t blSize = bl->size();
        if (blSize >= size)
        {
            if (blSize >= size + sizeof(block_header) + sizeof(free_node))
            {
                split_block(bl, size);
                block_header* next = bl->next();
                next = coalesce_block(next);
                tree_attach(next);
            }
            HPPA_ASSERT(bl->size() >= size);
        }
        else
        {
            block_header* next = bl->next();
            if (!next->used() && blSize + next->size() + sizeof(block_header) >= size)
            {
                tree_detach(next);
                next->unlink();
                if (bl->size() >= size + sizeof(block_header) + sizeof(free_node))
                {
                    split_block(bl, size);
                    tree_attach(bl->next());
                }
                HPPA_ASSERT(bl->size() >= size);
            }
        }
        mTotalAllocatedSizeTree += bl->size() - blSize;
        return bl->size();
    }

    template<bool DebugAllocatorEnable>
    void HphaSchemaBase<DebugAllocatorEnable>::HpAllocator::tree_free(void* ptr)
    {
#ifdef MULTITHREADED
        AZStd::lock_guard<AZStd::recursive_mutex> lock(mTreeMutex);
#endif
        block_header* bl = ptr_get_block_header(ptr);
        // This assert detects a double-free of ptr
        HPPA_ASSERT(bl->used());
        mTotalAllocatedSizeTree -= bl->size();
        bl->set_unused();
        bl = coalesce_block(bl);
        tree_attach(bl);
    }

    template<bool DebugAllocatorEnable>
    void HphaSchemaBase<DebugAllocatorEnable>::HpAllocator::tree_free_bucket_page(void* ptr)
    {
#ifdef MULTITHREADED
        AZStd::lock_guard<AZStd::recursive_mutex> lock(mTreeMutex);
#endif
        HPPA_ASSERT(AZ::PointerAlignDown(ptr, m_poolPageSize) == ptr);
        block_header* bl = (block_header*)ptr;
        HPPA_ASSERT(bl->size() >= m_poolPageSize - sizeof(block_header));
        bl->set_unused();
        bl = coalesce_block(bl);
        tree_attach(bl);
    }

    template<bool DebugAllocatorEnable>
    void HphaSchemaBase<DebugAllocatorEnable>::HpAllocator::tree_purge_block(block_header* bl)
    {
        HPPA_ASSERT(!bl->used());
        HPPA_ASSERT(bl->prev() && bl->prev()->used());
        HPPA_ASSERT(bl->next() && bl->next()->used());
        if (bl->prev()->prev() == nullptr && bl->next()->size() == 0)
        {
            tree_detach(bl);
            char* memStart = (char*)bl->prev();
            char* memEnd = (char*)bl->mem() + bl->size() + sizeof(block_header);
            void* mem = memStart;
            size_t size = memEnd - memStart;
            HPPA_ASSERT(((size_t)mem & (m_treePageAlignment - 1)) == 0);
            memset(mem, 0xff, sizeof(block_header));
            tree_system_free(mem, size);
        }
        //else if( m_fixedBlock )
        //{
        //  size_t requiredFrontSize = 2*sizeof(block_header) + sizeof(free_node); // 1 fake start (prev()->prev()) and one free block
        //  size_t requiredEndSize = 2*sizeof(block_header) + sizeof(free_node); // 1 fake start (prev()->prev()) and one free block
        //  if( bl->prev()->prev() == NULL )
        //  {
        //      char* alignedEnd = AZ::PointerAlignDown((char*)bl->next()-requiredFrontSize,m_treePageSize);
        //      char* memStart = (char*)bl->prev();
        //      if( alignedEnd > memStart )
        //      {
        //          tree_detach(bl);
        //          block_header* frontFence = (block_header*)alignedEnd;
        //          frontFence->prev(0);
        //          frontFence->size(0);
        //          frontFence->set_used();
        //          block_header* frontFreeBlock = (block_header*)frontFence->mem();
        //          frontFreeBlock->prev(frontFence);
        //          frontFreeBlock->set_unused();
        //          frontFreeBlock->next(bl->next()); // set's the size
        //          bl->next()->prev(frontFreeBlock);
        //          tree_attach(frontFreeBlock);

        //          memset(memStart,0xff,sizeof(block_header));
        //          tree_system_free(memStart, alignedEnd - memStart);
        //      }
        //  }
        //  else if( bl->next()->size() == 0)
        //  {
        //      char* alignedStart = AZ::PointerAlignUp((char*)bl+requiredEndSize,m_treePageSize);
        //      char* memEnd = (char*)bl->next()+sizeof(block_header);
        //      if( alignedStart < memEnd )
        //      {
        //          tree_detach(bl);
        //          block_header* backFence = (block_header*)(alignedStart-sizeof(block_header));
        //          block_header* backFreeBlock = bl;
        //          backFreeBlock->next(backFence); // set's the size
        //
        //          backFence->prev(backFreeBlock);
        //          backFence->size(0);
        //          backFence->set_used();

        //          tree_attach(backFreeBlock);
        //
        //          memset(alignedStart,0xff,sizeof(block_header));
        //          tree_system_free(alignedStart, memEnd - alignedStart);
        //      }
        //  }
        //  else
        //  {
        //      char* alignedStart = AZ::PointerAlignUp((char*)bl+requiredEndSize,m_treePageSize);
        //      char* alignedEnd = AZ::PointerAlignDown((char*)bl->next()-requiredFrontSize,m_treePageSize);
        //      if( alignedStart < alignedEnd )
        //      {
        //          tree_detach(bl);

        //          //
        //          block_header* frontFence = (block_header*)alignedEnd;
        //          frontFence->prev(0);
        //          frontFence->size(0);
        //          frontFence->set_used();
        //          block_header* frontFreeBlock = (block_header*)frontFence->mem();
        //          frontFreeBlock->prev(frontFence);
        //          frontFreeBlock->set_unused();
        //          frontFreeBlock->next(bl->next()); // set's the size
        //          bl->next()->prev(frontFreeBlock);
        //          tree_attach(frontFreeBlock);

        //          //
        //          block_header* backFence = (block_header*)(alignedStart-sizeof(block_header));
        //          block_header* backFreeBlock = bl;
        //          backFreeBlock->next(backFence); // set's the size

        //          backFence->prev(backFreeBlock);
        //          backFence->size(0);
        //          backFence->set_used();
        //          tree_attach(backFreeBlock);

        //          memset(alignedStart,0xff,sizeof(block_header));
        //          tree_system_free(alignedStart, alignedEnd - alignedStart);
        //      }
        //  }
        //}
    }

    template<bool DebugAllocatorEnable>
    size_t HphaSchemaBase<DebugAllocatorEnable>::HpAllocator::tree_ptr_size(void* ptr) const
    {
#ifdef MULTITHREADED
        AZStd::lock_guard<AZStd::recursive_mutex> lock(mTreeMutex);
#endif
        block_header* bl = ptr_get_block_header(ptr);
        if (bl->used()) // add a magic number to avoid better bad pointer data.
        {
            return bl->size();
        }
        else
        {
            return 0;
        }
    }

    template<bool DebugAllocatorEnable>
    size_t HphaSchemaBase<DebugAllocatorEnable>::HpAllocator::tree_get_max_allocation() const
    {
#ifdef MULTITHREADED
        AZStd::lock_guard<AZStd::recursive_mutex> lock(mTreeMutex);
#endif
        return mFreeTree.maximum()->get_block()->size();
    }

    template<bool DebugAllocatorEnable>
    size_t HphaSchemaBase<DebugAllocatorEnable>::HpAllocator::tree_get_unused_memory(bool isPrint) const
    {
#ifdef MULTITHREADED
        AZStd::lock_guard<AZStd::recursive_mutex> lock(mTreeMutex);
#endif
        size_t unusedMemory = 0;
        for (auto it = mFreeTree.begin(); it != mFreeTree.end(); ++it)
        {
            unusedMemory += it->get_block()->size();
            if (isPrint)
            {
                AZ_TracePrintf("System", "Unused Treenode %p size: %zu\n", it->get_block()->mem(), it->get_block()->size());
            }
        }
        return unusedMemory;
    }

    template<bool DebugAllocatorEnable>
    void HphaSchemaBase<DebugAllocatorEnable>::HpAllocator::tree_purge()
    {
#ifdef MULTITHREADED
        AZStd::lock_guard<AZStd::recursive_mutex> lock(mTreeMutex);
#endif
        auto node = mFreeTree.begin();
        auto end = mFreeTree.end();
        while (node != end)
        {
            block_header* cur = node->get_block();
            ++node;
            if (cur->prev() != m_fixedBlock) // check we are not purging the fixed block
            {
                tree_purge_block(cur);
            }
        }
    }

    //=========================================================================
    // allocationSize
    // [2/22/2011]
    //=========================================================================
    template<bool DebugAllocatorEnable>
    size_t HphaSchemaBase<DebugAllocatorEnable>::HpAllocator::AllocationSize(void* ptr)
    {
        if (m_fixedBlock)
        {
            if (ptr < m_fixedBlock && ptr >= (char*)m_fixedBlock + m_fixedBlockSize)
            {
                return 0;
            }
        }
        return size(ptr);
    }

    //=========================================================================
    // GetMaxAllocationSize
    // [2/22/2011]
    //=========================================================================
    template<bool DebugAllocatorEnable>
    size_t HphaSchemaBase<DebugAllocatorEnable>::HpAllocator::GetMaxAllocationSize() const
    {
        const_cast<HpAllocator*>(this)->purge(); // slow

        size_t maxSize = 0;
        maxSize = AZStd::GetMax(bucket_get_max_allocation(), maxSize);
        maxSize = AZStd::GetMax(tree_get_max_allocation(), maxSize);
        return maxSize;
    }

    template<bool DebugAllocatorEnable>
    size_t HphaSchemaBase<DebugAllocatorEnable>::HpAllocator::GetMaxContiguousAllocationSize() const
    {
        return AZ_CORE_MAX_ALLOCATOR_SIZE;
    }

    //=========================================================================
    // GetUnAllocatedMemory
    // [9/30/2013]
    //=========================================================================
    template<bool DebugAllocatorEnable>
    size_t HphaSchemaBase<DebugAllocatorEnable>::HpAllocator::GetUnAllocatedMemory(bool isPrint) const
    {
        return bucket_get_unused_memory(isPrint) + tree_get_unused_memory(isPrint);
    }

    //=========================================================================
    // SystemAlloc
    // [2/22/2011]
    //=========================================================================
    template<bool DebugAllocatorEnable>
    void* HphaSchemaBase<DebugAllocatorEnable>::HpAllocator::SystemAlloc(size_t size, size_t align)
    {
        if (m_subAllocator)
        {
            return m_subAllocator->Allocate(size, align, 0, "HphaSchema sub allocation", __FILE__, __LINE__);
        }
        AZ_Assert(align % OS_VIRTUAL_PAGE_SIZE == 0, "Invalid allocation/page alignment %d should be a multiple of %d!", size, OS_VIRTUAL_PAGE_SIZE);
        return AZ_OS_MALLOC(size, align);
    }

    //=========================================================================
    // SystemFree
    // [2/22/2011]
    //=========================================================================
    template<bool DebugAllocatorEnable>
    void HphaSchemaBase<DebugAllocatorEnable>::HpAllocator::SystemFree(void* ptr)
    {
        if (m_subAllocator)
        {
            m_subAllocator->DeAllocate(ptr);
            return;
        }
        AZ_OS_FREE(ptr);
    }

    template<bool DebugAllocatorEnable>
    void HphaSchemaBase<DebugAllocatorEnable>::HpAllocator::debug_record::print_stack() const
    {
        if constexpr (DebugAllocatorEnable)
        {
            AZ::Debug::SymbolStorage::StackLine stackLines[MAX_CALLSTACK_DEPTH] = { { 0 } };
            AZ::Debug::SymbolStorage::DecodeFrames(mCallStack, MAX_CALLSTACK_DEPTH, stackLines);

            for (int i = 0; i < MAX_CALLSTACK_DEPTH; ++i)
            {
                if (stackLines[i][0] != 0)
                {
                    const size_t lineLength = strlen(stackLines[i]);
                    // Append a line return to the stack line if we have enough room
                    if ((lineLength + 1) < AZ_ARRAY_SIZE(stackLines[i]))
                    {
                        stackLines[i][lineLength] = '\n';
                        stackLines[i][lineLength + 1] = 0;
                    }
                    AZ::Debug::Trace::Output("HpAllocator", stackLines[i]);
                }
<<<<<<< HEAD
                AZ::Debug::Trace::Instance().Output("HpAllocator", stackLines[i]);
=======
>>>>>>> 42d53686
            }
        }
    }

    template<bool DebugAllocatorEnable>
    void HphaSchemaBase<DebugAllocatorEnable>::HpAllocator::debug_record::record_stack()
    {
        if constexpr (DebugAllocatorEnable)
        {
            AZ::Debug::StackRecorder::Record(mCallStack, MAX_CALLSTACK_DEPTH, 6);
        }
    }

    template<bool DebugAllocatorEnable>
    void HphaSchemaBase<DebugAllocatorEnable>::HpAllocator::debug_record::write_guard()
    {
        if constexpr (DebugAllocatorEnable)
        {
            unsigned char guardByte = (unsigned char)rand();
            unsigned char* guard = (unsigned char*)mPtr + mSize;
            mGuardByte = guardByte;
            for (unsigned i = 0; i < MEMORY_GUARD_SIZE; i++)
            {
                guard[i] = guardByte++;
            }
        }
    }

    template<bool DebugAllocatorEnable>
    bool HphaSchemaBase<DebugAllocatorEnable>::HpAllocator::debug_record::check_guard() const
    {
        if constexpr (DebugAllocatorEnable)
        {
            unsigned char guardByte = mGuardByte;
            unsigned char* guard = (unsigned char*)mPtr + mSize;
            for (unsigned i = 0; i < MEMORY_GUARD_SIZE; i++)
            {
                if (guardByte++ != guard[i])
                {
                    return false;
                }
            }
        }
        return true;
    }

    template<bool DebugAllocatorEnable>
    void HphaSchemaBase<DebugAllocatorEnable>::HpAllocator::debug_record_map::memory_fill(void* ptr, size_t size)
    {
        if constexpr (DebugAllocatorEnable)
        {
            unsigned char sFiller[] = { 0xFF, 0xC0, 0xC0, 0xFF }; // QNAN (little OR big endian)
            unsigned char* p = (unsigned char*)ptr;
            for (size_t s = 0; s < size; s++)
            {
                p[s] = sFiller[s % sizeof(sFiller) / sizeof(sFiller[0])];
            }
        }
    }

    template<bool DebugAllocatorEnable>
    void HphaSchemaBase<DebugAllocatorEnable>::HpAllocator::debug_record_map::add(void* ptr, size_t size, debug_source source, memory_debugging_flags flags)
    {
        if constexpr (DebugAllocatorEnable)
        {
            HPPA_ASSERT(size != DEBUG_UNKNOWN_SIZE);
            const auto it = this->emplace(ptr, size, source);

            // Make sure this record is unique
            HPPA_ASSERT_PRINT_STACK(it.second, it.first);

            it.first->write_guard();
            it.first->record_stack();

            if (flags & DEBUG_FLAGS_FILLING)
            {
                memory_fill(ptr, size);
            }
        }
    }

    template<bool DebugAllocatorEnable>
    auto HphaSchemaBase<DebugAllocatorEnable>::HpAllocator::debug_record_map::remove(void* ptr, size_t size, debug_source source, memory_debugging_flags flags)
        -> debug_info
    {
        if constexpr (DebugAllocatorEnable)
        {
            const_iterator it = this->find(debug_record(ptr));
            // if this asserts most likely the pointer was already deleted or that the allocation happens in another allocator
            if (it == this->end())
            {
                HPPA_ASSERT(false, "double delete or pointer not in this allocator");
                return debug_info(0, DEBUG_SOURCE_INVALID);
            }

            HPPA_ASSERT_PRINT_STACK(it->source() == source, it);

            const debug_info debugInfo(it->size(), it->source());
            if (size != DEBUG_UNKNOWN_SIZE)
            {
                HPPA_ASSERT_PRINT_STACK((debugInfo.size <= size), it);
            }
            if (flags & DEBUG_FLAGS_GUARD_CHECK)
            {
                // if this asserts then the memory was corrupted past the end of the block
                HPPA_ASSERT_PRINT_STACK(it->check_guard(), it, "overflow");
            }
            if (flags & DEBUG_FLAGS_FILLING)
            {
                memory_fill(ptr, debugInfo.size);
            }
            this->erase(it);

            return debugInfo;
        }
        else
        {
            return debug_info(0, DEBUG_SOURCE_INVALID);
        }
    }

    template<bool DebugAllocatorEnable>
    void HphaSchemaBase<DebugAllocatorEnable>::HpAllocator::debug_record_map::check(void* ptr) const
    {
        if constexpr (DebugAllocatorEnable)
        {
            const_iterator it = this->find(debug_record(ptr));
            // if this asserts most likely the pointer was already deleted
            HPPA_ASSERT(it != this->end());
            // if this asserts then the memory was corrupted past the end of the block
            HPPA_ASSERT_PRINT_STACK(it->check_guard(), it, "overflow");
        }
    }

    template<bool DebugAllocatorEnable>
    void HphaSchemaBase<DebugAllocatorEnable>::HpAllocator::debug_add(void* ptr, size_t size, debug_source source, memory_debugging_flags flags)
    {
        if constexpr (DebugAllocatorEnable)
        {
            if (ptr)
            {
                {
#ifdef MULTITHREADED
                    AZStd::lock_guard<AZStd::mutex> lock(m_debugData.m_debugMutex);
#endif
                    m_debugData.m_debugMap.add(ptr, size, source, flags);
                    m_debugData.m_totalDebugRequestedSize[source] += size + MEMORY_GUARD_SIZE;
                }
                HPPA_ASSERT(size <= this->size(ptr));
            }
        }
    }

    template<bool DebugAllocatorEnable>
    void HphaSchemaBase<DebugAllocatorEnable>::HpAllocator::debug_remove(void* ptr, size_t size, debug_source source, memory_debugging_flags flags)
    {
        if constexpr (DebugAllocatorEnable)
        {
#ifdef MULTITHREADED
            AZStd::lock_guard<AZStd::mutex> lock(m_debugData.m_debugMutex);
#endif
            const debug_info info = m_debugData.m_debugMap.remove(ptr, size, source, flags);
            m_debugData.m_totalDebugRequestedSize[source] -= info.size + MEMORY_GUARD_SIZE;
        }
    }

    template<bool DebugAllocatorEnable>
    void HphaSchemaBase<DebugAllocatorEnable>::HpAllocator::debug_check(void* ptr) const
    {
        if constexpr (DebugAllocatorEnable)
        {
#ifdef MULTITHREADED
            AZStd::lock_guard<AZStd::mutex> lock(m_debugData.m_debugMutex);
#endif
            m_debugData.m_debugMap.check(ptr);
        }
    }

    template<bool DebugAllocatorEnable>
    void HphaSchemaBase<DebugAllocatorEnable>::HpAllocator::check()
    {
        if constexpr (DebugAllocatorEnable)
        {
#ifdef MULTITHREADED
            AZStd::lock_guard<AZStd::mutex> lock(m_debugData.m_debugMutex);
#endif
            for (auto it = m_debugData.m_debugMap.begin(); it != m_debugData.m_debugMap.end(); ++it)
            {
                HPPA_ASSERT(it->size() <= size(it));
                HPPA_ASSERT(it->check_guard(), "leaky overflow");
            }
        }
    }

    template<bool DebugAllocatorEnable>
    void HphaSchemaBase<DebugAllocatorEnable>::HpAllocator::report()
    {
        if constexpr (DebugAllocatorEnable)
        {
    #ifdef MULTITHREADED
        AZStd::lock_guard<AZStd::mutex> lock(m_debugData.m_debugMutex);
    #endif
        AZ_TracePrintf("HPHA", "REPORT =================================================\n");
        AZ_TracePrintf("HPHA", "Total requested size=%zi bytes\n", m_debugData.m_totalDebugRequestedSize[DEBUG_SOURCE_BUCKETS] + m_debugData.m_totalDebugRequestedSize[DEBUG_SOURCE_TREE]);
        AZ_TracePrintf("HPHA", "Total allocated size=%zi bytes\n", m_debugData.m_totalDebugRequestedSize[DEBUG_SOURCE_BUCKETS] + m_debugData.m_totalDebugRequestedSize[DEBUG_SOURCE_TREE]);
        AZ_TracePrintf("HPHA", "Currently allocated blocks:\n");
        for (auto it = m_debugData.m_debugMap.begin(); it != m_debugData.m_debugMap.end(); ++it)
        {
            AZ_TracePrintf("HPHA", "ptr=%zX, size=%zi\n", (size_t)it->ptr(), it->size());
            it->print_stack();
        }
        AZ_TracePrintf("HPHA", "===========================================================\n");
        }
    }


    //=========================================================================
    // HphaScema
    // [2/22/2011]
    //=========================================================================
    template<bool DebugAllocator>
    HphaSchemaBase<DebugAllocator>::HphaSchemaBase(const Descriptor& desc)
    {
        (void)m_pad;
        m_capacity = 0;

        m_desc = desc;
        m_ownMemoryBlock = false;

        if (m_desc.m_fixedMemoryBlockByteSize > 0)
        {
            AZ_Assert((m_desc.m_fixedMemoryBlockByteSize & (m_desc.m_pageSize - 1)) == 0, "Memory block size %d MUST be multiples of the of the page size %d!", m_desc.m_fixedMemoryBlockByteSize, m_desc.m_pageSize);
            if (m_desc.m_fixedMemoryBlock == nullptr)
            {
                AZ_Assert(m_desc.m_subAllocator != nullptr, "Sub allocator must point to a valid allocator if m_fixedMemoryBlock is NOT allocated (NULL)!");
                m_desc.m_fixedMemoryBlock = m_desc.m_subAllocator->Allocate(m_desc.m_fixedMemoryBlockByteSize, m_desc.m_fixedMemoryBlockAlignment, 0, "HphaSchema", __FILE__, __LINE__, 1);
                AZ_Assert(m_desc.m_fixedMemoryBlock != nullptr, "Failed to allocate %d bytes!", m_desc.m_fixedMemoryBlockByteSize);
                m_ownMemoryBlock = true;
            }
            AZ_Assert((reinterpret_cast<size_t>(m_desc.m_fixedMemoryBlock) & static_cast<size_t>(desc.m_fixedMemoryBlockAlignment - 1)) == 0, "Memory block must be page size (%d bytes) aligned!", desc.m_fixedMemoryBlockAlignment);
            m_capacity = m_desc.m_fixedMemoryBlockByteSize;
        }
        else
        {
            m_capacity = desc.m_capacity;
        }

        static_assert(sizeof(HpAllocator) <= sizeof(m_hpAllocatorBuffer), "Increase the m_hpAllocatorBuffer, it needs to be at least the sizeof(HpAllocator)");
        m_allocator = new (&m_hpAllocatorBuffer) HpAllocator(m_desc);
    }

    //=========================================================================
    // ~HphaSchema
    // [2/22/2011]
    //=========================================================================
    template<bool DebugAllocator>
    HphaSchemaBase<DebugAllocator>::~HphaSchemaBase()
    {
        m_capacity = 0;
        m_allocator->~HpAllocator();

        if (m_ownMemoryBlock)
        {
            m_desc.m_subAllocator->DeAllocate(m_desc.m_fixedMemoryBlock, m_desc.m_fixedMemoryBlockByteSize, m_desc.m_fixedMemoryBlockAlignment);
            m_desc.m_fixedMemoryBlock = nullptr;
        }
    }

    //=========================================================================
    // Allocate
    // [2/22/2011]
    //=========================================================================
    template<bool DebugAllocator>
    auto HphaSchemaBase<DebugAllocator>::Allocate(size_type byteSize, size_type alignment, int flags, const char* name, const char* fileName, int lineNum, unsigned int suppressStackRecord)
        -> pointer_type
    {
        (void)flags;
        (void)name;
        (void)fileName;
        (void)lineNum;
        (void)suppressStackRecord;
        pointer_type address = m_allocator->alloc(byteSize, alignment);
        if (address == nullptr)
        {
            GarbageCollect();
            address = m_allocator->alloc(byteSize, alignment);
        }
        return address;
    }

    //=========================================================================
    // pointer_type
    // [2/22/2011]
    //=========================================================================
    template<bool DebugAllocator>
    auto HphaSchemaBase<DebugAllocator>::ReAllocate(pointer_type ptr, size_type newSize, size_type newAlignment)
        -> pointer_type
    {
        pointer_type address = m_allocator->realloc(ptr, newSize, newAlignment);
        if (address == nullptr && newSize > 0)
        {
            GarbageCollect();
            address = m_allocator->realloc(ptr, newSize, newAlignment);
        }
        return address;
    }

    //=========================================================================
    // DeAllocate(pointer_type ptr,size_type size,size_type alignment)
    // [2/22/2011]
    //=========================================================================
    template<bool DebugAllocator>
    void HphaSchemaBase<DebugAllocator>::DeAllocate(pointer_type ptr, size_type size, size_type alignment)
    {
        if (ptr == nullptr)
        {
            return;
        }
        if (size == 0)
        {
            m_allocator->free(ptr);
        }
        else if (alignment == 0)
        {
            m_allocator->free(ptr, size);
        }
        else
        {
            m_allocator->free(ptr, size, alignment);
        }
    }

    //=========================================================================
    // Resize
    // [2/22/2011]
    //=========================================================================
    template<bool DebugAllocator>
    auto HphaSchemaBase<DebugAllocator>::Resize(pointer_type ptr, size_type newSize) -> size_type
    {
        return m_allocator->resize(ptr, newSize);
    }

    //=========================================================================
    // AllocationSize
    // [2/22/2011]
    //=========================================================================
    template<bool DebugAllocator>
    auto HphaSchemaBase<DebugAllocator>::AllocationSize(pointer_type ptr) -> size_type
    {
        return m_allocator->AllocationSize(ptr);
    }

    //=========================================================================
    // NumAllocatedBytes
    // [2/22/2011]
    //=========================================================================
    template<bool DebugAllocator>
    auto HphaSchemaBase<DebugAllocator>::NumAllocatedBytes() const -> size_type
    {
        return m_allocator->allocated();
    }


    //=========================================================================
    // GetMaxAllocationSize
    // [2/22/2011]
    //=========================================================================
    template<bool DebugAllocator>
    auto HphaSchemaBase<DebugAllocator>::GetMaxAllocationSize() const -> size_type
    {
        return m_allocator->GetMaxAllocationSize();
    }

    template<bool DebugAllocator>
    auto HphaSchemaBase<DebugAllocator>::HphaSchemaBase::GetMaxContiguousAllocationSize() const -> size_type
    {
        return m_allocator->GetMaxContiguousAllocationSize();
    }

    //=========================================================================
    // GetUnAllocatedMemory
    // [9/30/2013]
    //=========================================================================
    template<bool DebugAllocator>
    auto HphaSchemaBase<DebugAllocator>::GetUnAllocatedMemory(bool isPrint) const -> size_type
    {
        return m_allocator->GetUnAllocatedMemory(isPrint);
    }

    //=========================================================================
    // GarbageCollect
    // [2/22/2011]
    //=========================================================================
    template<bool DebugAllocator>
    void HphaSchemaBase<DebugAllocator>::GarbageCollect()
    {
        m_allocator->purge();
    }

    template<bool DebugAllocator>
    auto HphaSchemaBase<DebugAllocator>::Capacity() const -> size_type
    {
        // Do not return m_capacity if it was never initialized.  Instead return raw tracked numbers of how much the tree and buckets have grown
        if (m_capacity == AZ_CORE_MAX_ALLOCATOR_SIZE)
        {
            return m_allocator->mTotalCapacitySizeBuckets + m_allocator->mTotalCapacitySizeTree;
        }
        return m_capacity;
    }

    template<bool DebugAllocator>
    size_t HphaSchemaBase<DebugAllocator>::GetMemoryGuardSize()
    {
        return HphaSchemaBase<DebugAllocator>::HpAllocator::MEMORY_GUARD_SIZE;
    }

    template<bool DebugAllocator>
    size_t HphaSchemaBase<DebugAllocator>::GetFreeLinkSize()
    {
        return sizeof(typename HphaSchemaBase<DebugAllocator>::HpAllocator::free_link);
    }

    // explicitly instantiate both the non-debug and debug schema classes
    template class HphaSchemaBase<false>;
    template class HphaSchemaBase<true>;
} // namspace AZ<|MERGE_RESOLUTION|>--- conflicted
+++ resolved
@@ -2292,12 +2292,8 @@
                         stackLines[i][lineLength] = '\n';
                         stackLines[i][lineLength + 1] = 0;
                     }
-                    AZ::Debug::Trace::Output("HpAllocator", stackLines[i]);
+                    AZ::Debug::Trace::Instance().Output("HpAllocator", stackLines[i]);
                 }
-<<<<<<< HEAD
-                AZ::Debug::Trace::Instance().Output("HpAllocator", stackLines[i]);
-=======
->>>>>>> 42d53686
             }
         }
     }
