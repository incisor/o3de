--- conflicted
+++ resolved
@@ -47,20 +47,12 @@
         size_type Resize(pointer_type ptr, size_type newSize) override;
         size_type AllocationSize(pointer_type ptr) override;
 
-<<<<<<< HEAD
         size_type NumAllocatedBytes() const override;
         size_type Capacity() const override;
         size_type GetMaxAllocationSize() const override;
+        size_type GetMaxContiguousAllocationSize() const override;
         IAllocatorAllocate* GetSubAllocator() override;
         void GarbageCollect() override;
-=======
-        virtual size_type NumAllocatedBytes() const override;
-        virtual size_type Capacity() const override;
-        virtual size_type GetMaxAllocationSize() const override;
-        virtual size_type GetMaxContiguousAllocationSize() const override;
-        virtual IAllocatorAllocate* GetSubAllocator() override;
-        virtual void GarbageCollect() override;
->>>>>>> 2c066a81
 
     private:
         typedef void* (*MallocFn)(size_t);
