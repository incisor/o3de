/*
 * Copyright (c) Contributors to the Open 3D Engine Project.
 * For complete copyright and license terms please see the LICENSE at the root of this distribution.
 *
 * SPDX-License-Identifier: Apache-2.0 OR MIT
 *
 */

#include <AzCore/Serialization/EditContext.h>

namespace AZ
{
    //=========================================================================
    // EditContext
    // [10/26/2012]
    //=========================================================================
    EditContext::EditContext(SerializeContext& serializeContext)
        : m_serializeContext(serializeContext)
    {
    }

    //=========================================================================
    // ~EditContext
    // [10/26/2012]
    //=========================================================================
    EditContext::~EditContext()
    {
        for (ClassDataListType::iterator classIt = m_classData.begin(); classIt != m_classData.end(); ++classIt)
        {
            if (classIt->m_classData)
            {
                classIt->m_classData->m_editData = nullptr;
                classIt->m_classData = nullptr;
            }
            classIt->ClearElements();
        }
        for (auto& enumIt : m_enumData)
        {
            enumIt.second.ClearAttributes();
        }
        m_enumData.clear();
    }

    //=========================================================================
    // EditContext::EnumerateInstanceCallContext
    //=========================================================================
    EditContext::EnumerateInstanceCallContext::EnumerateInstanceCallContext(
        const SerializeContext::BeginElemEnumCB& beginElemCB,
        const SerializeContext::EndElemEnumCB& endElemCB,
        const EditContext* context,
        unsigned int accessFlags,
        SerializeContext::ErrorHandler* errorHandler)
        : m_beginElemCB(beginElemCB)
        , m_endElemCB(endElemCB)
        , m_accessFlags(accessFlags)
    {
        m_errorHandler = errorHandler ? errorHandler : &m_defaultErrorHandler;

        m_elementCallback = [this, context](void* ptr, const Uuid& classId, const SerializeContext::ClassData* classData, const SerializeContext::ClassElement* classElement) -> bool
        {
            return context->EnumerateInstance(this, ptr, classId, classData, classElement);
        };
    }

    //=========================================================================
    // ~RemoveClassData
    //=========================================================================
    void EditContext::RemoveClassData(SerializeContext::ClassData* classData)
    {
        Edit::ClassData* data = classData->m_editData;
        if (data)
        {
            data->m_classData->m_editData = nullptr;
            data->m_classData = nullptr;
            data->ClearElements();
            for (auto editClassDataIt = m_classData.begin(); editClassDataIt != m_classData.end(); ++editClassDataIt)
            {
                if (&(*editClassDataIt) == data)
                {
                    m_classData.erase(editClassDataIt);
                    break;
                }
            }
        }
    }

    //=========================================================================
    // GetEnumElementData
    //=========================================================================
    const Edit::ElementData* EditContext::GetEnumElementData(const AZ::Uuid& enumId) const
    {
        auto enumIt = m_enumData.find(enumId);
        const Edit::ElementData* data = nullptr;
        if (enumIt != m_enumData.end())
        {
            data = &enumIt->second;
        }
        return data;
    }

    //=========================================================================
    // EnumerateInstanceConst
    //=========================================================================
    bool EditContext::EnumerateInstanceConst(
        EnumerateInstanceCallContext* callContext,
        const void* ptr,
        const Uuid& classId,
        const SerializeContext::ClassData* classData,
        const SerializeContext::ClassElement* classElement) const
    {
        AZ_Assert((callContext->m_accessFlags & SerializeContext::ENUM_ACCESS_FOR_WRITE) == 0, "You are asking the serializer to lock the data for write but you only have a const pointer!");
        return EnumerateInstance(callContext, const_cast<void*>(ptr), classId, classData, classElement);
    }

    //=========================================================================
    // EnumerateInstance
    //=========================================================================
    bool EditContext::EnumerateInstance(
        EnumerateInstanceCallContext* callContext,
        void* ptr,
        const Uuid& classId,
        const SerializeContext::ClassData* classData,
        const SerializeContext::ClassElement* classElement) const
    {
        // if useClassData is provided, just use it, otherwise try to find it using the classId provided.
        void* objectPtr = ptr;
        const AZ::Uuid* classIdPtr = &classId;
        const SerializeContext::ClassData* dataClassInfo = classData;

        if (classElement)
        {
            // if we are a pointer, then we may be pointing to a derived type.
            if (classElement->m_flags & SerializeContext::ClassElement::FLG_POINTER)
            {
                // if ptr is a pointer-to-pointer, cast its value to a void* (or const void*) and dereference to get to the actual object
                // pointer.
                objectPtr = *(void**)(ptr);

                if (!objectPtr)
                {
                    return true; // nothing to serialize
                }
                if (classElement->m_azRtti)
                {
                    const AZ::Uuid& actualClassId = classElement->m_azRtti->GetActualUuid(objectPtr);
                    if (actualClassId != *classIdPtr)
                    {
                        // we are pointing to derived type, adjust class data, uuid and pointer.
                        classIdPtr = &actualClassId;
                        dataClassInfo = m_serializeContext.FindClassData(actualClassId);
                        if ((dataClassInfo) && (dataClassInfo->m_azRtti)) // it could be missing RTTI if its deprecated.
                        {
                            objectPtr = classElement->m_azRtti->Cast(objectPtr, dataClassInfo->m_azRtti->GetTypeId());

                            AZ_Assert(
                                objectPtr, "Potential Data Loss: AZ_RTTI Cast to type %s Failed on element: %s", dataClassInfo->m_name,
                                classElement->m_name);
                            if (!objectPtr)
                            {
#if defined(AZ_ENABLE_SERIALIZER_DEBUG)
                                // Additional error information: Provide Type IDs and the serialization stack from our enumeration
                                AZStd::string sourceTypeID = dataClassInfo->m_typeId.ToString<AZStd::string>();
                                AZStd::string targetTypeID = classElement->m_typeId.ToString<AZStd::string>();
                                AZStd::string error = AZStd::string::format(
                                    "EnumarateElements RTTI Cast Error: %s -> %s", sourceTypeID.c_str(), targetTypeID.c_str());
                                callContext->m_errorHandler->ReportError(error.c_str());
#endif
                                return true; // RTTI Error. Continue serialization
                            }
                        }
                    }
                }
            }
        }

        if (!dataClassInfo)
        {
            dataClassInfo = m_serializeContext.FindClassData(*classIdPtr);
        }

#if defined(AZ_ENABLE_SERIALIZER_DEBUG)
        {
            DbgStackEntry de;
            de.m_dataPtr = objectPtr;
            de.m_uuidPtr = classIdPtr;
            de.m_elementName = classElement ? classElement->m_name : nullptr;
            de.m_classData = dataClassInfo;
            de.m_classElement = classElement;
            callContext->m_errorHandler->Push(de);
        }
#endif // AZ_ENABLE_SERIALIZER_DEBUG

        if (dataClassInfo == nullptr)
        {
#if defined(AZ_ENABLE_SERIALIZER_DEBUG)
            AZStd::string error;

            // output an error
            if (classElement && classElement->m_flags & SerializeContext::ClassElement::FLG_BASE_CLASS)
            {
                error = AZStd::string::format(
                    "Element with class ID '%s' was declared as a base class of another type but is not registered with the serializer.  "
                    "Either remove it from the Class<> call or reflect it.",
                    classIdPtr->ToString<AZStd::string>().c_str());
            }
            else
            {
                error = AZStd::string::format(
                    "Element with class ID '%s' is not registered with the serializer!", classIdPtr->ToString<AZStd::string>().c_str());
            }

            callContext->m_errorHandler->ReportError(error.c_str());

            callContext->m_errorHandler->Pop();
#endif // AZ_ENABLE_SERIALIZER_DEBUG

            return true; // we errored, but return true to continue enumeration of our siblings and other unrelated hierarchies
        }

        if (dataClassInfo->m_eventHandler)
        {
            if ((callContext->m_accessFlags & SerializeContext::ENUM_ACCESS_FOR_WRITE) == SerializeContext::ENUM_ACCESS_FOR_WRITE)
            {
                dataClassInfo->m_eventHandler->OnWriteBegin(objectPtr);
            }
            else
            {
                dataClassInfo->m_eventHandler->OnReadBegin(objectPtr);
            }
        }

        bool keepEnumeratingSiblings = true;

        // Call beginElemCB for this element if there is one. If the callback
        // returns false, stop enumeration of this branch
        // pass the original ptr to the user instead of objectPtr because
        // he may want to replace the actual object.
        if (!callContext->m_beginElemCB || callContext->m_beginElemCB(ptr, dataClassInfo, classElement))
        {
            if (dataClassInfo->m_container)
            {
                dataClassInfo->m_container->EnumElements(objectPtr, callContext->m_elementCallback);
            }
            else
            {
                if (dataClassInfo->m_editData)
                {
<<<<<<< HEAD
                    for (auto element : dataClassInfo->m_editData->m_elements)
=======
                    for (auto& element : dataClassInfo->m_editData->m_elements)
>>>>>>> c4a317d1
                    {
                        const SerializeContext::ClassElement* ed = element.m_serializeClassElement;
                        if (ed)
                        {
                            void* dataAddress = (char*)(objectPtr) + ed->m_offset;
                            if (dataAddress)
                            {
                                const SerializeContext::ClassData* elemClassInfo = ed->m_genericClassInfo
                                    ? ed->m_genericClassInfo->GetClassData()
                                    : m_serializeContext.FindClassData(ed->m_typeId, dataClassInfo, ed->m_nameCrc);

                                keepEnumeratingSiblings = EnumerateInstance(callContext, dataAddress, ed->m_typeId, elemClassInfo, ed);
                                if (!keepEnumeratingSiblings)
                                {
                                    break;
                                }
                            }
                        }
                        else
                        {
                            // If there's no ClassElement, create a synthetic one and provide it.
                            // This can happen in the case of entries like UIElements that aren't tied directly to
                            // a class member, but are still part of the UI.
                            if (callContext->m_beginElemCB)
                            {
                                SerializeContext::ClassElement syntheticClassElement;
<<<<<<< HEAD
=======
                                syntheticClassElement.m_flags = SerializeContext::ClassElement::Flags::FLG_UI_ELEMENT;
>>>>>>> c4a317d1
                                syntheticClassElement.m_editData = &element;
                                callContext->m_beginElemCB(ptr, dataClassInfo, &syntheticClassElement);
                            }
                            if (callContext->m_endElemCB)
                            {
                                callContext->m_endElemCB();
                            }
                        }
                    }
                }
                else
                {
                    for (size_t i = 0, n = dataClassInfo->m_elements.size(); i < n; ++i)
                    {
                        const SerializeContext::ClassElement& ed = dataClassInfo->m_elements[i];
                        void* dataAddress = (char*)(objectPtr) + ed.m_offset;
                        if (dataAddress)
                        {
                            const SerializeContext::ClassData* elemClassInfo = ed.m_genericClassInfo
                                ? ed.m_genericClassInfo->GetClassData()
                                : m_serializeContext.FindClassData(ed.m_typeId, dataClassInfo, ed.m_nameCrc);

                            keepEnumeratingSiblings = EnumerateInstance(callContext, dataAddress, ed.m_typeId, elemClassInfo, &ed);
                            if (!keepEnumeratingSiblings)
                            {
                                break;
                            }
                        }
                    }
                }
            }
        }

        // call endElemCB
        if (callContext->m_endElemCB)
        {
            keepEnumeratingSiblings = callContext->m_endElemCB();
        }

        if (dataClassInfo->m_eventHandler)
        {
            if ((callContext->m_accessFlags & SerializeContext::ENUM_ACCESS_HOLD) == 0)
            {
                if ((callContext->m_accessFlags & SerializeContext::ENUM_ACCESS_FOR_WRITE) == SerializeContext::ENUM_ACCESS_FOR_WRITE)
                {
                    dataClassInfo->m_eventHandler->OnWriteEnd(objectPtr);
                }
                else
                {
                    dataClassInfo->m_eventHandler->OnReadEnd(objectPtr);
                }
            }
        }

#if defined(AZ_ENABLE_SERIALIZER_DEBUG)
        callContext->m_errorHandler->Pop();
#endif // AZ_ENABLE_SERIALIZER_DEBUG

        return keepEnumeratingSiblings;
    }

    namespace Edit
    {
        void GetComponentUuidsWithSystemComponentTag(
            const SerializeContext* serializeContext,
            const AZStd::vector<AZ::Crc32>& requiredTags,
            AZStd::unordered_set<AZ::Uuid>& componentUuids)
        {
            componentUuids.clear();

            serializeContext->EnumerateAll(
                [&requiredTags, &componentUuids](const AZ::SerializeContext::ClassData* data, const AZ::Uuid& typeId) -> bool
            {
                if (SystemComponentTagsMatchesAtLeastOneTag(data, requiredTags))
                {
                    componentUuids.emplace(typeId);
                }

                return true;
            });
        }

        //=========================================================================
        // ClearAttributes
        //=========================================================================
        void ElementData::ClearAttributes()
        {
            for (auto& attrib : m_attributes)
            {
                delete attrib.second;
            }
            m_attributes.clear();
        }

        //=========================================================================
        // FindAttribute
        //=========================================================================
        Edit::Attribute* ElementData::FindAttribute(AttributeId attributeId) const
        {
            for (const AttributePair& attributePair : m_attributes)
            {
                if (attributePair.first == attributeId)
                {
                    return attributePair.second;
                }
            }
            return nullptr;
        }

        //=========================================================================
        // ClearElements
        //=========================================================================
        void ClassData::ClearElements()
        {
            for (auto element : m_elements)
            {
                if (element.m_serializeClassElement)
                {
                    element.m_serializeClassElement->m_editData = nullptr;
                    element.m_serializeClassElement = nullptr;
                }
                element.ClearAttributes();
            }
            m_elements.clear();
        }

        //=========================================================================
        // FindElementData
        //=========================================================================
        const ElementData* ClassData::FindElementData(AttributeId elementId) const
        {
            for (const ElementData& element : m_elements)
            {
                if (element.m_elementId == elementId)
                {
                    return &element;
                }
            }
            return nullptr;
        }
    } // namespace Edit
} // namespace AZ<|MERGE_RESOLUTION|>--- conflicted
+++ resolved
@@ -245,11 +245,7 @@
             {
                 if (dataClassInfo->m_editData)
                 {
-<<<<<<< HEAD
-                    for (auto element : dataClassInfo->m_editData->m_elements)
-=======
                     for (auto& element : dataClassInfo->m_editData->m_elements)
->>>>>>> c4a317d1
                     {
                         const SerializeContext::ClassElement* ed = element.m_serializeClassElement;
                         if (ed)
@@ -276,10 +272,7 @@
                             if (callContext->m_beginElemCB)
                             {
                                 SerializeContext::ClassElement syntheticClassElement;
-<<<<<<< HEAD
-=======
                                 syntheticClassElement.m_flags = SerializeContext::ClassElement::Flags::FLG_UI_ELEMENT;
->>>>>>> c4a317d1
                                 syntheticClassElement.m_editData = &element;
                                 callContext->m_beginElemCB(ptr, dataClassInfo, &syntheticClassElement);
                             }
