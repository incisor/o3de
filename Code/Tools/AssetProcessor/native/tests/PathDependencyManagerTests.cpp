/*
 * Copyright (c) Contributors to the Open 3D Engine Project.
 * For complete copyright and license terms please see the LICENSE at the root of this distribution.
 *
 * SPDX-License-Identifier: Apache-2.0 OR MIT
 *
 */

#include <QTemporaryDir>
#include <AzTest/AzTest.h>
#include <AzCore/UnitTest/TestTypes.h>
#include "AzToolsFramework/API/AssetDatabaseBus.h"
#include "AssetDatabase/AssetDatabase.h"
#include <AssetManager/PathDependencyManager.h>
<<<<<<< HEAD
=======
#include <AzCore/Component/Entity.h>
>>>>>>> a99bf8ff
#include <AzCore/Jobs/JobContext.h>
#include <AzCore/Jobs/JobManager.h>
#include <AzCore/Jobs/JobManagerComponent.h>

namespace UnitTests
{
    class MockDatabaseLocationListener : public AzToolsFramework::AssetDatabase::AssetDatabaseRequests::Bus::Handler
    {
    public:
        bool GetAssetDatabaseLocation(AZStd::string& location) override
        {
            location = m_databaseLocation;
            return true;
        }

        AZStd::string m_databaseLocation;
    };

    namespace Util
    {
        using namespace AzToolsFramework::AssetDatabase;

        void CreateSourceJobAndProduct(AssetProcessor::AssetDatabaseConnection* stateData, AZ::s64 scanfolderPk, SourceDatabaseEntry& source, JobDatabaseEntry& job, ProductDatabaseEntry& product, const char* sourceName, const char* productName)
        {
            source = SourceDatabaseEntry(scanfolderPk, sourceName, AZ::Uuid::CreateRandom(), "fingerprint");
            EXPECT_TRUE(stateData->SetSource(source));

            job = JobDatabaseEntry(source.m_sourceID, "jobkey", 1111, "pc", AZ::Uuid::CreateRandom(), AzToolsFramework::AssetSystem::JobStatus::Completed, 4444);
            EXPECT_TRUE(stateData->SetJob(job));

            product = ProductDatabaseEntry(job.m_jobID, 0, productName, AZ::Data::AssetType::CreateRandom());
            EXPECT_TRUE(stateData->SetProduct(product));
        }
    }

    struct PathDependencyBase
<<<<<<< HEAD
        : ::UnitTest::TraceBusRedirector
=======
        : UnitTest::TraceBusRedirector
>>>>>>> a99bf8ff
    {
        void Init();
        void Destroy();

        QTemporaryDir m_tempDir;
        AZStd::string m_databaseLocation;
        MockDatabaseLocationListener m_databaseLocationListener;
        AZStd::shared_ptr<AssetProcessor::AssetDatabaseConnection> m_stateData;
        AZStd::unique_ptr<AssetProcessor::PlatformConfiguration> m_platformConfig;
        AZStd::unique_ptr<AZ::SerializeContext> m_serializeContext;
        AZ::Entity* m_jobManagerEntity{};
        AZ::ComponentDescriptor* m_descriptor{};
<<<<<<< HEAD
    };

    struct PathDependencyDeletionTest
        : ::UnitTest::ScopedAllocatorSetupFixture
        , PathDependencyBase
    {
        void SetUp() override
        {
            PathDependencyBase::Init();
        }

        void TearDown() override
        {
            PathDependencyBase::Destroy();
        }
    };

=======
    };

    struct PathDependencyDeletionTest
        : UnitTest::ScopedAllocatorSetupFixture
        , PathDependencyBase
    {
        void SetUp() override
        {
            PathDependencyBase::Init();
        }

        void TearDown() override
        {
            PathDependencyBase::Destroy();
        }
    };

>>>>>>> a99bf8ff
    void PathDependencyBase::Init()
    {
        using namespace ::testing;
        using namespace AzToolsFramework::AssetDatabase;

        ::UnitTest::TestRunner::Instance().m_suppressAsserts = false;
        ::UnitTest::TestRunner::Instance().m_suppressErrors = false;

        BusConnect();

        QDir tempPath(m_tempDir.path());

        m_databaseLocationListener.BusConnect();

        // in other unit tests we may open the database called ":memory:" to use an in-memory database instead of one on disk.
        // in this test, however, we use a real database, because the file processor shares it and opens its own connection to it.
        // ":memory:" databases are one-instance-only, and even if another connection is opened to ":memory:" it would
        // not share with others created using ":memory:" and get a unique database instead.
        m_databaseLocation = tempPath.absoluteFilePath("test_database.sqlite").toUtf8().constData();
        m_databaseLocationListener.m_databaseLocation = m_databaseLocation;

        m_stateData = AZStd::shared_ptr<AssetProcessor::AssetDatabaseConnection>(new AssetProcessor::AssetDatabaseConnection());
        m_stateData->OpenDatabase();

        m_platformConfig = AZStd::make_unique<AssetProcessor::PlatformConfiguration>();

        AZ::AllocatorInstance<AZ::PoolAllocator>::Create();
        AZ::AllocatorInstance<AZ::ThreadPoolAllocator>::Create();

        m_serializeContext = AZStd::make_unique<AZ::SerializeContext>();
        m_descriptor = AZ::JobManagerComponent::CreateDescriptor();
        m_descriptor->Reflect(m_serializeContext.get());

        m_jobManagerEntity = aznew AZ::Entity{};
        m_jobManagerEntity->CreateComponent<AZ::JobManagerComponent>();
        m_jobManagerEntity->Init();
        m_jobManagerEntity->Activate();
    }

    void PathDependencyBase::Destroy()
    {
        m_stateData = nullptr;
        m_platformConfig = nullptr;

        m_jobManagerEntity->Deactivate();
        delete m_jobManagerEntity;

        delete m_descriptor;

        AZ::AllocatorInstance<AZ::ThreadPoolAllocator>::Destroy();
        AZ::AllocatorInstance<AZ::PoolAllocator>::Destroy();

        BusDisconnect();
    }

    TEST_F(PathDependencyDeletionTest, ExistingSourceWithUnmetDependency_RemovedFromDB_DependentSourceCreatedWithoutError)
    {
        using namespace AzToolsFramework::AssetDatabase;

        // Add a product to the db with an unmet dependency
        ScanFolderDatabaseEntry scanFolder("folder", "test", "test", 0);
        m_stateData->SetScanFolder(scanFolder);

        SourceDatabaseEntry source1, source2;
        JobDatabaseEntry job1, job2;
        ProductDatabaseEntry product1, product2;

        Util::CreateSourceJobAndProduct(m_stateData.get(), scanFolder.m_scanFolderID, source1, job1, product1, "source1.txt", "product1.jpg");

        ProductDependencyDatabaseEntry dependency(product1.m_productID, AZ::Uuid::CreateRandom(), 0, 0, "pc", 0, "source2.txt", ProductDependencyDatabaseEntry::DependencyType::ProductDep_SourceFile);
        m_stateData->SetProductDependency(dependency);

        AssetProcessor::PathDependencyManager manager(m_stateData, m_platformConfig.get());

        // Delete the data from the database
        m_stateData->RemoveSource(source1.m_sourceID);

        Util::CreateSourceJobAndProduct(m_stateData.get(), scanFolder.m_scanFolderID, source2, job2, product2, "source2.txt", "product2.jpg");

        manager.QueueSourceForDependencyResolution(source2);
        manager.ProcessQueuedDependencyResolves();
    }

    TEST_F(PathDependencyDeletionTest, ExistingSourceWithUnmetDependency_RemovedFromDB_DependentProductCreatedWithoutError)
    {
        using namespace AzToolsFramework::AssetDatabase;

        // Add a product to the db with an unmet dependency
        ScanFolderDatabaseEntry scanFolder("folder", "test", "test", 0);
        m_stateData->SetScanFolder(scanFolder);

        SourceDatabaseEntry source1, source2;
        JobDatabaseEntry job1, job2;
        ProductDatabaseEntry product1, product2;

        Util::CreateSourceJobAndProduct(m_stateData.get(), scanFolder.m_scanFolderID, source1, job1, product1, "source1.txt", "product1.jpg");

        ProductDependencyDatabaseEntry dependency(product1.m_productID, AZ::Uuid::CreateRandom(), 0, 0, "pc", 0, "product2.jpg", ProductDependencyDatabaseEntry::DependencyType::ProductDep_ProductFile);
        m_stateData->SetProductDependency(dependency);

        AssetProcessor::PathDependencyManager manager(m_stateData, m_platformConfig.get());

        // Delete the data from the database
        m_stateData->RemoveSource(source1.m_sourceID);

        Util::CreateSourceJobAndProduct(m_stateData.get(), scanFolder.m_scanFolderID, source2, job2, product2, "source2.txt", "product2.jpg");

        manager.QueueSourceForDependencyResolution(source2);
        manager.ProcessQueuedDependencyResolves();
    }

    TEST_F(PathDependencyDeletionTest, NewSourceWithUnmetDependency_RemovedFromDB_DependentSourceCreatedWithoutError)
    {
        using namespace AzToolsFramework::AssetDatabase;

        AssetProcessor::PathDependencyManager manager(m_stateData, m_platformConfig.get());

        // Add a product to the db with an unmet dependency
        ScanFolderDatabaseEntry scanFolder("folder", "test", "test", 0);
        m_stateData->SetScanFolder(scanFolder);

        SourceDatabaseEntry source1, source2;
        JobDatabaseEntry job1, job2;
        ProductDatabaseEntry product1, product2;

        Util::CreateSourceJobAndProduct(m_stateData.get(), scanFolder.m_scanFolderID, source1, job1, product1, "source1.txt", "product1.jpg");

        AssetBuilderSDK::ProductPathDependencySet set;
        set.insert(AssetBuilderSDK::ProductPathDependency("source2.txt", AssetBuilderSDK::ProductPathDependencyType::SourceFile));

        manager.SaveUnresolvedDependenciesToDatabase(set, product1, "pc");

        // Delete the data from the database
        m_stateData->RemoveSource(source1.m_sourceID);

        Util::CreateSourceJobAndProduct(m_stateData.get(), scanFolder.m_scanFolderID, source2, job2, product2, "source2.txt", "product2.jpg");

        manager.QueueSourceForDependencyResolution(source2);
        manager.ProcessQueuedDependencyResolves();
    }

    TEST_F(PathDependencyDeletionTest, NewSourceWithUnmetDependency_RemovedFromDB_DependentProductCreatedWithoutError)
    {
        using namespace AzToolsFramework::AssetDatabase;

        AssetProcessor::PathDependencyManager manager(m_stateData, m_platformConfig.get());

        // Add a product to the db with an unmet dependency
        ScanFolderDatabaseEntry scanFolder("folder", "test", "test", 0);
        m_stateData->SetScanFolder(scanFolder);

        SourceDatabaseEntry source1, source2;
        JobDatabaseEntry job1, job2;
        ProductDatabaseEntry product1, product2;

        Util::CreateSourceJobAndProduct(m_stateData.get(), scanFolder.m_scanFolderID, source1, job1, product1, "source1.txt", "product1.jpg");

        AssetBuilderSDK::ProductPathDependencySet set;
        set.insert(AssetBuilderSDK::ProductPathDependency("product2.jpg", AssetBuilderSDK::ProductPathDependencyType::ProductFile));

        manager.SaveUnresolvedDependenciesToDatabase(set, product1, "pc");

        // Delete the data from the database
        m_stateData->RemoveSource(source1.m_sourceID);

        Util::CreateSourceJobAndProduct(m_stateData.get(), scanFolder.m_scanFolderID, source2, job2, product2, "source2.txt", "product2.jpg");

        manager.QueueSourceForDependencyResolution(source2);
        manager.ProcessQueuedDependencyResolves();
    }

    TEST_F(PathDependencyDeletionTest, NewSourceWithUnmetDependency_Wildcard_RemovedFromDB_DependentSourceCreatedWithoutError)
    {
        using namespace AzToolsFramework::AssetDatabase;

        AssetProcessor::PathDependencyManager manager(m_stateData, m_platformConfig.get());

        // Add a product to the db with an unmet dependency
        ScanFolderDatabaseEntry scanFolder("folder", "test", "test", 0);
        m_stateData->SetScanFolder(scanFolder);

        SourceDatabaseEntry source1, source2;
        JobDatabaseEntry job1, job2;
        ProductDatabaseEntry product1, product2;

        Util::CreateSourceJobAndProduct(m_stateData.get(), scanFolder.m_scanFolderID, source1, job1, product1, "source1.txt", "product1.jpg");

        AssetBuilderSDK::ProductPathDependencySet set;
        set.insert(AssetBuilderSDK::ProductPathDependency("sou*ce2.txt", AssetBuilderSDK::ProductPathDependencyType::SourceFile));

        manager.SaveUnresolvedDependenciesToDatabase(set, product1, "pc");

        // Delete the data from the database
        m_stateData->RemoveSource(source1.m_sourceID);

        Util::CreateSourceJobAndProduct(m_stateData.get(), scanFolder.m_scanFolderID, source2, job2, product2, "source2.txt", "product2.jpg");

        manager.QueueSourceForDependencyResolution(source2);
        manager.ProcessQueuedDependencyResolves();
    }

    using PathDependencyTests = PathDependencyDeletionTest;

    TEST_F(PathDependencyTests, SourceAndProductHaveSameName_SourceFileDependency_MatchesSource)
    {
        using namespace AzToolsFramework::AssetDatabase;

        AssetProcessor::PathDependencyManager manager(m_stateData, m_platformConfig.get());

        ScanFolderDatabaseEntry scanFolder("folder", "test", "test", 0);
        m_stateData->SetScanFolder(scanFolder);

        SourceDatabaseEntry source1, source2;
        JobDatabaseEntry job1, job2;
        ProductDatabaseEntry product1, product2, product3;

        Util::CreateSourceJobAndProduct(
            m_stateData.get(), scanFolder.m_scanFolderID, source1, job1, product1, "source1.txt", "product1.jpg");

        AssetBuilderSDK::ProductPathDependencySet set;
        set.insert(AssetBuilderSDK::ProductPathDependency("*.xml", AssetBuilderSDK::ProductPathDependencyType::SourceFile));

        manager.SaveUnresolvedDependenciesToDatabase(set, product1, "pc");

        Util::CreateSourceJobAndProduct(
            m_stateData.get(), scanFolder.m_scanFolderID, source2, job2, product2, "source2.xml", "source2.xml");

        // Create a 2nd product for this source
        product3 = ProductDatabaseEntry{ job2.m_jobID, product2.m_subID + 1, "source2.txt", AZ::Data::AssetType::CreateRandom() };
        ASSERT_TRUE(m_stateData->SetProduct(product3));

        manager.QueueSourceForDependencyResolution(source2);
        manager.ProcessQueuedDependencyResolves();

        ProductDependencyDatabaseEntryContainer productDependencies;
        m_stateData->GetProductDependencies(productDependencies);

        EXPECT_EQ(productDependencies.size(), 3);
    }

    TEST_F(PathDependencyTests, SourceAndProductHaveSameName_ProductFileDependency_MatchesProduct)
    {
        using namespace AzToolsFramework::AssetDatabase;

        AssetProcessor::PathDependencyManager manager(m_stateData, m_platformConfig.get());

        ScanFolderDatabaseEntry scanFolder("folder", "test", "test", 0);
        m_stateData->SetScanFolder(scanFolder);

        SourceDatabaseEntry source1, source2;
        JobDatabaseEntry job1, job2;
        ProductDatabaseEntry product1, product2, product3;

        Util::CreateSourceJobAndProduct(
            m_stateData.get(), scanFolder.m_scanFolderID, source1, job1, product1, "source1.txt", "product1.jpg");

        AssetBuilderSDK::ProductPathDependencySet set;
        set.insert(AssetBuilderSDK::ProductPathDependency("*.xml", AssetBuilderSDK::ProductPathDependencyType::ProductFile));

        manager.SaveUnresolvedDependenciesToDatabase(set, product1, "pc");

        Util::CreateSourceJobAndProduct(
            m_stateData.get(), scanFolder.m_scanFolderID, source2, job2, product2, "source2.xml", "source2.xml");

        // Create a 2nd product for this source
        product3 = ProductDatabaseEntry{job2.m_jobID, product2.m_subID + 1, "source2.txt", AZ::Data::AssetType::CreateRandom()};
        ASSERT_TRUE(m_stateData->SetProduct(product3));

        manager.QueueSourceForDependencyResolution(source2);
        manager.ProcessQueuedDependencyResolves();

        ProductDependencyDatabaseEntryContainer productDependencies;
        m_stateData->GetProductDependencies(productDependencies);

        EXPECT_EQ(productDependencies.size(), 2);
<<<<<<< HEAD
    }

    struct PathDependencyBenchmarks
        : ::UnitTest::ScopedAllocatorFixture
          , PathDependencyBase
    {
        static inline constexpr int NumTestDependencies = 4; // Must be a multiple of 4
        static inline constexpr int NumTestProducts = 2; // Must be a multiple of 2

        ProductDatabaseEntryContainer m_products;
        SourceDatabaseEntry m_source1, m_source2, m_source4;
        JobDatabaseEntry m_job1, m_job2, m_job4;
        ProductDatabaseEntry m_product1, m_product2, m_product4;
        ProductDependencyDatabaseEntryContainer m_dependencies;

        void SetupTestData()
        {
            ScanFolderDatabaseEntry scanFolder("folder", "test", "test", 0);
            ASSERT_TRUE(m_stateData->SetScanFolder(scanFolder));

            Util::CreateSourceJobAndProduct(
                m_stateData.get(), scanFolder.m_scanFolderID, m_source1, m_job1, m_product1, "source1.txt", "product1.jpg");

            Util::CreateSourceJobAndProduct(
                m_stateData.get(), scanFolder.m_scanFolderID, m_source4, m_job4, m_product4, "source4.txt", "product4.jpg");

            for (int i = 0; i < NumTestDependencies / 2; ++i)
            {
                m_dependencies.emplace_back(
                    m_product1.m_productID, AZ::Uuid::CreateNull(), 0, 0, "pc", 0,
                    AZStd::string::format("folder/folder2/%d_*2.jpg", i).c_str());
                ++i;
                m_dependencies.emplace_back(
                    m_product1.m_productID, AZ::Uuid::CreateNull(), 0, 0, "mac", 0,
                    AZStd::string::format("folder/folder2/%d_*2.jpg", i).c_str());
            }

            for (int i = 0; i < NumTestDependencies / 2; ++i)
            {
                m_dependencies.emplace_back(
                    m_product4.m_productID, AZ::Uuid::CreateNull(), 0, 0, "pc", 0,
                    AZStd::string::format("folder/folder2/%d_*2.jpg", i).c_str());
                ++i;
                m_dependencies.emplace_back(
                    m_product4.m_productID, AZ::Uuid::CreateNull(), 0, 0, "mac", 0,
                    AZStd::string::format("folder/folder2/%d_*2.jpg", i).c_str());
            }

            ASSERT_TRUE(m_stateData->SetProductDependencies(m_dependencies));

            Util::CreateSourceJobAndProduct(
                m_stateData.get(), scanFolder.m_scanFolderID, m_source2, m_job2, m_product2, "source2.txt", "product2.jpg");

            auto job3 = JobDatabaseEntry(
                m_source2.m_sourceID, "jobkey", 1111, "mac", AZ::Uuid::CreateRandom(), AzToolsFramework::AssetSystem::JobStatus::Completed,
                4444);
            ASSERT_TRUE(m_stateData->SetJob(job3));

            for (int i = 0; i < NumTestProducts; ++i)
            {
                m_products.emplace_back(
                    m_job2.m_jobID, i, AZStd::string::format("pc/folder/folder2/%d_product2.jpg", i).c_str(),
                    AZ::Data::AssetType::CreateRandom());
                ++i;
                m_products.emplace_back(
                    job3.m_jobID, i, AZStd::string::format("mac/folder/folder2/%d_product2.jpg", i).c_str(),
                    AZ::Data::AssetType::CreateRandom());
            }

            ASSERT_TRUE(m_stateData->SetProducts(m_products));
        }

        void DoTest()
        {
            AssetProcessor::PathDependencyManager manager(m_stateData, m_platformConfig.get());

            manager.QueueSourceForDependencyResolution(m_source2);
            manager.ProcessQueuedDependencyResolves();
        }

        void VerifyResult()
        {
            using namespace AzToolsFramework::AssetDatabase;

            ProductDependencyDatabaseEntryContainer productDependencies;
            m_stateData->GetProductDependencies(productDependencies);

            for (int i = 0; i < NumTestDependencies / 2 && i < NumTestProducts; ++i)
            {
                const auto& product = m_products[i];
                int found = 0;

                for (const auto& unresolvedProductDependency : productDependencies)
                {
                    if (unresolvedProductDependency.m_dependencySourceGuid == m_source2.m_sourceGuid &&
                        unresolvedProductDependency.m_dependencySubID == product.m_subID &&
                        unresolvedProductDependency.m_productPK == m_product1.m_productID)
                    {
                        ++found;
                    }

                    if (unresolvedProductDependency.m_dependencySourceGuid == m_source2.m_sourceGuid &&
                        unresolvedProductDependency.m_dependencySubID == product.m_subID &&
                        unresolvedProductDependency.m_productPK == m_product4.m_productID)
                    {
                        ++found;
                    }

                    if (found == 2)
                        break;
                }

                EXPECT_TRUE(found == 2) << product.m_productName.c_str() << " was not found";
            }

            EXPECT_EQ(productDependencies.size(), NumTestDependencies * 2);
        }
    };

    // For some reason, BENCHMARK_F doesn't seem to call the destructor
    // So we'll wrap the class and handle the new/delete ourselves
    struct PathDependencyBenchmarksWrapperClass : public ::benchmark::Fixture
    {
        void SetUp([[maybe_unused]] const benchmark::State& st) override
        {
            m_benchmarks = new PathDependencyBenchmarks();
            m_benchmarks->Init();
            m_benchmarks->SetupTestData();
        }

        void SetUp([[maybe_unused]] benchmark::State& st) override
        {
            m_benchmarks = new PathDependencyBenchmarks();
            m_benchmarks->Init();
            m_benchmarks->SetupTestData();
        }

        void TearDown([[maybe_unused]] benchmark::State& st) override
        {
            m_benchmarks->Destroy();
            delete m_benchmarks;
        }

        void TearDown([[maybe_unused]] const benchmark::State& st) override
        {
            m_benchmarks->Destroy();
            delete m_benchmarks;
        }

        PathDependencyBenchmarks* m_benchmarks = {};
    };

    struct PathDependencyTestValidation
        : PathDependencyBenchmarks, ::testing::Test
    {
        void SetUp() override
        {
            PathDependencyBase::Init();
        }
        void TearDown() override
        {
            PathDependencyBase::Destroy();
        }
    };

    TEST_F(PathDependencyTestValidation, DeferredWildcardDependencyResolution)
    {
        SetupTestData();
        DoTest();
        VerifyResult();
    }

    BENCHMARK_F(PathDependencyBenchmarksWrapperClass, BM_DeferredWildcardDependencyResolution)(benchmark::State& state)
    {
        for ([[maybe_unused]] auto unused : state)
        {
            m_benchmarks->m_stateData->SetProductDependencies(m_benchmarks->m_dependencies);

            m_benchmarks->DoTest();
        }
    }

=======
    }

    struct PathDependencyBenchmarks
        : UnitTest::ScopedAllocatorFixture
          , PathDependencyBase
    {
        static inline constexpr int NumTestDependencies = 4; // Must be a multiple of 4
        static inline constexpr int NumTestProducts = 2; // Must be a multiple of 2

        AzToolsFramework::AssetDatabase::ProductDatabaseEntryContainer m_products;
        AzToolsFramework::AssetDatabase::SourceDatabaseEntry m_source1, m_source2, m_source4;
        AzToolsFramework::AssetDatabase::JobDatabaseEntry m_job1, m_job2, m_job4;
        AzToolsFramework::AssetDatabase::ProductDatabaseEntry m_product1, m_product2, m_product4;
        AzToolsFramework::AssetDatabase::ProductDependencyDatabaseEntryContainer m_dependencies;

        void SetupTestData()
        {
            using namespace AzToolsFramework::AssetDatabase;

            ScanFolderDatabaseEntry scanFolder("folder", "test", "test", 0);
            ASSERT_TRUE(m_stateData->SetScanFolder(scanFolder));

            Util::CreateSourceJobAndProduct(
                m_stateData.get(), scanFolder.m_scanFolderID, m_source1, m_job1, m_product1, "source1.txt", "product1.jpg");

            Util::CreateSourceJobAndProduct(
                m_stateData.get(), scanFolder.m_scanFolderID, m_source4, m_job4, m_product4, "source4.txt", "product4.jpg");

            for (int i = 0; i < NumTestDependencies / 2; ++i)
            {
                m_dependencies.emplace_back(
                    m_product1.m_productID, AZ::Uuid::CreateNull(), 0, 0, "pc", 0,
                    AZStd::string::format("folder/folder2/%d_*2.jpg", i).c_str());
                ++i;
                m_dependencies.emplace_back(
                    m_product1.m_productID, AZ::Uuid::CreateNull(), 0, 0, "mac", 0,
                    AZStd::string::format("folder/folder2/%d_*2.jpg", i).c_str());
            }

            for (int i = 0; i < NumTestDependencies / 2; ++i)
            {
                m_dependencies.emplace_back(
                    m_product4.m_productID, AZ::Uuid::CreateNull(), 0, 0, "pc", 0,
                    AZStd::string::format("folder/folder2/%d_*2.jpg", i).c_str());
                ++i;
                m_dependencies.emplace_back(
                    m_product4.m_productID, AZ::Uuid::CreateNull(), 0, 0, "mac", 0,
                    AZStd::string::format("folder/folder2/%d_*2.jpg", i).c_str());
            }

            ASSERT_TRUE(m_stateData->SetProductDependencies(m_dependencies));

            Util::CreateSourceJobAndProduct(
                m_stateData.get(), scanFolder.m_scanFolderID, m_source2, m_job2, m_product2, "source2.txt", "product2.jpg");

            auto job3 = JobDatabaseEntry(
                m_source2.m_sourceID, "jobkey", 1111, "mac", AZ::Uuid::CreateRandom(), AzToolsFramework::AssetSystem::JobStatus::Completed,
                4444);
            ASSERT_TRUE(m_stateData->SetJob(job3));

            for (int i = 0; i < NumTestProducts; ++i)
            {
                m_products.emplace_back(
                    m_job2.m_jobID, i, AZStd::string::format("pc/folder/folder2/%d_product2.jpg", i).c_str(),
                    AZ::Data::AssetType::CreateRandom());
                ++i;
                m_products.emplace_back(
                    job3.m_jobID, i, AZStd::string::format("mac/folder/folder2/%d_product2.jpg", i).c_str(),
                    AZ::Data::AssetType::CreateRandom());
            }

            ASSERT_TRUE(m_stateData->SetProducts(m_products));
        }

        void DoTest()
        {
            AssetProcessor::PathDependencyManager manager(m_stateData, m_platformConfig.get());

            manager.QueueSourceForDependencyResolution(m_source2);
            manager.ProcessQueuedDependencyResolves();
        }

        void VerifyResult()
        {
            using namespace AzToolsFramework::AssetDatabase;

            ProductDependencyDatabaseEntryContainer productDependencies;
            m_stateData->GetProductDependencies(productDependencies);

            for (int i = 0; i < NumTestDependencies / 2 && i < NumTestProducts; ++i)
            {
                const auto& product = m_products[i];
                int found = 0;

                for (const auto& unresolvedProductDependency : productDependencies)
                {
                    if (unresolvedProductDependency.m_dependencySourceGuid == m_source2.m_sourceGuid &&
                        unresolvedProductDependency.m_dependencySubID == product.m_subID &&
                        unresolvedProductDependency.m_productPK == m_product1.m_productID)
                    {
                        ++found;
                    }

                    if (unresolvedProductDependency.m_dependencySourceGuid == m_source2.m_sourceGuid &&
                        unresolvedProductDependency.m_dependencySubID == product.m_subID &&
                        unresolvedProductDependency.m_productPK == m_product4.m_productID)
                    {
                        ++found;
                    }

                    if (found == 2)
                        break;
                }

                EXPECT_TRUE(found == 2) << product.m_productName.c_str() << " was not found";
            }

            EXPECT_EQ(productDependencies.size(), NumTestDependencies * 2);
        }
    };

    // For some reason, BENCHMARK_F doesn't seem to call the destructor
    // So we'll wrap the class and handle the new/delete ourselves
    struct PathDependencyBenchmarksWrapperClass : public ::benchmark::Fixture
    {
        void SetUp([[maybe_unused]] const benchmark::State& st) override
        {
            m_benchmarks = new PathDependencyBenchmarks();
            m_benchmarks->Init();
            m_benchmarks->SetupTestData();
        }

        void SetUp([[maybe_unused]] benchmark::State& st) override
        {
            m_benchmarks = new PathDependencyBenchmarks();
            m_benchmarks->Init();
            m_benchmarks->SetupTestData();
        }

        void TearDown([[maybe_unused]] benchmark::State& st) override
        {
            m_benchmarks->Destroy();
            delete m_benchmarks;
        }

        void TearDown([[maybe_unused]] const benchmark::State& st) override
        {
            m_benchmarks->Destroy();
            delete m_benchmarks;
        }

        PathDependencyBenchmarks* m_benchmarks = {};
    };

    struct PathDependencyTestValidation
        : PathDependencyBenchmarks, ::testing::Test
    {
        void SetUp() override
        {
            PathDependencyBase::Init();
        }
        void TearDown() override
        {
            PathDependencyBase::Destroy();
        }
    };

    TEST_F(PathDependencyTestValidation, DeferredWildcardDependencyResolution)
    {
        SetupTestData();
        DoTest();
        VerifyResult();
    }

    BENCHMARK_F(PathDependencyBenchmarksWrapperClass, BM_DeferredWildcardDependencyResolution)(benchmark::State& state)
    {
        for (auto _ : state)
        {
            m_benchmarks->m_stateData->SetProductDependencies(m_benchmarks->m_dependencies);

            m_benchmarks->DoTest();
        }
    }

>>>>>>> a99bf8ff
}<|MERGE_RESOLUTION|>--- conflicted
+++ resolved
@@ -12,10 +12,7 @@
 #include "AzToolsFramework/API/AssetDatabaseBus.h"
 #include "AssetDatabase/AssetDatabase.h"
 #include <AssetManager/PathDependencyManager.h>
-<<<<<<< HEAD
-=======
 #include <AzCore/Component/Entity.h>
->>>>>>> a99bf8ff
 #include <AzCore/Jobs/JobContext.h>
 #include <AzCore/Jobs/JobManager.h>
 #include <AzCore/Jobs/JobManagerComponent.h>
@@ -52,11 +49,7 @@
     }
 
     struct PathDependencyBase
-<<<<<<< HEAD
         : ::UnitTest::TraceBusRedirector
-=======
-        : UnitTest::TraceBusRedirector
->>>>>>> a99bf8ff
     {
         void Init();
         void Destroy();
@@ -69,7 +62,6 @@
         AZStd::unique_ptr<AZ::SerializeContext> m_serializeContext;
         AZ::Entity* m_jobManagerEntity{};
         AZ::ComponentDescriptor* m_descriptor{};
-<<<<<<< HEAD
     };
 
     struct PathDependencyDeletionTest
@@ -87,25 +79,6 @@
         }
     };
 
-=======
-    };
-
-    struct PathDependencyDeletionTest
-        : UnitTest::ScopedAllocatorSetupFixture
-        , PathDependencyBase
-    {
-        void SetUp() override
-        {
-            PathDependencyBase::Init();
-        }
-
-        void TearDown() override
-        {
-            PathDependencyBase::Destroy();
-        }
-    };
-
->>>>>>> a99bf8ff
     void PathDependencyBase::Init()
     {
         using namespace ::testing;
@@ -381,7 +354,6 @@
         m_stateData->GetProductDependencies(productDependencies);
 
         EXPECT_EQ(productDependencies.size(), 2);
-<<<<<<< HEAD
     }
 
     struct PathDependencyBenchmarks
@@ -391,14 +363,16 @@
         static inline constexpr int NumTestDependencies = 4; // Must be a multiple of 4
         static inline constexpr int NumTestProducts = 2; // Must be a multiple of 2
 
-        ProductDatabaseEntryContainer m_products;
-        SourceDatabaseEntry m_source1, m_source2, m_source4;
-        JobDatabaseEntry m_job1, m_job2, m_job4;
-        ProductDatabaseEntry m_product1, m_product2, m_product4;
-        ProductDependencyDatabaseEntryContainer m_dependencies;
+        AzToolsFramework::AssetDatabase::ProductDatabaseEntryContainer m_products;
+        AzToolsFramework::AssetDatabase::SourceDatabaseEntry m_source1, m_source2, m_source4;
+        AzToolsFramework::AssetDatabase::JobDatabaseEntry m_job1, m_job2, m_job4;
+        AzToolsFramework::AssetDatabase::ProductDatabaseEntry m_product1, m_product2, m_product4;
+        AzToolsFramework::AssetDatabase::ProductDependencyDatabaseEntryContainer m_dependencies;
 
         void SetupTestData()
         {
+            using namespace AzToolsFramework::AssetDatabase;
+
             ScanFolderDatabaseEntry scanFolder("folder", "test", "test", 0);
             ASSERT_TRUE(m_stateData->SetScanFolder(scanFolder));
 
@@ -564,190 +538,4 @@
         }
     }
 
-=======
-    }
-
-    struct PathDependencyBenchmarks
-        : UnitTest::ScopedAllocatorFixture
-          , PathDependencyBase
-    {
-        static inline constexpr int NumTestDependencies = 4; // Must be a multiple of 4
-        static inline constexpr int NumTestProducts = 2; // Must be a multiple of 2
-
-        AzToolsFramework::AssetDatabase::ProductDatabaseEntryContainer m_products;
-        AzToolsFramework::AssetDatabase::SourceDatabaseEntry m_source1, m_source2, m_source4;
-        AzToolsFramework::AssetDatabase::JobDatabaseEntry m_job1, m_job2, m_job4;
-        AzToolsFramework::AssetDatabase::ProductDatabaseEntry m_product1, m_product2, m_product4;
-        AzToolsFramework::AssetDatabase::ProductDependencyDatabaseEntryContainer m_dependencies;
-
-        void SetupTestData()
-        {
-            using namespace AzToolsFramework::AssetDatabase;
-
-            ScanFolderDatabaseEntry scanFolder("folder", "test", "test", 0);
-            ASSERT_TRUE(m_stateData->SetScanFolder(scanFolder));
-
-            Util::CreateSourceJobAndProduct(
-                m_stateData.get(), scanFolder.m_scanFolderID, m_source1, m_job1, m_product1, "source1.txt", "product1.jpg");
-
-            Util::CreateSourceJobAndProduct(
-                m_stateData.get(), scanFolder.m_scanFolderID, m_source4, m_job4, m_product4, "source4.txt", "product4.jpg");
-
-            for (int i = 0; i < NumTestDependencies / 2; ++i)
-            {
-                m_dependencies.emplace_back(
-                    m_product1.m_productID, AZ::Uuid::CreateNull(), 0, 0, "pc", 0,
-                    AZStd::string::format("folder/folder2/%d_*2.jpg", i).c_str());
-                ++i;
-                m_dependencies.emplace_back(
-                    m_product1.m_productID, AZ::Uuid::CreateNull(), 0, 0, "mac", 0,
-                    AZStd::string::format("folder/folder2/%d_*2.jpg", i).c_str());
-            }
-
-            for (int i = 0; i < NumTestDependencies / 2; ++i)
-            {
-                m_dependencies.emplace_back(
-                    m_product4.m_productID, AZ::Uuid::CreateNull(), 0, 0, "pc", 0,
-                    AZStd::string::format("folder/folder2/%d_*2.jpg", i).c_str());
-                ++i;
-                m_dependencies.emplace_back(
-                    m_product4.m_productID, AZ::Uuid::CreateNull(), 0, 0, "mac", 0,
-                    AZStd::string::format("folder/folder2/%d_*2.jpg", i).c_str());
-            }
-
-            ASSERT_TRUE(m_stateData->SetProductDependencies(m_dependencies));
-
-            Util::CreateSourceJobAndProduct(
-                m_stateData.get(), scanFolder.m_scanFolderID, m_source2, m_job2, m_product2, "source2.txt", "product2.jpg");
-
-            auto job3 = JobDatabaseEntry(
-                m_source2.m_sourceID, "jobkey", 1111, "mac", AZ::Uuid::CreateRandom(), AzToolsFramework::AssetSystem::JobStatus::Completed,
-                4444);
-            ASSERT_TRUE(m_stateData->SetJob(job3));
-
-            for (int i = 0; i < NumTestProducts; ++i)
-            {
-                m_products.emplace_back(
-                    m_job2.m_jobID, i, AZStd::string::format("pc/folder/folder2/%d_product2.jpg", i).c_str(),
-                    AZ::Data::AssetType::CreateRandom());
-                ++i;
-                m_products.emplace_back(
-                    job3.m_jobID, i, AZStd::string::format("mac/folder/folder2/%d_product2.jpg", i).c_str(),
-                    AZ::Data::AssetType::CreateRandom());
-            }
-
-            ASSERT_TRUE(m_stateData->SetProducts(m_products));
-        }
-
-        void DoTest()
-        {
-            AssetProcessor::PathDependencyManager manager(m_stateData, m_platformConfig.get());
-
-            manager.QueueSourceForDependencyResolution(m_source2);
-            manager.ProcessQueuedDependencyResolves();
-        }
-
-        void VerifyResult()
-        {
-            using namespace AzToolsFramework::AssetDatabase;
-
-            ProductDependencyDatabaseEntryContainer productDependencies;
-            m_stateData->GetProductDependencies(productDependencies);
-
-            for (int i = 0; i < NumTestDependencies / 2 && i < NumTestProducts; ++i)
-            {
-                const auto& product = m_products[i];
-                int found = 0;
-
-                for (const auto& unresolvedProductDependency : productDependencies)
-                {
-                    if (unresolvedProductDependency.m_dependencySourceGuid == m_source2.m_sourceGuid &&
-                        unresolvedProductDependency.m_dependencySubID == product.m_subID &&
-                        unresolvedProductDependency.m_productPK == m_product1.m_productID)
-                    {
-                        ++found;
-                    }
-
-                    if (unresolvedProductDependency.m_dependencySourceGuid == m_source2.m_sourceGuid &&
-                        unresolvedProductDependency.m_dependencySubID == product.m_subID &&
-                        unresolvedProductDependency.m_productPK == m_product4.m_productID)
-                    {
-                        ++found;
-                    }
-
-                    if (found == 2)
-                        break;
-                }
-
-                EXPECT_TRUE(found == 2) << product.m_productName.c_str() << " was not found";
-            }
-
-            EXPECT_EQ(productDependencies.size(), NumTestDependencies * 2);
-        }
-    };
-
-    // For some reason, BENCHMARK_F doesn't seem to call the destructor
-    // So we'll wrap the class and handle the new/delete ourselves
-    struct PathDependencyBenchmarksWrapperClass : public ::benchmark::Fixture
-    {
-        void SetUp([[maybe_unused]] const benchmark::State& st) override
-        {
-            m_benchmarks = new PathDependencyBenchmarks();
-            m_benchmarks->Init();
-            m_benchmarks->SetupTestData();
-        }
-
-        void SetUp([[maybe_unused]] benchmark::State& st) override
-        {
-            m_benchmarks = new PathDependencyBenchmarks();
-            m_benchmarks->Init();
-            m_benchmarks->SetupTestData();
-        }
-
-        void TearDown([[maybe_unused]] benchmark::State& st) override
-        {
-            m_benchmarks->Destroy();
-            delete m_benchmarks;
-        }
-
-        void TearDown([[maybe_unused]] const benchmark::State& st) override
-        {
-            m_benchmarks->Destroy();
-            delete m_benchmarks;
-        }
-
-        PathDependencyBenchmarks* m_benchmarks = {};
-    };
-
-    struct PathDependencyTestValidation
-        : PathDependencyBenchmarks, ::testing::Test
-    {
-        void SetUp() override
-        {
-            PathDependencyBase::Init();
-        }
-        void TearDown() override
-        {
-            PathDependencyBase::Destroy();
-        }
-    };
-
-    TEST_F(PathDependencyTestValidation, DeferredWildcardDependencyResolution)
-    {
-        SetupTestData();
-        DoTest();
-        VerifyResult();
-    }
-
-    BENCHMARK_F(PathDependencyBenchmarksWrapperClass, BM_DeferredWildcardDependencyResolution)(benchmark::State& state)
-    {
-        for (auto _ : state)
-        {
-            m_benchmarks->m_stateData->SetProductDependencies(m_benchmarks->m_dependencies);
-
-            m_benchmarks->DoTest();
-        }
-    }
-
->>>>>>> a99bf8ff
 }