--- conflicted
+++ resolved
@@ -104,22 +104,16 @@
     public slots:
         void GemDownloadAdded(const QString& gemName);
         void GemDownloadRemoved(const QString& gemName);
-<<<<<<< HEAD
-=======
         void GemCartShown(bool state = false);
->>>>>>> a3a4038a
 
     signals:
         void AddGem();
         void OpenGemsRepo();
         void RefreshGems();
-<<<<<<< HEAD
-=======
         void UpdateGemCart(QWidget* gemCart);
 
     protected slots:
         void paintEvent(QPaintEvent* event) override;
->>>>>>> a3a4038a
         
     private:
         AzQtComponents::SearchLineEdit* m_filterLineEdit = nullptr;
@@ -129,9 +123,6 @@
         QLabel* m_downloadLabel = nullptr;
         QMovie* m_downloadSpinnerMovie = nullptr;
         CartButton* m_cartButton = nullptr;
-<<<<<<< HEAD
-=======
         bool m_showGemCart = false;
->>>>>>> a3a4038a
     };
 } // namespace O3DE::ProjectManager