--- conflicted
+++ resolved
@@ -48,7 +48,9 @@
             RoleTypes,
             RolePath,
             RoleRequirement,
-            RoleDownloadStatus
+            RoleDownloadStatus,
+            RoleLicenseText,
+            RoleLicenseLink
         };
 
         void AddGem(const GemInfo& gemInfo);
@@ -115,36 +117,6 @@
         void GetAllDependingGems(const QModelIndex& modelIndex, QSet<QModelIndex>& inOutGems);
         QStringList GetDependingGems(const QModelIndex& modelIndex);
 
-<<<<<<< HEAD
-=======
-        enum UserRole
-        {
-            RoleName = Qt::UserRole,
-            RoleDisplayName,
-            RoleCreator,
-            RoleGemOrigin,
-            RolePlatforms,
-            RoleSummary,
-            RoleWasPreviouslyAdded,
-            RoleWasPreviouslyAddedDependency,
-            RoleIsAdded,
-            RoleIsAddedDependency,
-            RoleDirectoryLink,
-            RoleDocLink,
-            RoleDependingGems,
-            RoleVersion,
-            RoleLastUpdated,
-            RoleBinarySize,
-            RoleFeatures,
-            RoleTypes,
-            RolePath,
-            RoleRequirement,
-            RoleDownloadStatus,
-            RoleLicenseText,
-            RoleLicenseLink
-        };
-
->>>>>>> d5827153
         QHash<QString, QModelIndex> m_nameToIndexMap;
         QItemSelectionModel* m_selectionModel = nullptr;
         QHash<QString, QSet<QModelIndex>> m_gemDependencyMap;
