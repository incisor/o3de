--- conflicted
+++ resolved
@@ -65,15 +65,10 @@
         AZ::Outcome<void, AZStd::pair<AZStd::string, AZStd::string>> AddGemRepo(const QString& repoUri) override;
         bool RemoveGemRepo(const QString& repoUri) override;
         AZ::Outcome<QVector<GemRepoInfo>, AZStd::string> GetAllGemRepoInfos() override;
-<<<<<<< HEAD
-        AZ::Outcome<QVector<GemInfo>, AZStd::string> GetAllGemRepoGemsInfos() override;
+        AZ::Outcome<QVector<GemInfo>, AZStd::string> GetGemRepoGemInfos(const QString& repoUri) override;
+        AZ::Outcome<QVector<GemInfo>, AZStd::string> GetAllGemReposGemInfos() override;
         AZ::Outcome<void, AZStd::pair<AZStd::string, AZStd::string>> DownloadGem(
             const QString& gemName, std::function<void(int, int)> gemProgressCallback, bool force = false) override;
-=======
-        AZ::Outcome<QVector<GemInfo>, AZStd::string> GetGemRepoGemInfos(const QString& repoUri) override;
-        AZ::Outcome<QVector<GemInfo>, AZStd::string> GetAllGemReposGemInfos() override;
-        AZ::Outcome<void, AZStd::string> DownloadGem(const QString& gemName, std::function<void(int, int)> gemProgressCallback, bool force = false) override;
->>>>>>> 1457ef6e
         void CancelDownload() override;
         bool IsGemUpdateAvaliable(const QString& gemName, const QString& lastUpdated) override;
 
