/*
 * All or portions of this file Copyright (c) Amazon.com, Inc. or its affiliates or
 * its licensors.
 *
 * For complete copyright and license terms please see the LICENSE at the root of this
 * distribution (the "License"). All use of this software is governed by the License,
 * or, if provided, by the license below or the license accompanying this file. Do not
 * remove or modify any license notices. This file is distributed on an "AS IS" BASIS,
 * WITHOUT WARRANTIES OR CONDITIONS OF ANY KIND, either express or implied.
 *
 */

#include <PythonBindings.h>


// Qt defines slots, which interferes with the use here.
#pragma push_macro("slots")
#undef slots
#include <pybind11/functional.h>
#include <pybind11/embed.h>
#include <pybind11/eval.h>
#pragma pop_macro("slots")

#include <AzCore/IO/FileIO.h>
#include <AzCore/IO/SystemFile.h>
#include <AzCore/std/string/conversions.h>
#include <AzCore/StringFunc/StringFunc.h>

namespace Platform
{
    bool InsertPythonLibraryPath(
        AZStd::unordered_set<AZStd::string>& paths, const char* pythonPackage, const char* engineRoot, const char* subPath)
    {
        // append lib path to Python paths
        AZ::IO::FixedMaxPath libPath = engineRoot;
        libPath /= AZ::IO::FixedMaxPathString::format(subPath, pythonPackage);
        libPath = libPath.LexicallyNormal();
        if (AZ::IO::SystemFile::Exists(libPath.c_str()))
        {
            paths.insert(libPath.c_str());
            return true;
        }

        AZ_Warning("python", false, "Python library path should exist. path:%s", libPath.c_str());
        return false;
    }

    // Implemented in each different platform's PAL implentation files, as it differs per platform.
    AZStd::string GetPythonHomePath(const char* pythonPackage, const char* engineRoot);

} // namespace Platform

#define Py_To_String(obj) obj.cast<std::string>().c_str()
#define Py_To_String_Optional(dict, key, default_string) dict.contains(key) ? Py_To_String(dict[key]) : default_string

<<<<<<< HEAD
namespace O3DE::ProjectManager
=======
namespace RedirectOutput
{
    using RedirectOutputFunc = AZStd::function<void(const char*)>;

    struct RedirectOutput
    {
        PyObject_HEAD RedirectOutputFunc write;
    };

    PyObject* RedirectWrite(PyObject* self, PyObject* args)
    {
        std::size_t written(0);
        RedirectOutput* selfimpl = reinterpret_cast<RedirectOutput*>(self);
        if (selfimpl->write)
        {
            char* data;
            if (!PyArg_ParseTuple(args, "s", &data))
            {
                return PyLong_FromSize_t(0);
            }
            selfimpl->write(data);
            written = strlen(data);
        }
        return PyLong_FromSize_t(written);
    }

    PyObject* RedirectFlush([[maybe_unused]] PyObject* self,[[maybe_unused]] PyObject* args)
    {
        // no-op
        return Py_BuildValue("");
    }

    PyMethodDef RedirectMethods[] = {
        {"write", RedirectWrite, METH_VARARGS, "sys.stdout.write"},
        {"flush", RedirectFlush, METH_VARARGS, "sys.stdout.flush"},
        {"write", RedirectWrite, METH_VARARGS, "sys.stderr.write"},
        {"flush", RedirectFlush, METH_VARARGS, "sys.stderr.flush"},
        {0, 0, 0, 0} // sentinel
    };

    PyTypeObject RedirectOutputType = {
        PyVarObject_HEAD_INIT(0, 0) "azlmbr_redirect.RedirectOutputType", // tp_name
        sizeof(RedirectOutput), /* tp_basicsize */
        0, /* tp_itemsize */
        0, /* tp_dealloc */
        0, /* tp_print */
        0, /* tp_getattr */
        0, /* tp_setattr */
        0, /* tp_reserved */
        0, /* tp_repr */
        0, /* tp_as_number */
        0, /* tp_as_sequence */
        0, /* tp_as_mapping */
        0, /* tp_hash  */
        0, /* tp_call */
        0, /* tp_str */
        0, /* tp_getattro */
        0, /* tp_setattro */
        0, /* tp_as_buffer */
        Py_TPFLAGS_DEFAULT, /* tp_flags */
        "azlmbr_redirect objects", /* tp_doc */
        0, /* tp_traverse */
        0, /* tp_clear */
        0, /* tp_richcompare */
        0, /* tp_weaklistoffset */
        0, /* tp_iter */
        0, /* tp_iternext */
        RedirectMethods, /* tp_methods */
        0, /* tp_members */
        0, /* tp_getset */
        0, /* tp_base */
        0, /* tp_dict */
        0, /* tp_descr_get */
        0, /* tp_descr_set */
        0, /* tp_dictoffset */
        0, /* tp_init */
        0, /* tp_alloc */
        0 /* tp_new */
    };

    PyModuleDef RedirectOutputModule = {
        PyModuleDef_HEAD_INIT, "azlmbr_redirect", 0, -1, 0,
    };

    // Internal state
    PyObject* g_redirect_stdout = nullptr;
    PyObject* g_redirect_stdout_saved = nullptr;
    PyObject* g_redirect_stderr = nullptr;
    PyObject* g_redirect_stderr_saved = nullptr;

    PyMODINIT_FUNC PyInit_RedirectOutput(void)
    {
        g_redirect_stdout = nullptr;
        g_redirect_stdout_saved = nullptr;
        g_redirect_stderr = nullptr;
        g_redirect_stderr_saved = nullptr;

        RedirectOutputType.tp_new = PyType_GenericNew;
        if (PyType_Ready(&RedirectOutputType) < 0)
        {
            return 0;
        }

        PyObject* redirectModule = PyModule_Create(&RedirectOutputModule);
        if (redirectModule)
        {
            Py_INCREF(&RedirectOutputType);
            PyModule_AddObject(redirectModule, "Redirect", reinterpret_cast<PyObject*>(&RedirectOutputType));
        }
        return redirectModule;
    }

    void SetRedirection(const char* funcname, PyObject*& saved, PyObject*& current, RedirectOutputFunc func)
    {
        if (PyType_Ready(&RedirectOutputType) < 0)
        {
            AZ_Warning("python", false, "RedirectOutputType not ready!");
            return;
        }

        if (!current)
        {
            saved = PySys_GetObject(funcname); // borrowed
            current = RedirectOutputType.tp_new(&RedirectOutputType, 0, 0);
        }

        RedirectOutput* redirectOutput = reinterpret_cast<RedirectOutput*>(current);
        redirectOutput->write = func;
        PySys_SetObject(funcname, current);
    }

    void ResetRedirection(const char* funcname, PyObject*& saved, PyObject*& current)
    {
        if (current)
        {
            PySys_SetObject(funcname, saved);
        }
        Py_XDECREF(current);
        current = nullptr;
    }

    PyObject* s_RedirectModule = nullptr;

    void Intialize(PyObject* module)
    {
        s_RedirectModule = module;

        SetRedirection("stdout", g_redirect_stdout_saved, g_redirect_stdout, []([[maybe_unused]] const char* msg) {
            AZ_TracePrintf("Python", msg);
        });

        SetRedirection("stderr", g_redirect_stderr_saved, g_redirect_stderr, []([[maybe_unused]] const char* msg) {
            AZ_TracePrintf("Python", msg);
        });

        PySys_WriteStdout("RedirectOutput installed");
    }

    void Shutdown()
    {
        ResetRedirection("stdout", g_redirect_stdout_saved, g_redirect_stdout);
        ResetRedirection("stderr", g_redirect_stderr_saved, g_redirect_stderr);
        Py_XDECREF(s_RedirectModule);
        s_RedirectModule = nullptr;
    }
} // namespace RedirectOutput

namespace O3DE::ProjectManager 
>>>>>>> 29163fba
{
    PythonBindings::PythonBindings(const AZ::IO::PathView& enginePath)
        : m_enginePath(enginePath)
    {
        StartPython();
    }

    PythonBindings::~PythonBindings()
    {
        StopPython();
    }

    bool PythonBindings::StartPython()
    {
        if (Py_IsInitialized())
        {
            AZ_Warning("python", false, "Python is already active");
            return false;
        }

        // set PYTHON_HOME
        AZStd::string pyBasePath = Platform::GetPythonHomePath(PY_PACKAGE, m_enginePath.c_str());
        if (!AZ::IO::SystemFile::Exists(pyBasePath.c_str()))
        {
            AZ_Warning("python", false, "Python home path must exist. path:%s", pyBasePath.c_str());
            return false;
        }

        AZStd::wstring pyHomePath;
        AZStd::to_wstring(pyHomePath, pyBasePath);
        Py_SetPythonHome(pyHomePath.c_str());

        // display basic Python information
        AZ_TracePrintf("python", "Py_GetVersion=%s \n", Py_GetVersion());
        AZ_TracePrintf("python", "Py_GetPath=%ls \n", Py_GetPath());
        AZ_TracePrintf("python", "Py_GetExecPrefix=%ls \n", Py_GetExecPrefix());
        AZ_TracePrintf("python", "Py_GetProgramFullPath=%ls \n", Py_GetProgramFullPath());

        PyImport_AppendInittab("azlmbr_redirect", RedirectOutput::PyInit_RedirectOutput);

        try
        {
            // ignore system location for sites site-packages
            Py_IsolatedFlag = 1; // -I - Also sets Py_NoUserSiteDirectory.  If removed PyNoUserSiteDirectory should be set.
            Py_IgnoreEnvironmentFlag = 1; // -E

            const bool initializeSignalHandlers = true;
            pybind11::initialize_interpreter(initializeSignalHandlers);

            RedirectOutput::Intialize(PyImport_ImportModule("azlmbr_redirect"));

            // Acquire GIL before calling Python code
            AZStd::lock_guard<decltype(m_lock)> lock(m_lock);
            pybind11::gil_scoped_acquire acquire;

            // Setup sys.path
            int result = PyRun_SimpleString("import sys");
            AZ_Warning("ProjectManagerWindow", result != -1, "Import sys failed");
            result = PyRun_SimpleString(AZStd::string::format("sys.path.append('%s')", m_enginePath.c_str()).c_str());
            AZ_Warning("ProjectManagerWindow", result != -1, "Append to sys path failed");

            // import required modules
<<<<<<< HEAD
            m_registration = pybind11::module::import("o3de.manifest");
=======
            m_registration = pybind11::module::import("cmake.Tools.registration");
            m_engineTemplate = pybind11::module::import("cmake.Tools.engine_template");
>>>>>>> 29163fba

            return result == 0 && !PyErr_Occurred();
        } catch ([[maybe_unused]] const std::exception& e)
        {
            AZ_Warning("ProjectManagerWindow", false, "Py_Initialize() failed with %s", e.what());
            return false;
        }
    }

    bool PythonBindings::StopPython()
    {
        if (Py_IsInitialized())
        {
            RedirectOutput::Shutdown();
            pybind11::finalize_interpreter();
        }
        else
        {
            AZ_Warning("ProjectManagerWindow", false, "Did not finalize since Py_IsInitialized() was false");
        }
        return !PyErr_Occurred();
    }

    bool PythonBindings::ExecuteWithLock(AZStd::function<void()> executionCallback)
    {
        AZStd::lock_guard<decltype(m_lock)> lock(m_lock);
        pybind11::gil_scoped_release release;
        pybind11::gil_scoped_acquire acquire;

        try
        {
            executionCallback();
            return true;
        }
        catch ([[maybe_unused]] const std::exception& e)
        {
            AZ_Warning("PythonBindings", false, "Python exception %s", e.what());
            return false;
        }
    }

    AZ::Outcome<EngineInfo> PythonBindings::GetEngineInfo()
    {
        EngineInfo engineInfo;
        bool result = ExecuteWithLock([&] {
            pybind11::str enginePath = m_registration.attr("get_this_engine_path")();

            auto o3deData = m_registration.attr("load_o3de_manifest")();
            if (pybind11::isinstance<pybind11::dict>(o3deData))
            {
                engineInfo.m_path                    = Py_To_String(enginePath); 
                engineInfo.m_defaultGemsFolder       = Py_To_String(o3deData["default_gems_folder"]); 
                engineInfo.m_defaultProjectsFolder   = Py_To_String(o3deData["default_projects_folder"]); 
                engineInfo.m_defaultRestrictedFolder = Py_To_String(o3deData["default_restricted_folder"]); 
                engineInfo.m_defaultTemplatesFolder  = Py_To_String(o3deData["default_templates_folder"]); 
                engineInfo.m_thirdPartyPath          = Py_To_String_Optional(o3deData,"third_party_path",""); 
            }

            auto engineData = m_registration.attr("get_engine_data")(pybind11::none(), enginePath);
            if (pybind11::isinstance<pybind11::dict>(engineData))
            {
                try
                {
                    engineInfo.m_version = Py_To_String_Optional(engineData,"O3DEVersion","0.0.0.0"); 
                    engineInfo.m_name    = Py_To_String_Optional(engineData,"engine_name","O3DE"); 
                }
                catch ([[maybe_unused]] const std::exception& e)
                {
                    AZ_Warning("PythonBindings", false, "Failed to get EngineInfo from %s", Py_To_String(enginePath));
                }
            }
        });

        if (!result || !engineInfo.IsValid())
        {
            return AZ::Failure();
        }
        else
        {
            return AZ::Success(AZStd::move(engineInfo)); 
        }

        return AZ::Failure();
    }

<<<<<<< HEAD
    bool PythonBindings::SetEngineInfo([[maybe_unused]] const EngineInfo& engineInfo)
=======
    bool PythonBindings::SetEngineInfo(const EngineInfo& engineInfo)  
>>>>>>> 29163fba
    {
        bool result = ExecuteWithLock([&] {
            pybind11::str enginePath             = engineInfo.m_path.toStdString();
            pybind11::str defaultProjectsFolder  = engineInfo.m_defaultProjectsFolder.toStdString();
            pybind11::str defaultGemsFolder      = engineInfo.m_defaultGemsFolder.toStdString();
            pybind11::str defaultTemplatesFolder = engineInfo.m_defaultTemplatesFolder.toStdString();

            auto registrationResult = m_registration.attr("register")(
                enginePath,       // engine_path 
                pybind11::none(), // project_path 
                pybind11::none(), // gem_path 
                pybind11::none(), // template_path 
                pybind11::none(), // restricted_path 
                pybind11::none(), // repo_uri 
                pybind11::none(), // default_engines_folder
                defaultProjectsFolder,
                defaultGemsFolder, 
                defaultTemplatesFolder 
                );

            if (registrationResult.cast<int>() != 0)
            {
                result = false;
            }

            auto manifest = m_registration.attr("load_o3de_manifest")();
            if (pybind11::isinstance<pybind11::dict>(manifest))
            {
                try
                {
                    manifest["third_party_path"] = engineInfo.m_thirdPartyPath.toStdString();
                    m_registration.attr("save_o3de_manifest")(manifest);
                }
                catch ([[maybe_unused]] const std::exception& e)
                {
                    AZ_Warning("PythonBindings", false, "Failed to set third party path.");
                }
            }

        });

        return result;
    }

    AZ::Outcome<GemInfo> PythonBindings::GetGem(const QString& path)
    {
        GemInfo gemInfo = GemInfoFromPath(pybind11::str(path.toStdString()));
        if (gemInfo.IsValid())
        {
            return AZ::Success(AZStd::move(gemInfo));
        }
        else
        {
            return AZ::Failure();
        }
    }

    AZ::Outcome<QVector<GemInfo>> PythonBindings::GetGems()
    {
        QVector<GemInfo> gems;

        bool result = ExecuteWithLock([&] {
            // external gems
            for (auto path : m_registration.attr("get_gems")())
            {
                gems.push_back(GemInfoFromPath(path));
            }

            // gems from the engine
            for (auto path : m_registration.attr("get_engine_gems")())
            {
                gems.push_back(GemInfoFromPath(path));
            }
        });

        if (!result)
        {
            return AZ::Failure();
        }
        else
        {
            return AZ::Success(AZStd::move(gems));
        }
    }

<<<<<<< HEAD
    AZ::Outcome<ProjectInfo> PythonBindings::CreateProject([[maybe_unused]] const ProjectTemplateInfo& projectTemplate,[[maybe_unused]]  const ProjectInfo& projectInfo)
=======
    AZ::Outcome<ProjectInfo> PythonBindings::CreateProject(const QString& projectTemplatePath, const ProjectInfo& projectInfo)  
>>>>>>> 29163fba
    {
        ProjectInfo createdProjectInfo;
        bool result = ExecuteWithLock([&] {

            pybind11::str projectPath = projectInfo.m_path.toStdString();
            pybind11::str templatePath = projectTemplatePath.toStdString();
            auto createProjectResult = m_engineTemplate.attr("create_project")(projectPath, templatePath);
            if (createProjectResult.cast<int>() == 0)
            {
                createdProjectInfo = ProjectInfoFromPath(projectPath);
            }
        });

        if (!result || !createdProjectInfo.IsValid())
        {
            return AZ::Failure();
        }
        else
        {
            return AZ::Success(AZStd::move(createdProjectInfo)); 
        }
    }

    AZ::Outcome<ProjectInfo> PythonBindings::GetProject(const QString& path)
    {
        ProjectInfo projectInfo = ProjectInfoFromPath(pybind11::str(path.toStdString()));
        if (projectInfo.IsValid())
        {
            return AZ::Success(AZStd::move(projectInfo));
        }
        else
        {
            return AZ::Failure();
        }
    }

    GemInfo PythonBindings::GemInfoFromPath(pybind11::handle path)
    {
        GemInfo gemInfo;
        gemInfo.m_path = Py_To_String(path);

        auto data = m_registration.attr("get_gem_json_data")(pybind11::none(), path);
        if (pybind11::isinstance<pybind11::dict>(data))
        {
            try
            {
                // required
<<<<<<< HEAD
                gemInfo.m_name        = Py_To_String(data["gem_name"]);
=======
                gemInfo.m_name        = Py_To_String(data["Name"]); 
                gemInfo.m_uuid        = AZ::Uuid(Py_To_String(data["Uuid"]));
>>>>>>> 29163fba

                // optional
                gemInfo.m_displayName = Py_To_String_Optional(data, "DisplayName", gemInfo.m_name);
                gemInfo.m_summary     = Py_To_String_Optional(data, "Summary", "");
                gemInfo.m_version     = Py_To_String_Optional(data, "Version", "");

                if (data.contains("Dependencies"))
                {
                    for (auto dependency : data["Dependencies"])
                    {
                        const AZ::Uuid uuid = Py_To_String(dependency["Uuid"]);
                        gemInfo.m_dependingGemUuids.push_back(uuid.ToString<AZStd::string>().c_str());
                    }
                }
                if (data.contains("Tags"))
                {
                    for (auto tag : data["Tags"])
                    {
                        gemInfo.m_features.push_back(Py_To_String(tag));
                    }
                }
            }
            catch ([[maybe_unused]] const std::exception& e)
            {
                AZ_Warning("PythonBindings", false, "Failed to get GemInfo for gem %s", Py_To_String(path));
            }
        }

        return gemInfo;
    }

    ProjectInfo PythonBindings::ProjectInfoFromPath(pybind11::handle path)
    {
        ProjectInfo projectInfo;
        projectInfo.m_path = Py_To_String(path);
<<<<<<< HEAD
=======
        projectInfo.m_isNew = false;
>>>>>>> 29163fba

        auto projectData = m_registration.attr("get_project_json_data")(pybind11::none(), path);
        if (pybind11::isinstance<pybind11::dict>(projectData))
        {
            try
            {
<<<<<<< HEAD
                // required fields
                projectInfo.m_productName = Py_To_String(projectData["product_name"]);
                projectInfo.m_projectName = Py_To_String(projectData["project_name"]);
                projectInfo.m_projectId   = AZ::Uuid(Py_To_String(projectData["project_id"]));
=======
                projectInfo.m_projectName = Py_To_String(projectData["project_name"]); 
                projectInfo.m_displayName = Py_To_String_Optional(projectData,"display_name", projectInfo.m_projectName); 
>>>>>>> 29163fba
            }
            catch ([[maybe_unused]] const std::exception& e)
            {
                AZ_Warning("PythonBindings", false, "Failed to get ProjectInfo for project %s", Py_To_String(path));
            }
        }

        return projectInfo;
    }

    AZ::Outcome<QVector<ProjectInfo>> PythonBindings::GetProjects()
    {
        QVector<ProjectInfo> projects;

        bool result = ExecuteWithLock([&] {
            // external projects
            for (auto path : m_registration.attr("get_projects")())
            {
                projects.push_back(ProjectInfoFromPath(path));
            }

            // projects from the engine
            for (auto path : m_registration.attr("get_engine_projects")())
            {
                projects.push_back(ProjectInfoFromPath(path));
            }
        });

        if (!result)
        {
            return AZ::Failure();
        }
        else
        {
            return AZ::Success(AZStd::move(projects));
        }
    }

<<<<<<< HEAD
    bool PythonBindings::UpdateProject([[maybe_unused]] const ProjectInfo& projectInfo)
=======
    bool PythonBindings::AddGemToProject(const QString& gemPath, const QString& projectPath)
    {
        bool result = ExecuteWithLock([&] {
            pybind11::str pyGemPath     = gemPath.toStdString();
            pybind11::str pyProjectPath = projectPath.toStdString();

            m_registration.attr("add_gem_to_project")(
                pybind11::none(), // gem_name
                pyGemPath,
                pybind11::none(), // gem_target
                pybind11::none(), // project_name
                pyProjectPath
                );
        });

        return result;
    }

    bool PythonBindings::RemoveGemFromProject(const QString& gemPath, const QString& projectPath)
    {
        bool result = ExecuteWithLock([&] {
            pybind11::str pyGemPath     = gemPath.toStdString();
            pybind11::str pyProjectPath = projectPath.toStdString();

            m_registration.attr("remove_gem_to_project")(
                pybind11::none(), // gem_name
                pyGemPath,
                pybind11::none(), // gem_target
                pybind11::none(), // project_name
                pyProjectPath
                );
        });

        return result;
    }

    bool PythonBindings::UpdateProject([[maybe_unused]] const ProjectInfo& projectInfo)  
>>>>>>> 29163fba
    {
        return false;
    }

    ProjectTemplateInfo PythonBindings::ProjectTemplateInfoFromPath(pybind11::handle path)
    {
        ProjectTemplateInfo templateInfo;
        templateInfo.m_path = Py_To_String(path);

        auto data = m_registration.attr("get_template_json_data")(pybind11::none(), path);
        if (pybind11::isinstance<pybind11::dict>(data))
        {
            try
            {
                // required
                templateInfo.m_displayName = Py_To_String(data["display_name"]);
                templateInfo.m_name        = Py_To_String(data["template_name"]);
                templateInfo.m_summary     = Py_To_String(data["summary"]);

                // optional
                if (data.contains("canonical_tags"))
                {
                    for (auto tag : data["canonical_tags"])
                    {
                        templateInfo.m_canonicalTags.push_back(Py_To_String(tag));
                    }
                }
                if (data.contains("user_tags"))
                {
                    for (auto tag : data["user_tags"])
                    {
                        templateInfo.m_canonicalTags.push_back(Py_To_String(tag));
                    }
                }
            }
            catch ([[maybe_unused]] const std::exception& e)
            {
                AZ_Warning("PythonBindings", false, "Failed to get ProjectTemplateInfo for %s", Py_To_String(path));
            }
        }

        return templateInfo;
    }

    AZ::Outcome<QVector<ProjectTemplateInfo>> PythonBindings::GetProjectTemplates()
    {
        QVector<ProjectTemplateInfo> templates;

        bool result = ExecuteWithLock([&] {
            for (auto path : m_registration.attr("get_project_templates")())
            {
                templates.push_back(ProjectTemplateInfoFromPath(path));
            }
        });

        if (!result)
        {
            return AZ::Failure();
        }
        else
        {
            return AZ::Success(AZStd::move(templates));
        }
    }
}<|MERGE_RESOLUTION|>--- conflicted
+++ resolved
@@ -53,9 +53,6 @@
 #define Py_To_String(obj) obj.cast<std::string>().c_str()
 #define Py_To_String_Optional(dict, key, default_string) dict.contains(key) ? Py_To_String(dict[key]) : default_string
 
-<<<<<<< HEAD
-namespace O3DE::ProjectManager
-=======
 namespace RedirectOutput
 {
     using RedirectOutputFunc = AZStd::function<void(const char*)>;
@@ -223,8 +220,7 @@
     }
 } // namespace RedirectOutput
 
-namespace O3DE::ProjectManager 
->>>>>>> 29163fba
+namespace O3DE::ProjectManager
 {
     PythonBindings::PythonBindings(const AZ::IO::PathView& enginePath)
         : m_enginePath(enginePath)
@@ -287,12 +283,9 @@
             AZ_Warning("ProjectManagerWindow", result != -1, "Append to sys path failed");
 
             // import required modules
-<<<<<<< HEAD
-            m_registration = pybind11::module::import("o3de.manifest");
-=======
-            m_registration = pybind11::module::import("cmake.Tools.registration");
-            m_engineTemplate = pybind11::module::import("cmake.Tools.engine_template");
->>>>>>> 29163fba
+            m_register= pybind11::module::import("o3de.register");
+            m_manifest = pybind11::module::import("o3de.manifest");
+            m_engineTemplate = pybind11::module::import("o3de.engine_template");
 
             return result == 0 && !PyErr_Occurred();
         } catch ([[maybe_unused]] const std::exception& e)
@@ -351,7 +344,7 @@
                 engineInfo.m_thirdPartyPath          = Py_To_String_Optional(o3deData,"third_party_path",""); 
             }
 
-            auto engineData = m_registration.attr("get_engine_data")(pybind11::none(), enginePath);
+            auto engineData = m_registration.attr("get_engine_json_data")(pybind11::none(), enginePath);
             if (pybind11::isinstance<pybind11::dict>(engineData))
             {
                 try
@@ -378,11 +371,7 @@
         return AZ::Failure();
     }
 
-<<<<<<< HEAD
-    bool PythonBindings::SetEngineInfo([[maybe_unused]] const EngineInfo& engineInfo)
-=======
     bool PythonBindings::SetEngineInfo(const EngineInfo& engineInfo)  
->>>>>>> 29163fba
     {
         bool result = ExecuteWithLock([&] {
             pybind11::str enginePath             = engineInfo.m_path.toStdString();
@@ -468,11 +457,7 @@
         }
     }
 
-<<<<<<< HEAD
-    AZ::Outcome<ProjectInfo> PythonBindings::CreateProject([[maybe_unused]] const ProjectTemplateInfo& projectTemplate,[[maybe_unused]]  const ProjectInfo& projectInfo)
-=======
     AZ::Outcome<ProjectInfo> PythonBindings::CreateProject(const QString& projectTemplatePath, const ProjectInfo& projectInfo)  
->>>>>>> 29163fba
     {
         ProjectInfo createdProjectInfo;
         bool result = ExecuteWithLock([&] {
@@ -520,12 +505,7 @@
             try
             {
                 // required
-<<<<<<< HEAD
                 gemInfo.m_name        = Py_To_String(data["gem_name"]);
-=======
-                gemInfo.m_name        = Py_To_String(data["Name"]); 
-                gemInfo.m_uuid        = AZ::Uuid(Py_To_String(data["Uuid"]));
->>>>>>> 29163fba
 
                 // optional
                 gemInfo.m_displayName = Py_To_String_Optional(data, "DisplayName", gemInfo.m_name);
@@ -561,25 +541,15 @@
     {
         ProjectInfo projectInfo;
         projectInfo.m_path = Py_To_String(path);
-<<<<<<< HEAD
-=======
         projectInfo.m_isNew = false;
->>>>>>> 29163fba
 
         auto projectData = m_registration.attr("get_project_json_data")(pybind11::none(), path);
         if (pybind11::isinstance<pybind11::dict>(projectData))
         {
             try
             {
-<<<<<<< HEAD
-                // required fields
-                projectInfo.m_productName = Py_To_String(projectData["product_name"]);
                 projectInfo.m_projectName = Py_To_String(projectData["project_name"]);
-                projectInfo.m_projectId   = AZ::Uuid(Py_To_String(projectData["project_id"]));
-=======
-                projectInfo.m_projectName = Py_To_String(projectData["project_name"]); 
                 projectInfo.m_displayName = Py_To_String_Optional(projectData,"display_name", projectInfo.m_projectName); 
->>>>>>> 29163fba
             }
             catch ([[maybe_unused]] const std::exception& e)
             {
@@ -618,9 +588,6 @@
         }
     }
 
-<<<<<<< HEAD
-    bool PythonBindings::UpdateProject([[maybe_unused]] const ProjectInfo& projectInfo)
-=======
     bool PythonBindings::AddGemToProject(const QString& gemPath, const QString& projectPath)
     {
         bool result = ExecuteWithLock([&] {
@@ -657,8 +624,7 @@
         return result;
     }
 
-    bool PythonBindings::UpdateProject([[maybe_unused]] const ProjectInfo& projectInfo)  
->>>>>>> 29163fba
+    bool PythonBindings::UpdateProject([[maybe_unused]] const ProjectInfo& projectInfo)
     {
         return false;
     }
