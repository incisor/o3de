/*
 * All or portions of this file Copyright (c) Amazon.com, Inc. or its affiliates or
 * its licensors.
 *
 * For complete copyright and license terms please see the LICENSE at the root of this
 * distribution (the "License"). All use of this software is governed by the License,
 * or, if provided, by the license below or the license accompanying this file. Do not
 * remove or modify any license notices. This file is distributed on an "AS IS" BASIS,
 * WITHOUT WARRANTIES OR CONDITIONS OF ANY KIND, either express or implied.
 *
 */

#include <PythonBindings.h>


// Qt defines slots, which interferes with the use here.
#pragma push_macro("slots")
#undef slots
#include <pybind11/functional.h>
#include <pybind11/embed.h>
#include <pybind11/eval.h>
#pragma pop_macro("slots")

#include <AzCore/IO/FileIO.h>
#include <AzCore/IO/SystemFile.h>
#include <AzCore/std/string/conversions.h>
#include <AzCore/StringFunc/StringFunc.h>

namespace Platform
{
    bool InsertPythonLibraryPath(
        AZStd::unordered_set<AZStd::string>& paths, const char* pythonPackage, const char* engineRoot, const char* subPath)
    {
        // append lib path to Python paths
        AZ::IO::FixedMaxPath libPath = engineRoot;
        libPath /= AZ::IO::FixedMaxPathString::format(subPath, pythonPackage);
        libPath = libPath.LexicallyNormal();
        if (AZ::IO::SystemFile::Exists(libPath.c_str()))
        {
            paths.insert(libPath.c_str());
            return true;
        }

        AZ_Warning("python", false, "Python library path should exist. path:%s", libPath.c_str());
        return false;
    }

    // Implemented in each different platform's PAL implentation files, as it differs per platform.
    AZStd::string GetPythonHomePath(const char* pythonPackage, const char* engineRoot);

} // namespace Platform

#define Py_To_String(obj) obj.cast<std::string>().c_str()
#define Py_To_String_Optional(dict, key, default_string) dict.contains(key) ? Py_To_String(dict[key]) : default_string

namespace RedirectOutput
{
    using RedirectOutputFunc = AZStd::function<void(const char*)>;

    struct RedirectOutput
    {
        PyObject_HEAD RedirectOutputFunc write;
    };

    PyObject* RedirectWrite(PyObject* self, PyObject* args)
    {
        std::size_t written(0);
        RedirectOutput* selfimpl = reinterpret_cast<RedirectOutput*>(self);
        if (selfimpl->write)
        {
            char* data;
            if (!PyArg_ParseTuple(args, "s", &data))
            {
                return PyLong_FromSize_t(0);
            }
            selfimpl->write(data);
            written = strlen(data);
        }
        return PyLong_FromSize_t(written);
    }

    PyObject* RedirectFlush([[maybe_unused]] PyObject* self,[[maybe_unused]] PyObject* args)
    {
        // no-op
        return Py_BuildValue("");
    }

    PyMethodDef RedirectMethods[] = {
        {"write", RedirectWrite, METH_VARARGS, "sys.stdout.write"},
        {"flush", RedirectFlush, METH_VARARGS, "sys.stdout.flush"},
        {"write", RedirectWrite, METH_VARARGS, "sys.stderr.write"},
        {"flush", RedirectFlush, METH_VARARGS, "sys.stderr.flush"},
        {0, 0, 0, 0} // sentinel
    };

    PyTypeObject RedirectOutputType = {
        PyVarObject_HEAD_INIT(0, 0) "azlmbr_redirect.RedirectOutputType", // tp_name
        sizeof(RedirectOutput), /* tp_basicsize */
        0, /* tp_itemsize */
        0, /* tp_dealloc */
        0, /* tp_print */
        0, /* tp_getattr */
        0, /* tp_setattr */
        0, /* tp_reserved */
        0, /* tp_repr */
        0, /* tp_as_number */
        0, /* tp_as_sequence */
        0, /* tp_as_mapping */
        0, /* tp_hash  */
        0, /* tp_call */
        0, /* tp_str */
        0, /* tp_getattro */
        0, /* tp_setattro */
        0, /* tp_as_buffer */
        Py_TPFLAGS_DEFAULT, /* tp_flags */
        "azlmbr_redirect objects", /* tp_doc */
        0, /* tp_traverse */
        0, /* tp_clear */
        0, /* tp_richcompare */
        0, /* tp_weaklistoffset */
        0, /* tp_iter */
        0, /* tp_iternext */
        RedirectMethods, /* tp_methods */
        0, /* tp_members */
        0, /* tp_getset */
        0, /* tp_base */
        0, /* tp_dict */
        0, /* tp_descr_get */
        0, /* tp_descr_set */
        0, /* tp_dictoffset */
        0, /* tp_init */
        0, /* tp_alloc */
        0 /* tp_new */
    };

    PyModuleDef RedirectOutputModule = {
        PyModuleDef_HEAD_INIT, "azlmbr_redirect", 0, -1, 0,
    };

    // Internal state
    PyObject* g_redirect_stdout = nullptr;
    PyObject* g_redirect_stdout_saved = nullptr;
    PyObject* g_redirect_stderr = nullptr;
    PyObject* g_redirect_stderr_saved = nullptr;

    PyMODINIT_FUNC PyInit_RedirectOutput(void)
    {
        g_redirect_stdout = nullptr;
        g_redirect_stdout_saved = nullptr;
        g_redirect_stderr = nullptr;
        g_redirect_stderr_saved = nullptr;

        RedirectOutputType.tp_new = PyType_GenericNew;
        if (PyType_Ready(&RedirectOutputType) < 0)
        {
            return 0;
        }

        PyObject* redirectModule = PyModule_Create(&RedirectOutputModule);
        if (redirectModule)
        {
            Py_INCREF(&RedirectOutputType);
            PyModule_AddObject(redirectModule, "Redirect", reinterpret_cast<PyObject*>(&RedirectOutputType));
        }
        return redirectModule;
    }

    void SetRedirection(const char* funcname, PyObject*& saved, PyObject*& current, RedirectOutputFunc func)
    {
        if (PyType_Ready(&RedirectOutputType) < 0)
        {
            AZ_Warning("python", false, "RedirectOutputType not ready!");
            return;
        }

        if (!current)
        {
            saved = PySys_GetObject(funcname); // borrowed
            current = RedirectOutputType.tp_new(&RedirectOutputType, 0, 0);
        }

        RedirectOutput* redirectOutput = reinterpret_cast<RedirectOutput*>(current);
        redirectOutput->write = func;
        PySys_SetObject(funcname, current);
    }

    void ResetRedirection(const char* funcname, PyObject*& saved, PyObject*& current)
    {
        if (current)
        {
            PySys_SetObject(funcname, saved);
        }
        Py_XDECREF(current);
        current = nullptr;
    }

    PyObject* s_RedirectModule = nullptr;

    void Intialize(PyObject* module)
    {
        s_RedirectModule = module;

        SetRedirection("stdout", g_redirect_stdout_saved, g_redirect_stdout, []([[maybe_unused]] const char* msg) {
            AZ_TracePrintf("Python", msg);
        });

        SetRedirection("stderr", g_redirect_stderr_saved, g_redirect_stderr, []([[maybe_unused]] const char* msg) {
            AZ_TracePrintf("Python", msg);
        });

        PySys_WriteStdout("RedirectOutput installed");
    }

    void Shutdown()
    {
        ResetRedirection("stdout", g_redirect_stdout_saved, g_redirect_stdout);
        ResetRedirection("stderr", g_redirect_stderr_saved, g_redirect_stderr);
        Py_XDECREF(s_RedirectModule);
        s_RedirectModule = nullptr;
    }
} // namespace RedirectOutput

namespace O3DE::ProjectManager
{
    PythonBindings::PythonBindings(const AZ::IO::PathView& enginePath)
        : m_enginePath(enginePath)
    {
        StartPython();
    }

    PythonBindings::~PythonBindings()
    {
        StopPython();
    }

    bool PythonBindings::StartPython()
    {
        if (Py_IsInitialized())
        {
            AZ_Warning("python", false, "Python is already active");
            return false;
        }

        // set PYTHON_HOME
        AZStd::string pyBasePath = Platform::GetPythonHomePath(PY_PACKAGE, m_enginePath.c_str());
        if (!AZ::IO::SystemFile::Exists(pyBasePath.c_str()))
        {
            AZ_Warning("python", false, "Python home path must exist. path:%s", pyBasePath.c_str());
            return false;
        }

        AZStd::wstring pyHomePath;
        AZStd::to_wstring(pyHomePath, pyBasePath);
        Py_SetPythonHome(pyHomePath.c_str());

        // display basic Python information
        AZ_TracePrintf("python", "Py_GetVersion=%s \n", Py_GetVersion());
        AZ_TracePrintf("python", "Py_GetPath=%ls \n", Py_GetPath());
        AZ_TracePrintf("python", "Py_GetExecPrefix=%ls \n", Py_GetExecPrefix());
        AZ_TracePrintf("python", "Py_GetProgramFullPath=%ls \n", Py_GetProgramFullPath());

        PyImport_AppendInittab("azlmbr_redirect", RedirectOutput::PyInit_RedirectOutput);

        try
        {
            // ignore system location for sites site-packages
            Py_IsolatedFlag = 1; // -I - Also sets Py_NoUserSiteDirectory.  If removed PyNoUserSiteDirectory should be set.
            Py_IgnoreEnvironmentFlag = 1; // -E

            const bool initializeSignalHandlers = true;
            pybind11::initialize_interpreter(initializeSignalHandlers);

            RedirectOutput::Intialize(PyImport_ImportModule("azlmbr_redirect"));

            // Acquire GIL before calling Python code
            AZStd::lock_guard<decltype(m_lock)> lock(m_lock);
            pybind11::gil_scoped_acquire acquire;

            // Setup sys.path
            int result = PyRun_SimpleString("import sys");
            AZ_Warning("ProjectManagerWindow", result != -1, "Import sys failed");
            result = PyRun_SimpleString(AZStd::string::format("sys.path.append('%s')", m_enginePath.c_str()).c_str());
            AZ_Warning("ProjectManagerWindow", result != -1, "Append to sys path failed");

            // import required modules
            m_cmake = pybind11::module::import("o3de.cmake");
            m_register = pybind11::module::import("o3de.register");
            m_manifest = pybind11::module::import("o3de.manifest");
            m_engineTemplate = pybind11::module::import("o3de.engine_template");
            m_enableGemProject = pybind11::module::import("o3de.enable_gem");
            m_disableGemProject = pybind11::module::import("o3de.disable_gem");

            // make sure the engine is registered
            RegisterThisEngine();

            return result == 0 && !PyErr_Occurred();
        } catch ([[maybe_unused]] const std::exception& e)
        {
            AZ_Warning("ProjectManagerWindow", false, "Py_Initialize() failed with %s", e.what());
            return false;
        }
    }

    bool PythonBindings::StopPython()
    {
        if (Py_IsInitialized())
        {
            RedirectOutput::Shutdown();
            pybind11::finalize_interpreter();
        }
        else
        {
            AZ_Warning("ProjectManagerWindow", false, "Did not finalize since Py_IsInitialized() was false");
        }
        return !PyErr_Occurred();
    }

<<<<<<< HEAD
    bool PythonBindings::RegisterThisEngine()
    {
        bool registrationResult = true; // already registered is considered successful
        bool pythonResult = ExecuteWithLock(
            [&]
            {
                // check current engine path against all other registered engines
                // to see if we are already registered
                auto allEngines = m_manifest.attr("get_engines")();
                if (pybind11::isinstance<pybind11::list>(allEngines))
                {
                    for (auto engine : allEngines)
                    {
                        AZ::IO::FixedMaxPath enginePath(Py_To_String(engine["path"]));
                        if (enginePath.Compare(m_enginePath) == 0)
                        {
                            return;
                        }
                    }
                }

                auto result = m_register.attr("register")(m_enginePath.c_str());
                registrationResult = (result.cast<int>() == 0);
            });

        bool finalResult = (registrationResult && pythonResult);
        AZ_Assert(finalResult, "Registration of this engine failed!");
        return finalResult;
    }

    bool PythonBindings::ExecuteWithLock(AZStd::function<void()> executionCallback)
=======
    AZ::Outcome<void, AZStd::string> PythonBindings::ExecuteWithLockErrorHandling(AZStd::function<void()> executionCallback)
>>>>>>> 177571af
    {
        AZStd::lock_guard<decltype(m_lock)> lock(m_lock);
        pybind11::gil_scoped_release release;
        pybind11::gil_scoped_acquire acquire;

        try
        {
            executionCallback();
        }
        catch ([[maybe_unused]] const std::exception& e)
        {
            AZ_Warning("PythonBindings", false, "Python exception %s", e.what());
            return AZ::Failure<AZStd::string>(e.what());
        }

        return AZ::Success();
    }

    bool PythonBindings::ExecuteWithLock(AZStd::function<void()> executionCallback)
    {
        return ExecuteWithLockErrorHandling(executionCallback).IsSuccess();
    }

    AZ::Outcome<EngineInfo> PythonBindings::GetEngineInfo()
    {
        EngineInfo engineInfo;
        bool result = ExecuteWithLock([&] {
            pybind11::str enginePath = m_manifest.attr("get_this_engine_path")();

            auto o3deData = m_manifest.attr("load_o3de_manifest")();
            if (pybind11::isinstance<pybind11::dict>(o3deData))
            {
                engineInfo.m_path                    = Py_To_String(enginePath);
                engineInfo.m_defaultGemsFolder       = Py_To_String(o3deData["default_gems_folder"]);
                engineInfo.m_defaultProjectsFolder   = Py_To_String(o3deData["default_projects_folder"]);
                engineInfo.m_defaultRestrictedFolder = Py_To_String(o3deData["default_restricted_folder"]);
                engineInfo.m_defaultTemplatesFolder  = Py_To_String(o3deData["default_templates_folder"]);
                engineInfo.m_thirdPartyPath          = Py_To_String_Optional(o3deData,"third_party_path","");
            }

            auto engineData = m_manifest.attr("get_engine_json_data")(pybind11::none(), enginePath);
            if (pybind11::isinstance<pybind11::dict>(engineData))
            {
                try
                {
                    engineInfo.m_version = Py_To_String_Optional(engineData,"O3DEVersion","0.0.0.0");
                    engineInfo.m_name    = Py_To_String_Optional(engineData,"engine_name","O3DE");
                }
                catch ([[maybe_unused]] const std::exception& e)
                {
                    AZ_Warning("PythonBindings", false, "Failed to get EngineInfo from %s", Py_To_String(enginePath));
                }
            }
        });

        if (!result || !engineInfo.IsValid())
        {
            return AZ::Failure();
        }
        else
        {
            return AZ::Success(AZStd::move(engineInfo));
        }

        return AZ::Failure();
    }

    bool PythonBindings::SetEngineInfo(const EngineInfo& engineInfo)
    {
        bool result = ExecuteWithLock([&] {
            pybind11::str enginePath             = engineInfo.m_path.toStdString();
            pybind11::str defaultProjectsFolder  = engineInfo.m_defaultProjectsFolder.toStdString();
            pybind11::str defaultGemsFolder      = engineInfo.m_defaultGemsFolder.toStdString();
            pybind11::str defaultTemplatesFolder = engineInfo.m_defaultTemplatesFolder.toStdString();

            auto registrationResult = m_register.attr("register")(
                enginePath,       // engine_path 
                pybind11::none(), // project_path 
                pybind11::none(), // gem_path
                pybind11::none(), // external_subdir_path 
                pybind11::none(), // template_path 
                pybind11::none(), // restricted_path 
                pybind11::none(), // repo_uri 
                pybind11::none(), // default_engines_folder
                defaultProjectsFolder,
                defaultGemsFolder,
                defaultTemplatesFolder
                );

            if (registrationResult.cast<int>() != 0)
            {
                result = false;
            }

            auto manifest = m_manifest.attr("load_o3de_manifest")();
            if (pybind11::isinstance<pybind11::dict>(manifest))
            {
                try
                {
                    manifest["third_party_path"] = engineInfo.m_thirdPartyPath.toStdString();
                    m_manifest.attr("save_o3de_manifest")(manifest);
                }
                catch ([[maybe_unused]] const std::exception& e)
                {
                    AZ_Warning("PythonBindings", false, "Failed to set third party path.");
                }
            }

        });

        return result;
    }

    AZ::Outcome<GemInfo> PythonBindings::GetGemInfo(const QString& path)  
    {
        GemInfo gemInfo = GemInfoFromPath(pybind11::str(path.toStdString()));
        if (gemInfo.IsValid())
        {
            return AZ::Success(AZStd::move(gemInfo));
        }
        else
        {
            return AZ::Failure();
        }
    }

    AZ::Outcome<QVector<GemInfo>, AZStd::string> PythonBindings::GetEngineGemInfos()
    {
        QVector<GemInfo> gems;

        auto result = ExecuteWithLockErrorHandling([&]
            {
                for (auto path : m_manifest.attr("get_engine_gems")())
                {
                    gems.push_back(GemInfoFromPath(path));
                }
            });
        if (!result.IsSuccess())
        {
            return AZ::Failure<AZStd::string>(result.GetError().c_str());
        }

        std::sort(gems.begin(), gems.end());
        return AZ::Success(AZStd::move(gems));
    }

    AZ::Outcome<QVector<GemInfo>, AZStd::string> PythonBindings::GetAllGemInfos(const QString& projectPath)
    {
        QVector<GemInfo> gems;

        auto result = ExecuteWithLockErrorHandling([&]
            {
                pybind11::str pyProjectPath = projectPath.toStdString();
                for (auto path : m_manifest.attr("get_all_gems")(pyProjectPath))
                {
                    gems.push_back(GemInfoFromPath(path));
                }
            });
        if (!result.IsSuccess())
        {
            return AZ::Failure<AZStd::string>(result.GetError().c_str());
        }

        std::sort(gems.begin(), gems.end());
        return AZ::Success(AZStd::move(gems));
    }

    AZ::Outcome<QVector<AZStd::string>, AZStd::string> PythonBindings::GetEnabledGemNames(const QString& projectPath)
    {
        // Retrieve the path to the cmake file that lists the enabled gems.
        pybind11::str enabledGemsFilename;
        auto result = ExecuteWithLockErrorHandling([&]
            {
                const pybind11::str pyProjectPath = projectPath.toStdString();
                enabledGemsFilename = m_cmake.attr("get_enabled_gem_cmake_file")(
                    pybind11::none(), // project_name
                    pyProjectPath); // project_path
            });
        if (!result.IsSuccess())
        {
            return AZ::Failure<AZStd::string>(result.GetError().c_str());
        }

        // Retrieve the actual list of names from the cmake file.
        QVector<AZStd::string> gemNames;
        result = ExecuteWithLockErrorHandling([&]
            {
                const auto pyGemNames = m_cmake.attr("get_enabled_gems")(enabledGemsFilename);
                for (auto gemName : pyGemNames)
                {
                    gemNames.push_back(Py_To_String(gemName));
                }
            });
        if (!result.IsSuccess())
        {
            return AZ::Failure<AZStd::string>(result.GetError().c_str());
        }

        return AZ::Success(AZStd::move(gemNames));
    }

    bool PythonBindings::AddProject(const QString& path)
    {
        bool registrationResult = false;
        bool result = ExecuteWithLock(
            [&]
            {
                pybind11::str projectPath = path.toStdString();
                auto pythonRegistrationResult = m_register.attr("register")(pybind11::none(), projectPath);

                // Returns an exit code so boolify it then invert result
                registrationResult = !pythonRegistrationResult.cast<bool>();
            });

        return result && registrationResult;
    }

    bool PythonBindings::RemoveProject(const QString& path)
    {
        bool registrationResult = false;
        bool result = ExecuteWithLock(
            [&]
            {
                pybind11::str projectPath = path.toStdString();
                auto pythonRegistrationResult = m_register.attr("register")(
                    pybind11::none(),   // engine_path
                    projectPath,        // project_path
                    pybind11::none(),   // gem_path
                    pybind11::none(),   // external_subdir_path
                    pybind11::none(),   // template_path
                    pybind11::none(),   // restricted_path
                    pybind11::none(),   // repo_uri
                    pybind11::none(),   // default_engines_folder
                    pybind11::none(),   // default_projects_folder
                    pybind11::none(),   // default_gems_folder
                    pybind11::none(),   // default_templates_folder
                    pybind11::none(),   // default_restricted_folder
                    pybind11::none(),   // external_subdir_engine_path
                    pybind11::none(),   // external_subdir_project_path
                    true,               // remove
                    false               // force
                );
                
                // Returns an exit code so boolify it then invert result
                registrationResult = !pythonRegistrationResult.cast<bool>();
            });

        return result && registrationResult;
    }

    AZ::Outcome<ProjectInfo> PythonBindings::CreateProject(const QString& projectTemplatePath, const ProjectInfo& projectInfo)
    {
        ProjectInfo createdProjectInfo;
        bool result = ExecuteWithLock([&] {
            pybind11::str projectPath = projectInfo.m_path.toStdString();
            pybind11::str projectName = projectInfo.m_projectName.toStdString();
            pybind11::str templatePath = projectTemplatePath.toStdString();

            auto createProjectResult = m_engineTemplate.attr("create_project")(
                projectPath,
                projectName,
                templatePath
                );
            if (createProjectResult.cast<int>() == 0)
            {
                createdProjectInfo = ProjectInfoFromPath(projectPath);
            }
        });

        if (!result || !createdProjectInfo.IsValid())
        {
            return AZ::Failure();
        }
        else
        {
            return AZ::Success(AZStd::move(createdProjectInfo));
        }
    }

    AZ::Outcome<ProjectInfo> PythonBindings::GetProject(const QString& path)
    {
        ProjectInfo projectInfo = ProjectInfoFromPath(pybind11::str(path.toStdString()));
        if (projectInfo.IsValid())
        {
            return AZ::Success(AZStd::move(projectInfo));
        }
        else
        {
            return AZ::Failure();
        }
    }

    GemInfo PythonBindings::GemInfoFromPath(pybind11::handle path)
    {
        GemInfo gemInfo;
        gemInfo.m_path = Py_To_String(path);

        auto data = m_manifest.attr("get_gem_json_data")(pybind11::none(), path);
        if (pybind11::isinstance<pybind11::dict>(data))
        {
            try
            {
                // required
                gemInfo.m_name        = Py_To_String(data["gem_name"]);

                // optional
                gemInfo.m_displayName = Py_To_String_Optional(data, "DisplayName", gemInfo.m_name);
                gemInfo.m_summary     = Py_To_String_Optional(data, "Summary", "");
                gemInfo.m_version     = Py_To_String_Optional(data, "Version", "");

                if (data.contains("Tags"))
                {
                    for (auto tag : data["Tags"])
                    {
                        gemInfo.m_features.push_back(Py_To_String(tag));
                    }
                }
            }
            catch ([[maybe_unused]] const std::exception& e)
            {
                AZ_Warning("PythonBindings", false, "Failed to get GemInfo for gem %s", Py_To_String(path));
            }
        }

        return gemInfo;
    }

    ProjectInfo PythonBindings::ProjectInfoFromPath(pybind11::handle path)
    {
        ProjectInfo projectInfo;
        projectInfo.m_path = Py_To_String(path);
        projectInfo.m_isNew = false;

        auto projectData = m_manifest.attr("get_project_json_data")(pybind11::none(), path);
        if (pybind11::isinstance<pybind11::dict>(projectData))
        {
            try
            {
                projectInfo.m_projectName = Py_To_String(projectData["project_name"]);
                projectInfo.m_displayName = Py_To_String_Optional(projectData,"display_name", projectInfo.m_projectName);
            }
            catch ([[maybe_unused]] const std::exception& e)
            {
                AZ_Warning("PythonBindings", false, "Failed to get ProjectInfo for project %s", Py_To_String(path));
            }
        }

        return projectInfo;
    }

    AZ::Outcome<QVector<ProjectInfo>> PythonBindings::GetProjects()
    {
        QVector<ProjectInfo> projects;

        bool result = ExecuteWithLock([&] {
            // external projects
            for (auto path : m_manifest.attr("get_projects")())
            {
                projects.push_back(ProjectInfoFromPath(path));
            }

            // projects from the engine
            for (auto path : m_manifest.attr("get_engine_projects")())
            {
                projects.push_back(ProjectInfoFromPath(path));
            }
        });

        if (!result)
        {
            return AZ::Failure();
        }
        else
        {
            return AZ::Success(AZStd::move(projects));
        }
    }

    AZ::Outcome<void, AZStd::string> PythonBindings::AddGemToProject(const QString& gemPath, const QString& projectPath)
    {
        return ExecuteWithLockErrorHandling([&]
            {
                pybind11::str pyGemPath = gemPath.toStdString();
                pybind11::str pyProjectPath = projectPath.toStdString();

                m_enableGemProject.attr("enable_gem_in_project")(
                    pybind11::none(), // gem name not needed as path is provided
                    pyGemPath,
                    pybind11::none(), // project name not needed as path is provided
                    pyProjectPath
                );
            });
    }

    AZ::Outcome<void, AZStd::string> PythonBindings::RemoveGemFromProject(const QString& gemPath, const QString& projectPath)
    {
        return ExecuteWithLockErrorHandling([&]
            {
                pybind11::str pyGemPath = gemPath.toStdString();
                pybind11::str pyProjectPath = projectPath.toStdString();

                m_disableGemProject.attr("disable_gem_in_project")(
                    pybind11::none(), // gem name not needed as path is provided
                    pyGemPath,
                    pybind11::none(), // project name not needed as path is provided
                    pyProjectPath
                );
            });
    }

    bool PythonBindings::UpdateProject([[maybe_unused]] const ProjectInfo& projectInfo)
    {
        return false;
    }

    ProjectTemplateInfo PythonBindings::ProjectTemplateInfoFromPath(pybind11::handle path)
    {
        ProjectTemplateInfo templateInfo;
        templateInfo.m_path = Py_To_String(path);

        auto data = m_manifest.attr("get_template_json_data")(pybind11::none(), path);
        if (pybind11::isinstance<pybind11::dict>(data))
        {
            try
            {
                // required
                templateInfo.m_displayName = Py_To_String(data["display_name"]);
                templateInfo.m_name        = Py_To_String(data["template_name"]);
                templateInfo.m_summary     = Py_To_String(data["summary"]);

                // optional
                if (data.contains("canonical_tags"))
                {
                    for (auto tag : data["canonical_tags"])
                    {
                        templateInfo.m_canonicalTags.push_back(Py_To_String(tag));
                    }
                }
                if (data.contains("user_tags"))
                {
                    for (auto tag : data["user_tags"])
                    {
                        templateInfo.m_canonicalTags.push_back(Py_To_String(tag));
                    }
                }
            }
            catch ([[maybe_unused]] const std::exception& e)
            {
                AZ_Warning("PythonBindings", false, "Failed to get ProjectTemplateInfo for %s", Py_To_String(path));
            }
        }

        return templateInfo;
    }

    AZ::Outcome<QVector<ProjectTemplateInfo>> PythonBindings::GetProjectTemplates()
    {
        QVector<ProjectTemplateInfo> templates;

        bool result = ExecuteWithLock([&] {
            for (auto path : m_manifest.attr("get_project_templates")())
            {
                templates.push_back(ProjectTemplateInfoFromPath(path));
            }
        });

        if (!result)
        {
            return AZ::Failure();
        }
        else
        {
            return AZ::Success(AZStd::move(templates));
        }
    }
}<|MERGE_RESOLUTION|>--- conflicted
+++ resolved
@@ -315,7 +315,6 @@
         return !PyErr_Occurred();
     }
 
-<<<<<<< HEAD
     bool PythonBindings::RegisterThisEngine()
     {
         bool registrationResult = true; // already registered is considered successful
@@ -346,10 +345,7 @@
         return finalResult;
     }
 
-    bool PythonBindings::ExecuteWithLock(AZStd::function<void()> executionCallback)
-=======
     AZ::Outcome<void, AZStd::string> PythonBindings::ExecuteWithLockErrorHandling(AZStd::function<void()> executionCallback)
->>>>>>> 177571af
     {
         AZStd::lock_guard<decltype(m_lock)> lock(m_lock);
         pybind11::gil_scoped_release release;
@@ -463,7 +459,7 @@
         return result;
     }
 
-    AZ::Outcome<GemInfo> PythonBindings::GetGemInfo(const QString& path)  
+    AZ::Outcome<GemInfo> PythonBindings::GetGemInfo(const QString& path)
     {
         GemInfo gemInfo = GemInfoFromPath(pybind11::str(path.toStdString()));
         if (gemInfo.IsValid())
