/*
 * Copyright (c) Contributors to the Open 3D Engine Project. For complete copyright and license terms please see the LICENSE at the root of this distribution.
 *
 * SPDX-License-Identifier: Apache-2.0 OR MIT
 *
 */

#include <PythonBindings.h>

#include <ProjectManagerDefs.h>

// Qt defines slots, which interferes with the use here.
#pragma push_macro("slots")
#undef slots
#include <pybind11/functional.h>
#include <pybind11/embed.h>
#include <pybind11/eval.h>
#include <pybind11/stl.h>
#pragma pop_macro("slots")

#include <AzCore/IO/FileIO.h>
#include <AzCore/IO/SystemFile.h>
#include <AzCore/std/string/conversions.h>
#include <AzCore/StringFunc/StringFunc.h>

#include <QDir>

namespace Platform
{
    bool InsertPythonLibraryPath(
        AZStd::unordered_set<AZStd::string>& paths, const char* pythonPackage, const char* engineRoot, const char* subPath)
    {
        // append lib path to Python paths
        AZ::IO::FixedMaxPath libPath = engineRoot;
        libPath /= AZ::IO::FixedMaxPathString::format(subPath, pythonPackage);
        libPath = libPath.LexicallyNormal();
        if (AZ::IO::SystemFile::Exists(libPath.c_str()))
        {
            paths.insert(libPath.c_str());
            return true;
        }

        AZ_Warning("python", false, "Python library path should exist. path:%s", libPath.c_str());
        return false;
    }

    // Implemented in each different platform's PAL implementation files, as it differs per platform.
    AZStd::string GetPythonHomePath(const char* pythonPackage, const char* engineRoot);

} // namespace Platform

#define Py_To_String(obj) pybind11::str(obj).cast<std::string>().c_str()
#define Py_To_String_Optional(dict, key, default_string) dict.contains(key) ? Py_To_String(dict[key]) : default_string
#define QString_To_Py_String(value) pybind11::str(value.toStdString())
#define QString_To_Py_Path(value) m_pathlib.attr("Path")(value.toStdString())

namespace RedirectOutput
{
    using RedirectOutputFunc = AZStd::function<void(const char*)>;

    struct RedirectOutput
    {
        PyObject_HEAD RedirectOutputFunc write;
    };

    PyObject* RedirectWrite(PyObject* self, PyObject* args)
    {
        std::size_t written(0);
        RedirectOutput* selfimpl = reinterpret_cast<RedirectOutput*>(self);
        if (selfimpl->write)
        {
            char* data;
            if (!PyArg_ParseTuple(args, "s", &data))
            {
                return PyLong_FromSize_t(0);
            }
            selfimpl->write(data);
            written = strlen(data);
        }
        return PyLong_FromSize_t(written);
    }

    PyObject* RedirectFlush([[maybe_unused]] PyObject* self,[[maybe_unused]] PyObject* args)
    {
        // no-op
        return Py_BuildValue("");
    }

    PyMethodDef RedirectMethods[] = {
        {"write", RedirectWrite, METH_VARARGS, "sys.stdout.write"},
        {"flush", RedirectFlush, METH_VARARGS, "sys.stdout.flush"},
        {"write", RedirectWrite, METH_VARARGS, "sys.stderr.write"},
        {"flush", RedirectFlush, METH_VARARGS, "sys.stderr.flush"},
        {0, 0, 0, 0} // sentinel
    };

    PyTypeObject RedirectOutputType = {
        PyVarObject_HEAD_INIT(0, 0) "azlmbr_redirect.RedirectOutputType", // tp_name
        sizeof(RedirectOutput), /* tp_basicsize */
        0, /* tp_itemsize */
        0, /* tp_dealloc */
        0, /* tp_print */
        0, /* tp_getattr */
        0, /* tp_setattr */
        0, /* tp_reserved */
        0, /* tp_repr */
        0, /* tp_as_number */
        0, /* tp_as_sequence */
        0, /* tp_as_mapping */
        0, /* tp_hash  */
        0, /* tp_call */
        0, /* tp_str */
        0, /* tp_getattro */
        0, /* tp_setattro */
        0, /* tp_as_buffer */
        Py_TPFLAGS_DEFAULT, /* tp_flags */
        "azlmbr_redirect objects", /* tp_doc */
        0, /* tp_traverse */
        0, /* tp_clear */
        0, /* tp_richcompare */
        0, /* tp_weaklistoffset */
        0, /* tp_iter */
        0, /* tp_iternext */
        RedirectMethods, /* tp_methods */
        0, /* tp_members */
        0, /* tp_getset */
        0, /* tp_base */
        0, /* tp_dict */
        0, /* tp_descr_get */
        0, /* tp_descr_set */
        0, /* tp_dictoffset */
        0, /* tp_init */
        0, /* tp_alloc */
        0 /* tp_new */
    };

    PyModuleDef RedirectOutputModule = {
        PyModuleDef_HEAD_INIT, "azlmbr_redirect", 0, -1, 0,
    };

    // Internal state
    PyObject* g_redirect_stdout = nullptr;
    PyObject* g_redirect_stdout_saved = nullptr;
    PyObject* g_redirect_stderr = nullptr;
    PyObject* g_redirect_stderr_saved = nullptr;

    PyMODINIT_FUNC PyInit_RedirectOutput(void)
    {
        g_redirect_stdout = nullptr;
        g_redirect_stdout_saved = nullptr;
        g_redirect_stderr = nullptr;
        g_redirect_stderr_saved = nullptr;

        RedirectOutputType.tp_new = PyType_GenericNew;
        if (PyType_Ready(&RedirectOutputType) < 0)
        {
            return 0;
        }

        PyObject* redirectModule = PyModule_Create(&RedirectOutputModule);
        if (redirectModule)
        {
            Py_INCREF(&RedirectOutputType);
            PyModule_AddObject(redirectModule, "Redirect", reinterpret_cast<PyObject*>(&RedirectOutputType));
        }
        return redirectModule;
    }

    void SetRedirection(const char* funcname, PyObject*& saved, PyObject*& current, RedirectOutputFunc func)
    {
        if (PyType_Ready(&RedirectOutputType) < 0)
        {
            AZ_Warning("python", false, "RedirectOutputType not ready!");
            return;
        }

        if (!current)
        {
            saved = PySys_GetObject(funcname); // borrowed
            current = RedirectOutputType.tp_new(&RedirectOutputType, 0, 0);
        }

        RedirectOutput* redirectOutput = reinterpret_cast<RedirectOutput*>(current);
        redirectOutput->write = func;
        PySys_SetObject(funcname, current);
    }

    void ResetRedirection(const char* funcname, PyObject*& saved, PyObject*& current)
    {
        if (current)
        {
            PySys_SetObject(funcname, saved);
        }
        Py_XDECREF(current);
        current = nullptr;
    }

    PyObject* s_RedirectModule = nullptr;

    void Intialize(PyObject* module)
    {
        s_RedirectModule = module;

        SetRedirection("stdout", g_redirect_stdout_saved, g_redirect_stdout, []([[maybe_unused]] const char* msg) {
            AZ_TracePrintf("Python", msg);
        });

        SetRedirection("stderr", g_redirect_stderr_saved, g_redirect_stderr, []([[maybe_unused]] const char* msg) {
            AZ_TracePrintf("Python", msg);
        });

        PySys_WriteStdout("RedirectOutput installed");
    }

    void Shutdown()
    {
        ResetRedirection("stdout", g_redirect_stdout_saved, g_redirect_stdout);
        ResetRedirection("stderr", g_redirect_stderr_saved, g_redirect_stderr);
        Py_XDECREF(s_RedirectModule);
        s_RedirectModule = nullptr;
    }
} // namespace RedirectOutput

namespace O3DE::ProjectManager
{
    PythonBindings::PythonBindings(const AZ::IO::PathView& enginePath)
        : m_enginePath(enginePath)
    {
        m_pythonStarted = StartPython();
    }

    PythonBindings::~PythonBindings()
    {
        StopPython();
    }

    bool PythonBindings::PythonStarted()
    {
        return m_pythonStarted && Py_IsInitialized();
    }

    bool PythonBindings::StartPython()
    {
        if (Py_IsInitialized())
        {
            AZ_Warning("python", false, "Python is already active");
            return false;
        }

        // set PYTHON_HOME
        AZStd::string pyBasePath = Platform::GetPythonHomePath(PY_PACKAGE, m_enginePath.c_str());
        if (!AZ::IO::SystemFile::Exists(pyBasePath.c_str()))
        {
            AZ_Error("python", false, "Python home path does not exist: %s", pyBasePath.c_str());
            return false;
        }

        AZStd::wstring pyHomePath;
        AZStd::to_wstring(pyHomePath, pyBasePath);
        Py_SetPythonHome(pyHomePath.c_str());

        // display basic Python information
        AZ_TracePrintf("python", "Py_GetVersion=%s \n", Py_GetVersion());
        AZ_TracePrintf("python", "Py_GetPath=%ls \n", Py_GetPath());
        AZ_TracePrintf("python", "Py_GetExecPrefix=%ls \n", Py_GetExecPrefix());
        AZ_TracePrintf("python", "Py_GetProgramFullPath=%ls \n", Py_GetProgramFullPath());

        PyImport_AppendInittab("azlmbr_redirect", RedirectOutput::PyInit_RedirectOutput);

        try
        {
            // ignore system location for sites site-packages
            Py_IsolatedFlag = 1; // -I - Also sets Py_NoUserSiteDirectory.  If removed PyNoUserSiteDirectory should be set.
            Py_IgnoreEnvironmentFlag = 1; // -E

            const bool initializeSignalHandlers = true;
            pybind11::initialize_interpreter(initializeSignalHandlers);

            RedirectOutput::Intialize(PyImport_ImportModule("azlmbr_redirect"));

            // Acquire GIL before calling Python code
            AZStd::lock_guard<decltype(m_lock)> lock(m_lock);
            pybind11::gil_scoped_acquire acquire;

            // sanity import check
            if (PyRun_SimpleString("import sys") != 0)
            {
                AZ_Assert(false, "Import sys failed");
                return false;
            }

            // import required modules
            m_cmake = pybind11::module::import("o3de.cmake");
            m_register = pybind11::module::import("o3de.register");
            m_manifest = pybind11::module::import("o3de.manifest");
            m_engineTemplate = pybind11::module::import("o3de.engine_template");
            m_enableGemProject = pybind11::module::import("o3de.enable_gem");
            m_disableGemProject = pybind11::module::import("o3de.disable_gem");
            m_editProjectProperties = pybind11::module::import("o3de.project_properties");
            m_pathlib = pybind11::module::import("pathlib");

            // make sure the engine is registered
            RegisterThisEngine();

            return !PyErr_Occurred();
        }
        catch ([[maybe_unused]] const std::exception& e)
        {
            AZ_Assert(false, "Py_Initialize() failed with %s", e.what());
            return false;
        }
    }

    bool PythonBindings::StopPython()
    {
        if (Py_IsInitialized())
        {
            RedirectOutput::Shutdown();
            pybind11::finalize_interpreter();
        }
        else
        {
            AZ_Warning("ProjectManagerWindow", false, "Did not finalize since Py_IsInitialized() was false");
        }
        return !PyErr_Occurred();
    }

    bool PythonBindings::RegisterThisEngine()
    {
        bool registrationResult = true; // already registered is considered successful
        bool pythonResult = ExecuteWithLock(
            [&]
        {
            // check current engine path against all other registered engines
            // to see if we are already registered
            auto allEngines = m_manifest.attr("get_engines")();
            if (pybind11::isinstance<pybind11::list>(allEngines))
            {
                for (auto engine : allEngines)
                {
                    AZ::IO::FixedMaxPath enginePath(Py_To_String(engine["path"]));
                    if (enginePath.Compare(m_enginePath) == 0)
                    {
                        return;
                    }
                }
            }

            auto result = m_register.attr("register")(QString_To_Py_Path(QString(m_enginePath.c_str())));
            registrationResult = (result.cast<int>() == 0);
        });

        bool finalResult = (registrationResult && pythonResult);
        AZ_Assert(finalResult, "Registration of this engine failed!");
        return finalResult;
    }

    AZ::Outcome<void, AZStd::string> PythonBindings::ExecuteWithLockErrorHandling(AZStd::function<void()> executionCallback)
    {
        if (!Py_IsInitialized())
        {
            return AZ::Failure<AZStd::string>("Python is not initialized");
        }

        AZStd::lock_guard<decltype(m_lock)> lock(m_lock);
        pybind11::gil_scoped_release release;
        pybind11::gil_scoped_acquire acquire;

        try
        {
            executionCallback();
        }
        catch ([[maybe_unused]] const std::exception& e)
        {
            AZ_Warning("PythonBindings", false, "Python exception %s", e.what());
            return AZ::Failure<AZStd::string>(e.what());
        }

        return AZ::Success();
    }

    bool PythonBindings::ExecuteWithLock(AZStd::function<void()> executionCallback)
    {
        return ExecuteWithLockErrorHandling(executionCallback).IsSuccess();
    }

    AZ::Outcome<EngineInfo> PythonBindings::GetEngineInfo()
    {
        EngineInfo engineInfo;
        bool result = ExecuteWithLock([&] {
            auto enginePath = m_manifest.attr("get_this_engine_path")();

            auto o3deData = m_manifest.attr("load_o3de_manifest")();
            if (pybind11::isinstance<pybind11::dict>(o3deData))
            {
                engineInfo.m_path = Py_To_String(enginePath);
                engineInfo.m_defaultGemsFolder = Py_To_String(o3deData["default_gems_folder"]);
                engineInfo.m_defaultProjectsFolder = Py_To_String(o3deData["default_projects_folder"]);
                engineInfo.m_defaultRestrictedFolder = Py_To_String(o3deData["default_restricted_folder"]);
                engineInfo.m_defaultTemplatesFolder = Py_To_String(o3deData["default_templates_folder"]);

                auto defaultThirdPartyFolder = m_manifest.attr("get_o3de_third_party_folder")();
                engineInfo.m_thirdPartyPath = Py_To_String_Optional(o3deData,"default_third_party_folder", Py_To_String(defaultThirdPartyFolder));
            }

            auto engineData = m_manifest.attr("get_engine_json_data")(pybind11::none(), enginePath);
            if (pybind11::isinstance<pybind11::dict>(engineData))
            {
                try
                {
                    engineInfo.m_version = Py_To_String_Optional(engineData, "O3DEVersion", "0.0.0.0");
                    engineInfo.m_name = Py_To_String_Optional(engineData, "engine_name", "O3DE");
                }
                catch ([[maybe_unused]] const std::exception& e)
                {
                    AZ_Warning("PythonBindings", false, "Failed to get EngineInfo from %s", Py_To_String(enginePath));
                }
            }
        });

        if (!result || !engineInfo.IsValid())
        {
            return AZ::Failure();
        }
        else
        {
            return AZ::Success(AZStd::move(engineInfo));
        }

        return AZ::Failure();
    }

    bool PythonBindings::SetEngineInfo(const EngineInfo& engineInfo)
    {
        bool result = ExecuteWithLock([&] {
            auto registrationResult = m_register.attr("register")(
                QString_To_Py_Path(engineInfo.m_path),
                pybind11::none(), // project_path
                pybind11::none(), // gem_path
                pybind11::none(), // external_subdir_path
                pybind11::none(), // template_path
                pybind11::none(), // restricted_path
                pybind11::none(), // repo_uri
                pybind11::none(), // default_engines_folder
                QString_To_Py_Path(engineInfo.m_defaultProjectsFolder),
                QString_To_Py_Path(engineInfo.m_defaultGemsFolder),
                QString_To_Py_Path(engineInfo.m_defaultTemplatesFolder),
                pybind11::none(), // default_restricted_folder
                QString_To_Py_Path(engineInfo.m_thirdPartyPath)
                );

            if (registrationResult.cast<int>() != 0)
            {
                result = false;
            }
        });

        return result;
    }

    AZ::Outcome<GemInfo> PythonBindings::GetGemInfo(const QString& path, const QString& projectPath)
    {
        GemInfo gemInfo = GemInfoFromPath(QString_To_Py_String(path), QString_To_Py_Path(projectPath));
        if (gemInfo.IsValid())
        {
            return AZ::Success(AZStd::move(gemInfo));
        }
        else
        {
            return AZ::Failure();
        }
    }

    AZ::Outcome<QVector<GemInfo>, AZStd::string> PythonBindings::GetEngineGemInfos()
    {
        QVector<GemInfo> gems;

        auto result = ExecuteWithLockErrorHandling([&]
        {
            for (auto path : m_manifest.attr("get_engine_gems")())
            {
                gems.push_back(GemInfoFromPath(path, pybind11::none()));
            }
        });
        if (!result.IsSuccess())
        {
            return AZ::Failure<AZStd::string>(result.GetError().c_str());
        }

        std::sort(gems.begin(), gems.end());
        return AZ::Success(AZStd::move(gems));
    }

    AZ::Outcome<QVector<GemInfo>, AZStd::string> PythonBindings::GetAllGemInfos(const QString& projectPath)
    {
        QVector<GemInfo> gems;

        auto result = ExecuteWithLockErrorHandling([&]
        {
            auto pyProjectPath = QString_To_Py_Path(projectPath);
            for (auto path : m_manifest.attr("get_all_gems")(pyProjectPath))
            {
                gems.push_back(GemInfoFromPath(path, pyProjectPath));
            }
        });
        if (!result.IsSuccess())
        {
            return AZ::Failure<AZStd::string>(result.GetError().c_str());
        }

        std::sort(gems.begin(), gems.end());
        return AZ::Success(AZStd::move(gems));
    }

    AZ::Outcome<QVector<AZStd::string>, AZStd::string> PythonBindings::GetEnabledGemNames(const QString& projectPath)
    {
        // Retrieve the path to the cmake file that lists the enabled gems.
        pybind11::str enabledGemsFilename;
        auto result = ExecuteWithLockErrorHandling([&]
        {
            enabledGemsFilename = m_cmake.attr("get_enabled_gem_cmake_file")(
                pybind11::none(), // project_name
                QString_To_Py_Path(projectPath)); // project_path
        });
        if (!result.IsSuccess())
        {
            return AZ::Failure<AZStd::string>(result.GetError().c_str());
        }

        // Retrieve the actual list of names from the cmake file.
        QVector<AZStd::string> gemNames;
        result = ExecuteWithLockErrorHandling([&]
        {
            const auto pyGemNames = m_cmake.attr("get_enabled_gems")(enabledGemsFilename);
            for (auto gemName : pyGemNames)
            {
                gemNames.push_back(Py_To_String(gemName));
            }
        });
        if (!result.IsSuccess())
        {
            return AZ::Failure<AZStd::string>(result.GetError().c_str());
        }

        return AZ::Success(AZStd::move(gemNames));
    }

    bool PythonBindings::AddProject(const QString& path)
    {
        bool registrationResult = false;
        bool result = ExecuteWithLock(
            [&]
        {
            auto projectPath = QString_To_Py_Path(path);
            auto pythonRegistrationResult = m_register.attr("register")(pybind11::none(), projectPath);

            // Returns an exit code so boolify it then invert result
            registrationResult = !pythonRegistrationResult.cast<bool>();
        });

        return result && registrationResult;
    }

    bool PythonBindings::RemoveProject(const QString& path)
    {
        bool registrationResult = false;
        bool result = ExecuteWithLock(
            [&]
        {
            auto pythonRegistrationResult = m_register.attr("register")(
                pybind11::none(),   // engine_path
                QString_To_Py_Path(path), // project_path
                pybind11::none(),   // gem_path
                pybind11::none(),   // external_subdir_path
                pybind11::none(),   // template_path
                pybind11::none(),   // restricted_path
                pybind11::none(),   // repo_uri
                pybind11::none(),   // default_engines_folder
                pybind11::none(),   // default_projects_folder
                pybind11::none(),   // default_gems_folder
                pybind11::none(),   // default_templates_folder
                pybind11::none(),   // default_restricted_folder
                pybind11::none(),   // default_third_party_folder
                pybind11::none(),   // external_subdir_engine_path
                pybind11::none(),   // external_subdir_project_path
                true,               // remove
                false               // force
                );

            // Returns an exit code so boolify it then invert result
            registrationResult = !pythonRegistrationResult.cast<bool>();
        });

        return result && registrationResult;
    }

    AZ::Outcome<ProjectInfo> PythonBindings::CreateProject(const QString& projectTemplatePath, const ProjectInfo& projectInfo)
    {
        ProjectInfo createdProjectInfo;
        bool result = ExecuteWithLock([&] {
            auto projectPath = QString_To_Py_Path(projectInfo.m_path);

            auto createProjectResult = m_engineTemplate.attr("create_project")(
                projectPath,
                QString_To_Py_String(projectInfo.m_projectName),
                QString_To_Py_Path(projectTemplatePath)
                );
            if (createProjectResult.cast<int>() == 0)
            {
                createdProjectInfo = ProjectInfoFromPath(projectPath);
            }
        });

        if (!result || !createdProjectInfo.IsValid())
        {
            return AZ::Failure();
        }
        else
        {
            return AZ::Success(AZStd::move(createdProjectInfo));
        }
    }

    AZ::Outcome<ProjectInfo> PythonBindings::GetProject(const QString& path)
    {
        ProjectInfo projectInfo = ProjectInfoFromPath(QString_To_Py_Path(path));
        if (projectInfo.IsValid())
        {
            return AZ::Success(AZStd::move(projectInfo));
        }
        else
        {
            return AZ::Failure();
        }
    }

    GemInfo PythonBindings::GemInfoFromPath(pybind11::handle path, pybind11::handle pyProjectPath)
    {
        GemInfo gemInfo;
        gemInfo.m_path = Py_To_String(path);

        auto data = m_manifest.attr("get_gem_json_data")(pybind11::none(), path, pyProjectPath);
        if (pybind11::isinstance<pybind11::dict>(data))
        {
            try
            {
                // required
                gemInfo.m_name = Py_To_String(data["gem_name"]);

                // optional
<<<<<<< HEAD
                gemInfo.m_displayName = Py_To_String_Optional(data, "display_name", gemInfo.m_name);
                gemInfo.m_summary = Py_To_String_Optional(data, "summary", "");
                gemInfo.m_version = "";
                gemInfo.m_requirement = Py_To_String_Optional(data, "requirements", "");
=======
                gemInfo.m_displayName = Py_To_String_Optional(data, "DisplayName", gemInfo.m_name);
                gemInfo.m_summary = Py_To_String_Optional(data, "Summary", "");
                gemInfo.m_version = Py_To_String_Optional(data, "Version", "");
                gemInfo.m_requirement = Py_To_String_Optional(data, "Requirements", "");
                gemInfo.m_creator = Py_To_String_Optional(data, "origin", "");

                if (gemInfo.m_creator.contains("Open 3D Engine"))
                {
                    gemInfo.m_gemOrigin = GemInfo::GemOrigin::Open3DEEngine;
                }
>>>>>>> 5fdb33b1

                if (data.contains("user_tags"))
                {
                    for (auto tag : data["user_tags"])
                    {
                        gemInfo.m_features.push_back(Py_To_String(tag));
                    }
                }

                QString gemType = Py_To_String_Optional(data, "type", "");
                if (gemType == "Asset")
                {
                    gemInfo.m_types |= GemInfo::Type::Asset;
                }
                if (gemType == "Code")
                {
                    gemInfo.m_types |= GemInfo::Type::Code;
                }
                if (gemType == "Tool")
                {
                    gemInfo.m_types |= GemInfo::Type::Tool;
                }
            }
            catch ([[maybe_unused]] const std::exception& e)
            {
                AZ_Warning("PythonBindings", false, "Failed to get GemInfo for gem %s", Py_To_String(path));
            }
        }

        return gemInfo;
    }

    ProjectInfo PythonBindings::ProjectInfoFromPath(pybind11::handle path)
    {
        ProjectInfo projectInfo;
        projectInfo.m_path = Py_To_String(path);
        projectInfo.m_needsBuild = false;

        auto projectData = m_manifest.attr("get_project_json_data")(pybind11::none(), path);
        if (pybind11::isinstance<pybind11::dict>(projectData))
        {
            try
            {
                projectInfo.m_projectName = Py_To_String(projectData["project_name"]);
                projectInfo.m_displayName = Py_To_String_Optional(projectData, "display_name", projectInfo.m_projectName);
                projectInfo.m_origin = Py_To_String_Optional(projectData, "origin", projectInfo.m_origin);
                projectInfo.m_summary = Py_To_String_Optional(projectData, "summary", projectInfo.m_summary);
                projectInfo.m_iconPath = Py_To_String_Optional(projectData, "icon", ProjectPreviewImagePath);
                if (projectData.contains("user_tags"))
                {
                    for (auto tag : projectData["user_tags"])
                    {
                        projectInfo.m_userTags.append(Py_To_String(tag));
                    }
                }
            }
            catch ([[maybe_unused]] const std::exception& e)
            {
                AZ_Warning("PythonBindings", false, "Failed to get ProjectInfo for project %s", Py_To_String(path));
            }
        }

        return projectInfo;
    }

    AZ::Outcome<QVector<ProjectInfo>> PythonBindings::GetProjects()
    {
        QVector<ProjectInfo> projects;

        bool result = ExecuteWithLock([&] {
            // external projects
            for (auto path : m_manifest.attr("get_projects")())
            {
                projects.push_back(ProjectInfoFromPath(path));
            }

            // projects from the engine
            for (auto path : m_manifest.attr("get_engine_projects")())
            {
                projects.push_back(ProjectInfoFromPath(path));
            }
        });

        if (!result)
        {
            return AZ::Failure();
        }
        else
        {
            return AZ::Success(AZStd::move(projects));
        }
    }

    AZ::Outcome<void, AZStd::string> PythonBindings::AddGemToProject(const QString& gemPath, const QString& projectPath)
    {
        return ExecuteWithLockErrorHandling([&]
        {
            m_enableGemProject.attr("enable_gem_in_project")(
                pybind11::none(), // gem name not needed as path is provided
                QString_To_Py_Path(gemPath),
                pybind11::none(), // project name not needed as path is provided
                QString_To_Py_Path(projectPath)
                );
        });
    }

    AZ::Outcome<void, AZStd::string> PythonBindings::RemoveGemFromProject(const QString& gemPath, const QString& projectPath)
    {
        return ExecuteWithLockErrorHandling([&]
        {
            m_disableGemProject.attr("disable_gem_in_project")(
                pybind11::none(), // gem name not needed as path is provided
                QString_To_Py_Path(gemPath),
                pybind11::none(), // project name not needed as path is provided
                QString_To_Py_Path(projectPath)
                );
        });
    }

    bool PythonBindings::RemoveInvalidProjects()
    {
        bool removalResult = false;
        bool result = ExecuteWithLock(
            [&]
            {
                auto pythonRemovalResult = m_register.attr("remove_invalid_o3de_projects")();

                // Returns an exit code so boolify it then invert result
                removalResult = !pythonRemovalResult.cast<bool>();
            });

        return result && removalResult;
    }

    AZ::Outcome<void, AZStd::string> PythonBindings::UpdateProject(const ProjectInfo& projectInfo)
    {
        bool updateProjectSucceeded = false;
        auto result = ExecuteWithLockErrorHandling([&]
            {
                std::list<std::string> newTags;
                for (const auto& i : projectInfo.m_userTags)
                {
                    newTags.push_back(i.toStdString());
                }

                auto editResult = m_editProjectProperties.attr("edit_project_props")(
                    QString_To_Py_Path(projectInfo.m_path),
                    pybind11::none(), // proj_name not used
                    QString_To_Py_String(projectInfo.m_projectName),
                    QString_To_Py_String(projectInfo.m_origin),
                    QString_To_Py_String(projectInfo.m_displayName),
                    QString_To_Py_String(projectInfo.m_summary),
                    QString_To_Py_String(projectInfo.m_iconPath), // new_icon
                    pybind11::none(), // add_tags not used
                    pybind11::none(), // remove_tags not used
                    pybind11::list(pybind11::cast(newTags)));
                updateProjectSucceeded = (editResult.cast<int>() == 0);
            });

        if (!result.IsSuccess())
        {
            return result;
        }
        else if (!updateProjectSucceeded)
        {
            return AZ::Failure<AZStd::string>("Failed to update project.");
        }

        return AZ::Success();
    }

    ProjectTemplateInfo PythonBindings::ProjectTemplateInfoFromPath(pybind11::handle path, pybind11::handle pyProjectPath)
    {
        ProjectTemplateInfo templateInfo;
        templateInfo.m_path = Py_To_String(path);

        auto data = m_manifest.attr("get_template_json_data")(pybind11::none(), path, pyProjectPath);
        if (pybind11::isinstance<pybind11::dict>(data))
        {
            try
            {
                // required
                templateInfo.m_displayName = Py_To_String(data["display_name"]);
                templateInfo.m_name = Py_To_String(data["template_name"]);
                templateInfo.m_summary = Py_To_String(data["summary"]);

                // optional
                if (data.contains("canonical_tags"))
                {
                    for (auto tag : data["canonical_tags"])
                    {
                        templateInfo.m_canonicalTags.push_back(Py_To_String(tag));
                    }
                }
                if (data.contains("user_tags"))
                {
                    for (auto tag : data["user_tags"])
                    {
                        templateInfo.m_canonicalTags.push_back(Py_To_String(tag));
                    }
                }

                QString templateProjectPath = QDir(templateInfo.m_path).filePath("Template");
                auto enabledGemNames = GetEnabledGemNames(templateProjectPath);
                if (enabledGemNames)
                {
                    for (auto gem : enabledGemNames.GetValue())
                    {
                        // Exclude the template ${Name} placeholder for the list of included gems
                        // That Gem gets created with the project
                        if (!gem.contains("${Name}"))
                        {
                            templateInfo.m_includedGems.push_back(Py_To_String(gem.c_str()));
                        }
                    }
                }
            }
            catch ([[maybe_unused]] const std::exception& e)
            {
                AZ_Warning("PythonBindings", false, "Failed to get ProjectTemplateInfo for %s", Py_To_String(path));
            }
        }

        return templateInfo;
    }

    AZ::Outcome<QVector<ProjectTemplateInfo>> PythonBindings::GetProjectTemplates(const QString& projectPath)
    {
        QVector<ProjectTemplateInfo> templates;

        bool result = ExecuteWithLock([&] {
            for (auto path : m_manifest.attr("get_templates_for_project_creation")())
            {
                templates.push_back(ProjectTemplateInfoFromPath(path, QString_To_Py_Path(projectPath)));
            }
        });

        if (!result)
        {
            return AZ::Failure();
        }
        else
        {
            return AZ::Success(AZStd::move(templates));
        }
    }
}<|MERGE_RESOLUTION|>--- conflicted
+++ resolved
@@ -648,23 +648,16 @@
                 gemInfo.m_name = Py_To_String(data["gem_name"]);
 
                 // optional
-<<<<<<< HEAD
                 gemInfo.m_displayName = Py_To_String_Optional(data, "display_name", gemInfo.m_name);
                 gemInfo.m_summary = Py_To_String_Optional(data, "summary", "");
                 gemInfo.m_version = "";
                 gemInfo.m_requirement = Py_To_String_Optional(data, "requirements", "");
-=======
-                gemInfo.m_displayName = Py_To_String_Optional(data, "DisplayName", gemInfo.m_name);
-                gemInfo.m_summary = Py_To_String_Optional(data, "Summary", "");
-                gemInfo.m_version = Py_To_String_Optional(data, "Version", "");
-                gemInfo.m_requirement = Py_To_String_Optional(data, "Requirements", "");
                 gemInfo.m_creator = Py_To_String_Optional(data, "origin", "");
 
                 if (gemInfo.m_creator.contains("Open 3D Engine"))
                 {
                     gemInfo.m_gemOrigin = GemInfo::GemOrigin::Open3DEEngine;
                 }
->>>>>>> 5fdb33b1
 
                 if (data.contains("user_tags"))
                 {
