/*
 * Copyright (c) Contributors to the Open 3D Engine Project.
 * For complete copyright and license terms please see the LICENSE at the root of this distribution.
 *
 * SPDX-License-Identifier: Apache-2.0 OR MIT
 *
 */

#pragma once

#include <TestImpactFramework/TestImpactPolicy.h>

#include <Dependency/TestImpactChangeDependencyList.h>

#include <AzCore/std/containers/vector.h>
#include <AzCore/std/containers/unordered_map.h>
#include <AzCore/std/containers/unordered_set.h>

namespace TestImpact
{
    template<typename ProductionTarget, typename TestTarget>
    class DynamicDependencyMap;

    class Target;

    //! Placeholder for dependency graph data.
<<<<<<< HEAD
    struct BuildTargetDependencyGraph
=======
    class BuildTargetDependencyGraph
>>>>>>> e57b0df5
    {
    };

    //! Selects the test targets that cover a given set of changes based on the CRUD rules and optionally prioritizes the test
    //! selection according to their locality of their covering production targets in the their dependency graphs.
    //! @note the CRUD rules for how tests are selected can be found in the MicroRepo header file.
    template<typename ProductionTarget, typename TestTarget>
    class TestSelectorAndPrioritizer
    {
    public:
        //! Constructs the test selector and prioritizer for the given dynamic dependency map.
        //! @param dynamicDependencyMap The dynamic dependency map representing the repository source tree.
        //! @param dependencyGraphDataMap The map of build targets and their dependency graph data for use in test prioritization.
        TestSelectorAndPrioritizer(
            const DynamicDependencyMap<ProductionTarget, TestTarget>* dynamicDependencyMap,
            BuildTargetDependencyGraph&& dependencyGraph);

        virtual ~TestSelectorAndPrioritizer() = default;

        //! Select the covering test targets for the given set of source changes and optionally prioritizes said test selection.
        //! @param changeDependencyList The resolved list of source dependencies for the CRUD source changes.
        //! @param testSelectionStrategy The test selection and prioritization strategy to apply to the given CRUD source changes.
        AZStd::vector<const TestTarget*> SelectTestTargets(
            const ChangeDependencyList<ProductionTarget, TestTarget>& changeDependencyList, Policy::TestPrioritization testSelectionStrategy);

    private:
        //! Map of selected test targets and the production targets they cover for the given set of source changes.
        using SelectedTestTargetAndDependerMap = AZStd::unordered_map<const TestTarget*, AZStd::unordered_set<const ProductionTarget*>>;

        //! Selects the test targets covering the set of source changes in the change dependency list.
        //! @param changeDependencyList The change dependency list containing the CRUD source changes to select tests for.
        //! @returns The selected tests and their covering production targets for the given set of source changes.
        SelectedTestTargetAndDependerMap SelectTestTargets(const ChangeDependencyList<ProductionTarget, TestTarget>& changeDependencyList);

        //! Prioritizes the selected tests according to the specified test selection strategy,
        //! @note If no dependency graph data exists for a given test target then that test target still be selected albeit not prioritized.
        //! @param selectedTestTargetAndDependerMap The selected tests to prioritize.
        //! @param testSelectionStrategy The test selection strategy to prioritize the selected tests.
        //! @returns The selected tests either in either arbitrary order or in prioritized with highest priority first.
        AZStd::vector<const TestTarget*> PrioritizeSelectedTestTargets(
            const SelectedTestTargetAndDependerMap& selectedTestTargetAndDependerMap, Policy::TestPrioritization testSelectionStrategy);

        const DynamicDependencyMap<ProductionTarget, TestTarget>* m_dynamicDependencyMap;
        BuildTargetDependencyGraph m_dependencyGraph;

    protected:
        //! Action to perform when production sources are created.
        virtual void CreateProductionSourceAction(const ProductionTarget* target, SelectedTestTargetAndDependerMap& selectedTestTargetMap);

        //! Action to perform when test sources are created.
        virtual void CreateTestSourceAction(const TestTarget* target, SelectedTestTargetAndDependerMap& selectedTestTargetMap);

        //! Action to perform when production sources with coverage are updated.
        virtual void UpdateProductionSourceWithCoverageAction(
            const ProductionTarget* target,
            SelectedTestTargetAndDependerMap& selectedTestTargetMap,
            const SourceDependency<ProductionTarget, TestTarget>& sourceDependency);

        //! Action to perform when test sources with coverage are updated.
        virtual void UpdateTestSourceWithCoverageAction(
            const TestTarget* target,
            SelectedTestTargetAndDependerMap& selectedTestTargetMap);

        //! Action to perform when production sources without coverage are updated.
        virtual void UpdateProductionSourceWithoutCoverageAction(
            const ProductionTarget* target,
            SelectedTestTargetAndDependerMap& selectedTestTargetMap);

        //! Action to perform when test sources without coverage are updated.
        virtual void UpdateTestSourceWithoutCoverageAction(
            const TestTarget* target,
            SelectedTestTargetAndDependerMap& selectedTestTargetMap);

        //! Action to perform when sources that cannot be determined to be production or test sources without coverage are updated.
        virtual void UpdateIndeterminateSourceWithoutCoverageAction(
            SelectedTestTargetAndDependerMap& selectedTestTargetMap,
            const SourceDependency<ProductionTarget, TestTarget>& sourceDependency);

        //! Action to perform when sources that cannot be determined to be production or test sources without coverage are deleted.
        virtual void DeleteIndeterminateSourceWithoutCoverageAction(
            SelectedTestTargetAndDependerMap& selectedTestTargetMap, const SourceDependency<ProductionTarget, TestTarget>& sourceDependency);
    };

    template<typename ProductionTarget, typename TestTarget>
    TestSelectorAndPrioritizer<ProductionTarget, TestTarget>::TestSelectorAndPrioritizer(
        const DynamicDependencyMap<ProductionTarget, TestTarget>* dynamicDependencyMap, BuildTargetDependencyGraph&& dependencyGraph)
        : m_dynamicDependencyMap(dynamicDependencyMap)
        , m_dependencyGraph(AZStd::move(dependencyGraph))
    {
    }

    template<typename ProductionTarget, typename TestTarget>
    AZStd::vector<const TestTarget*> TestSelectorAndPrioritizer<ProductionTarget, TestTarget>::SelectTestTargets(
        const ChangeDependencyList<ProductionTarget, TestTarget>& changeDependencyList, Policy::TestPrioritization testSelectionStrategy)
    {
        const auto selectedTestTargetAndDependerMap = SelectTestTargets(changeDependencyList);
        const auto prioritizedSelectedTests = PrioritizeSelectedTestTargets(selectedTestTargetAndDependerMap, testSelectionStrategy);
        return prioritizedSelectedTests;
    }

    template<typename ProductionTarget, typename TestTarget>
    void TestSelectorAndPrioritizer<ProductionTarget, TestTarget>::CreateProductionSourceAction(
        const ProductionTarget* target, SelectedTestTargetAndDependerMap& selectedTestTargetMap)
    {
        // Action
        // 1. Select all test targets covering the parent production targets
        const auto coverage = m_dynamicDependencyMap->GetCoveringTestTargetsForProductionTarget(*target);
        for (const auto* testTarget : coverage)
        {
            selectedTestTargetMap[testTarget].insert(target);
        }
    }

    template<typename ProductionTarget, typename TestTarget>
    void TestSelectorAndPrioritizer<ProductionTarget, TestTarget>::CreateTestSourceAction(
        const TestTarget* target, SelectedTestTargetAndDependerMap& selectedTestTargetMap)
    {
        // Action
        // 1. Select all parent test targets
        selectedTestTargetMap.insert(target);
    }

    template<typename ProductionTarget, typename TestTarget>
    void TestSelectorAndPrioritizer<ProductionTarget, TestTarget>::UpdateProductionSourceWithCoverageAction(
        const ProductionTarget* target,
        SelectedTestTargetAndDependerMap& selectedTestTargetMap,
        const SourceDependency<ProductionTarget, TestTarget>& sourceDependency)
    {
        // Action
        // 1. Select all test targets covering this file
        for (const auto* testTarget : sourceDependency.GetCoveringTestTargets())
        {
            selectedTestTargetMap[testTarget].insert(target);
        }
    }

    template<typename ProductionTarget, typename TestTarget>
    void TestSelectorAndPrioritizer<ProductionTarget, TestTarget>::UpdateTestSourceWithCoverageAction(
        const TestTarget* target, SelectedTestTargetAndDependerMap& selectedTestTargetMap)
    {
        // Action
        // 1. Select the parent test targets for this file
        selectedTestTargetMap.insert(target);
    }

    template<typename ProductionTarget, typename TestTarget>
    void TestSelectorAndPrioritizer<ProductionTarget, TestTarget>::UpdateProductionSourceWithoutCoverageAction(
        [[maybe_unused]] const ProductionTarget* target,
        [[maybe_unused]] SelectedTestTargetAndDependerMap& selectedTestTargetMap)
    {
        // Action
        // 1. Do nothing
    }

    template<typename ProductionTarget, typename TestTarget>
    void TestSelectorAndPrioritizer<ProductionTarget, TestTarget>::UpdateTestSourceWithoutCoverageAction(
        const TestTarget* target, SelectedTestTargetAndDependerMap& selectedTestTargetMap)
    {
        // Action
        // 1. Select the parent test targets for this file
        selectedTestTargetMap.insert(target);
    }

    template<typename ProductionTarget, typename TestTarget>
    void TestSelectorAndPrioritizer<ProductionTarget, TestTarget>::UpdateIndeterminateSourceWithoutCoverageAction(
        SelectedTestTargetAndDependerMap& selectedTestTargetMap, const SourceDependency<ProductionTarget, TestTarget>& sourceDependency)
    {
        // Action
        // 1. Log potential orphaned source file warning (handled prior by DynamicDependencyMap)
        // 2. Select all test targets covering this file
        // 3. Delete the existing coverage data from the source covering test list (handled prior by DynamicDependencyMap)

        for (const auto* testTarget : sourceDependency.GetCoveringTestTargets())
        {
            selectedTestTargetMap.insert(testTarget);
        }
    }

    template<typename ProductionTarget, typename TestTarget>
    void TestSelectorAndPrioritizer<ProductionTarget, TestTarget>::DeleteIndeterminateSourceWithoutCoverageAction(
        SelectedTestTargetAndDependerMap& selectedTestTargetMap, const SourceDependency<ProductionTarget, TestTarget>& sourceDependency)
    {
        // Action
        // 1. Select all test targets covering this file
        // 2. Delete the existing coverage data from the source covering test list (handled prior by DynamicDependencyMap)
        for (const auto* testTarget : sourceDependency.GetCoveringTestTargets())
        {
            selectedTestTargetMap.insert(testTarget);
        }
    }

    template<typename ProductionTarget, typename TestTarget>
    typename TestSelectorAndPrioritizer<ProductionTarget, TestTarget>::SelectedTestTargetAndDependerMap TestSelectorAndPrioritizer<ProductionTarget, TestTarget>::SelectTestTargets(
        const ChangeDependencyList<ProductionTarget, TestTarget>& changeDependencyList)
    {
        SelectedTestTargetAndDependerMap selectedTestTargetMap;

        // Create operations
        for (const auto& sourceDependency : changeDependencyList.GetCreateSourceDependencies())
        {
            for (const auto& parentTarget : sourceDependency.GetParentTargets())
            {

                if (parentTarget.GetTargetType() == BuildTargetType::ProductionTarget)
                {
                    // Parent Targets: Yes
                    // Coverage Data : No
                    // Source Type   : Production
                    //
                    // Scenario
                    // 1. The file has been newly created
                    // 2. This file exists in one or more source to production target mapping artifacts
                    // 3. There exists no coverage data for this file in the source covering test list
                    CreateProductionSourceAction(parentTarget.GetProductionTarget(), selectedTestTargetMap);
                }
                else
                {
                    // Parent Targets: Yes
                    // Coverage Data : No
                    // Source Type   : Test
                    //
                    // Scenario
                    // 1. The file has been newly created
                    // 2. This file exists in one or more source to test target mapping artifacts
                    // 3. There exists no coverage data for this file in the source covering test list
                    CreateTestSourceAction(parentTarget.GetTestTarget(), selectedTestTargetMap);
                }
            }
        }

        // Update operations
        for (const auto& sourceDependency : changeDependencyList.GetUpdateSourceDependencies())
        {
            if (sourceDependency.GetNumParentTargets())
            {
                if (sourceDependency.GetNumCoveringTestTargets())
                {
                    for (const auto& parentTarget : sourceDependency.GetParentTargets())
                    {
                        if (parentTarget.GetTargetType() == BuildTargetType::ProductionTarget)
                        {
                            // Parent Targets: Yes
                            // Coverage Data : Yes
                            // Source Type   : Production
                            //
                            // Scenario
                            // 1. The existing file has been modified
                            // 2. This file exists in one or more source to production target mapping artifacts
                            // 3. There exists coverage data for this file in the source covering test list
                            UpdateProductionSourceWithCoverageAction(parentTarget.GetProductionTarget(), selectedTestTargetMap, sourceDependency);
                        }
                        else
                        {
                            // Parent Targets: Yes
                            // Coverage Data : Yes
                            // Source Type   : Test
                            //
                            // Scenario
                            // 1. The existing file has been modified
                            // 2. This file exists in one or more source to test target mapping artifacts
                            // 3. There exists coverage data for this file in the source covering test list
                            UpdateTestSourceWithCoverageAction(parentTarget.GetTestTarget(), selectedTestTargetMap);
                        }
                    }
                }
                else
                {
                    for (const auto& parentTarget : sourceDependency.GetParentTargets())
                    {
                        if (parentTarget.GetTargetType() == BuildTargetType::ProductionTarget)
                        {
                            // Parent Targets: Yes
                            // Coverage Data : No
                            // Source Type   : Production
                            //
                            // Scenario
                            // 1. The existing file has been modified
                            // 2. This file exists in one or more source to test target mapping artifacts
                            // 3. There exists no coverage data for this file in the source covering test list
                            UpdateProductionSourceWithoutCoverageAction(parentTarget.GetProductionTarget(), selectedTestTargetMap);
                        }
                        else
                        {
                            // Parent Targets: Yes
                            // Coverage Data : No
                            // Source Type   : Test
                            //
                            // Scenario
                            // 1. The existing file has been modified
                            // 2. This file exists in one or more source to test target mapping artifacts
                            // 3. There exists no coverage data for this file in the source covering test list
                            UpdateTestSourceWithoutCoverageAction(parentTarget.GetTestTarget(), selectedTestTargetMap);
                        }
                    }
                }
            }
            else
            {
                // Parent Targets: No
                // Coverage Data : Yes
                // Source Type   : Indeterminate
                //
                // Scenario
                // 1. The existing file has been modified
                // 2. Either:
                //  a) This file previously existed in one or more source to target mapping artifacts
                //  b) This file no longer exists in any source to target mapping artifacts
                //  c) The coverage data for this file was has yet to be deleted from the source covering test list
                // 3. Or:
                //  a) The file is being used by build targets but has erroneously not been explicitly added to the build
                //     system (e.g. include directive pulling in a header from the repository that has not been added to
                //     any build targets due to an oversight)
                UpdateIndeterminateSourceWithoutCoverageAction(selectedTestTargetMap, sourceDependency);
            }
        }

        // Delete operations
        for (const auto& sourceDependency : changeDependencyList.GetDeleteSourceDependencies())
        {
            // Parent Targets: No
            // Coverage Data : Yes
            // Source Type   : Indeterminate
            //
            // Scenario
            // 1. The existing file has been deleted
            // 2. This file previously existed in one or more source to target mapping artifacts
            // 2. This file does not exist in any source to target mapping artifacts
            // 4. The coverage data for this file was has yet to be deleted from the source covering test list
            DeleteIndeterminateSourceWithoutCoverageAction(selectedTestTargetMap, sourceDependency);
        }

        return selectedTestTargetMap;
    }

    template<typename ProductionTarget, typename TestTarget>
    AZStd::vector<const TestTarget*> TestSelectorAndPrioritizer<ProductionTarget, TestTarget>::PrioritizeSelectedTestTargets(
        const SelectedTestTargetAndDependerMap& selectedTestTargetAndDependerMap,
        [[maybe_unused]] Policy::TestPrioritization testSelectionStrategy)
    {
        AZStd::vector<const TestTarget*> selectedTestTargets;

        // Prioritization disabled for now
        // SPEC-6563
        for (const auto& [testTarget, dependerTargets] : selectedTestTargetAndDependerMap)
        {
            selectedTestTargets.push_back(testTarget);
        }

        return selectedTestTargets;
    }
} // namespace TestImpact<|MERGE_RESOLUTION|>--- conflicted
+++ resolved
@@ -24,11 +24,7 @@
     class Target;
 
     //! Placeholder for dependency graph data.
-<<<<<<< HEAD
-    struct BuildTargetDependencyGraph
-=======
     class BuildTargetDependencyGraph
->>>>>>> e57b0df5
     {
     };
 
