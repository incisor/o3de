/*
 * Copyright (c) Contributors to the Open 3D Engine Project.
 * For complete copyright and license terms please see the LICENSE at the root of this distribution.
 *
 * SPDX-License-Identifier: Apache-2.0 OR MIT
 *
 */


#include "CrySystem_precompiled.h"

#include "LocalizedStringManager.h"

#if defined(AZ_RESTRICTED_PLATFORM)
#undef AZ_RESTRICTED_SECTION
#define LOCALIZEDSTRINGMANAGER_CPP_SECTION_1 1
#endif

#include <ISystem.h>
#include "System.h" // to access InitLocalization()
#include <CryPath.h>
#include <IConsole.h>
#include <locale.h>
#include <time.h>

#include <AzCore/std/string/conversions.h>
#include <AzFramework/StringFunc/StringFunc.h>
#include <AzCore/std/string/conversions.h>

#define MAX_CELL_COUNT 32

// CVAR names
const char c_sys_localization_debug[] = "sys_localization_debug";
const char c_sys_localization_encode[] = "sys_localization_encode";
#define LOC_WINDOW "Localization"
const char c_sys_localization_format[] = "sys_localization_format";

enum ELocalizedXmlColumns
{
    ELOCALIZED_COLUMN_SKIP  = 0,
    ELOCALIZED_COLUMN_KEY,
    ELOCALIZED_COLUMN_AUDIOFILE,
    ELOCALIZED_COLUMN_CHARACTER_NAME,
    ELOCALIZED_COLUMN_SUBTITLE_TEXT,
    ELOCALIZED_COLUMN_ACTOR_LINE,
    ELOCALIZED_COLUMN_USE_SUBTITLE,
    ELOCALIZED_COLUMN_VOLUME,
    ELOCALIZED_COLUMN_SOUNDEVENT,
    ELOCALIZED_COLUMN_RADIO_RATIO,
    ELOCALIZED_COLUMN_EVENTPARAMETER,
    ELOCALIZED_COLUMN_SOUNDMOOD,
    ELOCALIZED_COLUMN_IS_DIRECT_RADIO,
    // legacy names
    ELOCALIZED_COLUMN_LEGACY_PERSON,
    ELOCALIZED_COLUMN_LEGACY_CHARACTERNAME,
    ELOCALIZED_COLUMN_LEGACY_TRANSLATED_CHARACTERNAME,
    ELOCALIZED_COLUMN_LEGACY_ENGLISH_DIALOGUE,
    ELOCALIZED_COLUMN_LEGACY_TRANSLATION,
    ELOCALIZED_COLUMN_LEGACY_YOUR_TRANSLATION,
    ELOCALIZED_COLUMN_LEGACY_ENGLISH_SUBTITLE,
    ELOCALIZED_COLUMN_LEGACY_TRANSLATED_SUBTITLE,
    ELOCALIZED_COLUMN_LEGACY_ORIGINAL_CHARACTER_NAME,
    ELOCALIZED_COLUMN_LEGACY_TRANSLATED_CHARACTER_NAME,
    ELOCALIZED_COLUMN_LEGACY_ORIGINAL_TEXT,
    ELOCALIZED_COLUMN_LEGACY_TRANSLATED_TEXT,
    ELOCALIZED_COLUMN_LEGACY_ORIGINAL_ACTOR_LINE,
    ELOCALIZED_COLUMN_LEGACY_TRANSLATED_ACTOR_LINE,
    ELOCALIZED_COLUMN_LAST,
};

// The order must match to the order of the ELocalizedXmlColumns
static const char* sLocalizedColumnNames[] =
{
    // everyhing read by the file will be convert to lower cases
    "skip",
    "key",
    "audio_filename",
    "character name",
    "subtitle text",
    "actor line",
    "use subtitle",
    "volume",
    "prototype event",
    "radio ratio",
    "eventparameter",
    "soundmood",
    "is direct radio",
    // legacy names
    "person",
    "character name",
    "translated character name",
    "english dialogue",
    "translation",
    "your translation",
    "english subtitle",
    "translated subtitle",
    "original character name",
    "translated character name",
    "original text",
    "translated text",
    "original actor line",
    "translated actor line",
};

//Please ensure that this array matches the contents of EPlatformIndependentLanguageID in ILocalizationManager.h
static const char* PLATFORM_INDEPENDENT_LANGUAGE_NAMES[ ILocalizationManager::ePILID_MAX_OR_INVALID ] =
{
    "en-US",  // English (USA)
    "en-GB",  // English (UK)
    "de-DE",  // German
    "ru-RU",  // Russian (Russia)
    "pl-PL",  // Polish
    "tr-TR",  // Turkish
    "es-ES",  // Spanish (Spain)
    "es-MX",  // Spanish (Mexico)
    "fr-FR",  // French (France)
    "fr-CA",  // French (Canada)
    "it-IT",  // Italian
    "pt-PT",  // Portugese (Portugal)
    "pt-BR",  // Portugese (Brazil)
    "ja-JP",  // Japanese
    "ko-KR",  // Korean
    "zh-CHT", // Traditional Chinese
    "zh-CHS", // Simplified Chinese
    "nl-NL",  // Dutch (The Netherlands)
    "fi-FI",  // Finnish
    "sv-SE",  // Swedish
    "cs-CZ",  // Czech
    "no-NO",  // Norwegian
    "ar-SA",   // Arabic (Saudi Arabia)
    "da-DK"   // Danish (Denmark)
};

//////////////////////////////////////////////////////////////////////////
#if !defined(_RELEASE)
static void ReloadDialogData([[maybe_unused]] IConsoleCmdArgs* pArgs)
{
    LocalizationManagerRequestBus::Broadcast(&LocalizationManagerRequestBus::Events::ReloadData);
    //CSystem *pSystem = (CSystem*) gEnv->pSystem;
    //pSystem->InitLocalization();
    //pSystem->OpenBasicPaks();
}
#endif //#if !defined(_RELEASE)

//////////////////////////////////////////////////////////////////////////
#if !defined(_RELEASE)
static void TestFormatMessage ([[maybe_unused]] IConsoleCmdArgs* pArgs)
{
    AZStd::string fmt1 ("abc %1 def % gh%2i %");
    AZStd::string fmt2 ("abc %[action:abc] %2 def % gh%1i %1");
    AZStd::string out1, out2;
    LocalizationManagerRequestBus::Broadcast(&LocalizationManagerRequestBus::Events::FormatStringMessage, out1, fmt1, "first", "second", "third", nullptr);
    CryLogAlways("%s", out1.c_str());
    LocalizationManagerRequestBus::Broadcast(&LocalizationManagerRequestBus::Events::FormatStringMessage, out2, fmt2, "second", nullptr, nullptr, nullptr);
    CryLogAlways("%s", out2.c_str());
}
#endif //#if !defined(_RELEASE)

//////////////////////////////////////////////////////////////////////
// Construction/Destruction
//////////////////////////////////////////////////////////////////////

//////////////////////////////////////////////////////////////////////
CLocalizedStringsManager::CLocalizedStringsManager(ISystem* pSystem)
    : m_cvarLocalizationDebug(0)
    , m_cvarLocalizationEncode(1)
    , m_availableLocalizations(0)
{
    m_pSystem = pSystem;
    m_pSystem->GetISystemEventDispatcher()->RegisterListener(this);

    m_languages.reserve(4);
    m_pLanguage = 0;

#if !defined(_RELEASE)
    m_haveWarnedAboutAtLeastOneLabel = false;

    REGISTER_COMMAND("ReloadDialogData", ReloadDialogData, VF_NULL,
        "Reloads all localization dependent XML sheets for the currently set language.");

    REGISTER_COMMAND("_TestFormatMessage", TestFormatMessage, VF_NULL, "");

    REGISTER_CVAR2(c_sys_localization_debug, &m_cvarLocalizationDebug, m_cvarLocalizationDebug, VF_CHEAT,
        "Toggles debugging of the Localization Manager.\n"
        "Usage: sys_localization_debug [0..3]\n"
        "1: outputs warnings\n"
        "2: outputs extended information and warnings\n"
        "3: outputs CRC32 hashes and strings to help detect clashes\n"
        "Default is 0 (off).");

    REGISTER_CVAR2(c_sys_localization_encode, &m_cvarLocalizationEncode, m_cvarLocalizationEncode, VF_REQUIRE_APP_RESTART,
        "Toggles encoding of translated text to save memory. REQUIRES RESTART.\n"
        "Usage: sys_localization_encode [0..1]\n"
        "0: No encoding, store as wide strings\n"
        "1: Huffman encode translated text, saves approx 30% with a small runtime performance cost\n"
        "Default is 1.");
#endif //#if !defined(_RELEASE)

    REGISTER_CVAR2(c_sys_localization_format, &m_cvarLocalizationFormat, 1, VF_NULL,
        "Usage: sys_localization_format [0..1]\n"
        "    0: O3DE Legacy Localization (Excel 2003)\n"
        "    1: AGS XML\n"
        "Default is 1 (AGS Xml)");
    //Check that someone hasn't added a language ID without a language name
    assert(PLATFORM_INDEPENDENT_LANGUAGE_NAMES[ ILocalizationManager::ePILID_MAX_OR_INVALID - 1 ] != 0);

    // Populate available languages by scanning the localization directory for paks
    // Default to US English if language is not supported
    AZStd::string sPath;
    const AZStd::string sLocalizationFolder(PathUtil::GetLocalizationFolder());
    ILocalizationManager::TLocalizationBitfield availableLanguages = 0;
    
    AZ::IO::FileIOBase* fileIO = AZ::IO::FileIOBase::GetInstance();
    // test language name against supported languages
    for (int i = 0; i < ILocalizationManager::ePILID_MAX_OR_INVALID; i++)
    {
        AZStd::string sCurrentLanguage = LangNameFromPILID((ILocalizationManager::EPlatformIndependentLanguageID)i);
        sPath = sLocalizationFolder.c_str() + sCurrentLanguage;
        AZStd::to_lower(sPath.begin(), sPath.end());
        if (fileIO && fileIO->IsDirectory(sPath.c_str()))
        {
            availableLanguages |= ILocalizationManager::LocalizationBitfieldFromPILID((ILocalizationManager::EPlatformIndependentLanguageID)i);
            if (m_cvarLocalizationDebug >= 2)
            {
                AZ_TracePrintf("Localization", "Detected language support for %s (id %d)", sCurrentLanguage.c_str(), i);
            }
        }
    }

    AZ_Warning("Localization", !(m_cvarLocalizationFormat == 0 && availableLanguages == 0 && ProjectUsesLocalization()), "No localization files found!");

    SetAvailableLocalizationsBitfield(availableLanguages);
    LocalizationManagerRequestBus::Handler::BusConnect();
}

//////////////////////////////////////////////////////////////////////
CLocalizedStringsManager::~CLocalizedStringsManager()
{
    FreeData();
    LocalizationManagerRequestBus::Handler::BusDisconnect();
}

//////////////////////////////////////////////////////////////////////
void CLocalizedStringsManager::GetLoadedTags(TLocalizationTagVec& tagVec)
{
    TTagFileNames::const_iterator end = m_tagFileNames.end();
    for (TTagFileNames::const_iterator it = m_tagFileNames.begin(); it != end; ++it)
    {
        if (it->second.loaded)
        {
            tagVec.push_back(it->first);
        }
    }
}

//////////////////////////////////////////////////////////////////////
void CLocalizedStringsManager::FreeLocalizationData()
{
    AutoLock lock(m_cs);    //Make sure to lock, as this is a modifying operation
    ListAndClearProblemLabels();

    for (uint32 i = 0; i < m_languages.size(); i++)
    {
        if (m_cvarLocalizationEncode == 1)
        {
            auto pLanguage = m_languages[i];
            for (uint8 iEncoder = 0; iEncoder < pLanguage->m_vEncoders.size(); iEncoder++)
            {
                SAFE_DELETE(pLanguage->m_vEncoders[iEncoder]);
            }
        }
        std::for_each(m_languages[i]->m_vLocalizedStrings.begin(), m_languages[i]->m_vLocalizedStrings.end(), stl::container_object_deleter());
        m_languages[i]->m_keysMap.clear();
        m_languages[i]->m_vLocalizedStrings.clear();
    }
    m_loadedTables.clear();
}

//////////////////////////////////////////////////////////////////////
void CLocalizedStringsManager::FreeData()
{
    FreeLocalizationData();

    for (uint32 i = 0; i < m_languages.size(); i++)
    {
        delete m_languages[i];
    }
    m_languages.resize(0);
    m_loadedTables.clear();

    m_pLanguage = 0;
}

//////////////////////////////////////////////////////////////////////////
const char* CLocalizedStringsManager::LangNameFromPILID(const ILocalizationManager::EPlatformIndependentLanguageID id)
{
    assert(id >= 0 && id < ILocalizationManager::ePILID_MAX_OR_INVALID);
    return PLATFORM_INDEPENDENT_LANGUAGE_NAMES[ id ];
}

//////////////////////////////////////////////////////////////////////////
ILocalizationManager::EPlatformIndependentLanguageID CLocalizedStringsManager::PILIDFromLangName(AZStd::string langName)
{
    for (int i = 0; i < ILocalizationManager::ePILID_MAX_OR_INVALID; i++)
    {
        if (!_stricmp(langName.c_str(), PLATFORM_INDEPENDENT_LANGUAGE_NAMES[i]))
        {
            return (ILocalizationManager::EPlatformIndependentLanguageID)i;
        }
    }
    return ILocalizationManager::ePILID_MAX_OR_INVALID;
}

#if defined(AZ_RESTRICTED_PLATFORM)
#define AZ_RESTRICTED_SECTION LOCALIZEDSTRINGMANAGER_CPP_SECTION_1
#include AZ_RESTRICTED_FILE(LocalizedStringManager_cpp)
#if defined(AZ_RESTRICTED_SECTION_IMPLEMENTED)
#undef AZ_RESTRICTED_SECTION_IMPLEMENTED
#endif // AZ_RESTRICTED_SECTION_IMPLEMENTED
#else
//////////////////////////////////////////////////////////////////////////
ILocalizationManager::EPlatformIndependentLanguageID CLocalizedStringsManager::GetSystemLanguage()
{

    return ILocalizationManager::EPlatformIndependentLanguageID::ePILID_English_US;
}
#endif // defined(AZ_RESTRICTED_PLATFORM)

//Uses bitwise operations to compare the localizations we provide in this SKU and the languages that the platform supports.
//Returns !0 if we provide more localizations than are available as system languages
ILocalizationManager::TLocalizationBitfield CLocalizedStringsManager::MaskSystemLanguagesFromSupportedLocalizations(const ILocalizationManager::TLocalizationBitfield systemLanguages)
{
    return (~systemLanguages) & m_availableLocalizations;
}

//Returns !0 if the language is supported.
ILocalizationManager::TLocalizationBitfield CLocalizedStringsManager::IsLanguageSupported(const ILocalizationManager::EPlatformIndependentLanguageID id)
{
    return m_availableLocalizations & (1 << id);
}

//////////////////////////////////////////////////////////////////////////
void CLocalizedStringsManager::SetAvailableLocalizationsBitfield(const ILocalizationManager::TLocalizationBitfield availableLocalizations)
{
    m_availableLocalizations = availableLocalizations;
}

//////////////////////////////////////////////////////////////////////
const char* CLocalizedStringsManager::GetLanguage()
{
    if (m_pLanguage == 0)
    {
        return "";
    }
    return m_pLanguage->sLanguage.c_str();
}

//////////////////////////////////////////////////////////////////////
bool CLocalizedStringsManager::SetLanguage(const char* sLanguage)
{
    if (m_cvarLocalizationDebug >= 2)
    {
        CryLog("<Localization> Set language to %s", sLanguage);
    }

    // Check if already language loaded.
    for (uint32 i = 0; i < m_languages.size(); i++)
    {
        if (_stricmp(sLanguage, m_languages[i]->sLanguage.c_str()) == 0)
        {
            InternalSetCurrentLanguage(m_languages[i]);
            return true;
        }
    }

    SLanguage* pLanguage = new SLanguage;
    m_languages.push_back(pLanguage);

    if (m_cvarLocalizationDebug >= 2)
    {
        CryLog("<Localization> Insert new language to %s", sLanguage);
    }

    pLanguage->sLanguage = sLanguage;
    InternalSetCurrentLanguage(pLanguage);

    //-------------------------------------------------------------------------------------------------
    // input localization
    //-------------------------------------------------------------------------------------------------
    // keyboard
    for (int i = 0; i <= 0x80; i++)
    {
        AddControl(i);
    }

    // mouse
    for (int i = 1; i <= 0x0f; i++)
    {
        AddControl(i * 0x10000);
    }

    return (true);
}

//////////////////////////////////////////////////////////////////////////
int CLocalizedStringsManager::GetLocalizationFormat() const
{
    return m_cvarLocalizationFormat;
}

//////////////////////////////////////////////////////////////////////////
AZStd::string CLocalizedStringsManager::GetLocalizedSubtitleFilePath(const AZStd::string& localVideoPath, const AZStd::string& subtitleFileExtension) const
{
    AZStd::string sLocalizationFolder(PathUtil::GetLocalizationFolder().c_str());
    size_t backSlashIdx = sLocalizationFolder.find_first_of("\\", 0);
    if (backSlashIdx != AZStd::string::npos)
    {
        sLocalizationFolder.replace(backSlashIdx, 2, "/");
    }
    AZStd::string filePath(m_pLanguage->sLanguage.c_str());
    filePath = sLocalizationFolder.c_str() + filePath + "/" + localVideoPath;
    return filePath.substr(0, filePath.find_last_of('.')).append(subtitleFileExtension);
}

//////////////////////////////////////////////////////////////////////////
AZStd::string CLocalizedStringsManager::GetLocalizedLocXMLFilePath(const AZStd::string & localXmlPath) const
{
    AZStd::string sLocalizationFolder(PathUtil::GetLocalizationFolder().c_str());
    size_t backSlashIdx = sLocalizationFolder.find_first_of("\\", 0);
    if (backSlashIdx != AZStd::string::npos)
    {
        sLocalizationFolder.replace(backSlashIdx, 2, "/");
    }
    const AZStd::string& filePath = AZStd::string::format("%s%s/%s", sLocalizationFolder.c_str(), m_pLanguage->sLanguage.c_str(), localXmlPath.c_str());
    return filePath.substr(0, filePath.find_last_of('.')).append(".loc.xml");
}

//////////////////////////////////////////////////////////////////////////
void CLocalizedStringsManager::AddControl([[maybe_unused]] int nKey)
{
}

//////////////////////////////////////////////////////////////////////////
void CLocalizedStringsManager::ParseFirstLine(IXmlTableReader* pXmlTableReader, char* nCellIndexToType, std::map<int, AZStd::string>& SoundMoodIndex, std::map<int, AZStd::string>& EventParameterIndex)
{
    AZStd::string sCellContent;

    for (;; )
    {
        int nCellIndex = 0;
        const char* pContent = 0;
        size_t contentSize = 0;
        if (!pXmlTableReader->ReadCell(nCellIndex, pContent, contentSize))
        {
            break;
        }

        if (nCellIndex >= MAX_CELL_COUNT)
        {
            break;
        }

        if (contentSize <= 0)
        {
            continue;
        }

        sCellContent.assign(pContent, contentSize);
        AZStd::to_lower(sCellContent.begin(), sCellContent.end());

        for (int i = 0; i < sizeof(sLocalizedColumnNames) / sizeof(sLocalizedColumnNames[0]); ++i)
        {
            const char* pFind = strstr(sCellContent.c_str(), sLocalizedColumnNames[i]);
            if (pFind != 0)
            {
                nCellIndexToType[nCellIndex] = i;

                // find SoundMood
                if (i == ELOCALIZED_COLUMN_SOUNDMOOD)
                {
                    const char* pSoundMoodName = pFind + strlen(sLocalizedColumnNames[i]) + 1;
                    int nSoundMoodNameLength = static_cast<int>(sCellContent.length() - strlen(sLocalizedColumnNames[i]) - 1);
                    if (nSoundMoodNameLength > 0)
                    {
                        SoundMoodIndex[nCellIndex] = pSoundMoodName;
                    }
                }

                // find EventParameter
                if (i == ELOCALIZED_COLUMN_EVENTPARAMETER)
                {
                    const char* pParameterName = pFind + strlen(sLocalizedColumnNames[i]) + 1;
                    int nParameterNameLength = static_cast<int>(sCellContent.length() - strlen(sLocalizedColumnNames[i]) - 1);
                    if (nParameterNameLength > 0)
                    {
                        EventParameterIndex[nCellIndex] = pParameterName;
                    }
                }

                break;
            }
            // HACK until all columns are renamed to "Translation"
            //if (_stricmp(sCellContent, "Your Translation") == 0)
            //{
            //  nCellIndexToType[nCellIndex] = ELOCALIZED_COLUMN_TRANSLATED_ACTOR_LINE;
            //  break;
            //}
        }
    }
}

// copy characters to lower-case 0-terminated buffer
static void CopyLowercase(char* dst, size_t dstSize, const char* src, size_t srcCount)
{
    if (dstSize > 0)
    {
        if (srcCount > dstSize - 1)
        {
            srcCount = dstSize - 1;
        }
        while (srcCount--)
        {
            const char c = *src++;
            *dst++ = (c <= 'Z' && c >= 'A') ? c + ('a' - 'A') : c;
        }
        *dst = '\0';
    }
}

//////////////////////////////////////////////////////////////////////////
static void ReplaceEndOfLine(AZStd::fixed_string<CLocalizedStringsManager::LOADING_FIXED_STRING_LENGTH>& s)
{
    const AZStd::string oldSubstr("\\n");
    const AZStd::string newSubstr(" \n");
    size_t pos = 0;
    for (;; )
    {
        pos = s.find(oldSubstr, pos);
        if (pos == AZStd::fixed_string<CLocalizedStringsManager::LOADING_FIXED_STRING_LENGTH>::npos)
        {
            return;
        }
        s.replace(pos, oldSubstr.length(), newSubstr);
    }
}

//////////////////////////////////////////////////////////////////////////

void CLocalizedStringsManager::OnSystemEvent(
    ESystemEvent eEvent, [[maybe_unused]] UINT_PTR wparam, [[maybe_unused]] UINT_PTR lparam)
{
    // might want to add an event which tells us that we are loading the main menu
    // so everything can be unloaded and init files reloaded so safe some memory
    switch (eEvent)
    {
    case ESYSTEM_EVENT_LEVEL_LOAD_START:
    {
        // This event is here not of interest while we're in the Editor.
        if (!gEnv->IsEditor())
        {
            if (m_cvarLocalizationDebug >= 2)
            {
                CryLog("<Localization> Loading Requested Tags");
            }

            for (TStringVec::iterator it = m_tagLoadRequests.begin(); it != m_tagLoadRequests.end(); ++it)
            {
                LoadLocalizationDataByTag(it->c_str());
            }
        }

        m_tagLoadRequests.clear();
        break;
    }
    case ESYSTEM_EVENT_EDITOR_ON_INIT:
    {
        // Load all tags after the Editor has finished initialization.
        for (TTagFileNames::iterator it = m_tagFileNames.begin(); it != m_tagFileNames.end(); ++it)
        {
            LoadLocalizationDataByTag(it->first.c_str());
        }

        break;
    }
    }
}

//////////////////////////////////////////////////////////////////////////
bool CLocalizedStringsManager::InitLocalizationData(
    const char* sFileName, [[maybe_unused]] bool bReload)
{
    XmlNodeRef root = m_pSystem->LoadXmlFromFile(sFileName);

    if (!root)
    {
        CryLog("Loading Localization File %s failed!", sFileName);
        return false;
    }

    for (int i = 0; i < root->getChildCount(); i++)
    {
        XmlNodeRef typeNode = root->getChild(i);
        AZStd::string sType = typeNode->getTag();

        // tags should be unique
        if (m_tagFileNames.find(sType) != m_tagFileNames.end())
        {
            continue;
        }

        TStringVec vEntries;
        for (int j = 0; j < typeNode->getChildCount(); j++)
        {
            XmlNodeRef entry = typeNode->getChild(j);
            if (!entry->isTag("entry"))
            {
                continue;
            }

            vEntries.push_back(entry->getContent());
        }

        CRY_ASSERT(m_tagFileNames.size() < 255);

        uint8 curNumTags = static_cast<uint8>(m_tagFileNames.size());

        m_tagFileNames[sType].filenames = vEntries;
        m_tagFileNames[sType].id                = curNumTags + 1;
        m_tagFileNames[sType].loaded        = false;
    }

    return true;
}

//////////////////////////////////////////////////////////////////////////
bool CLocalizedStringsManager::RequestLoadLocalizationDataByTag(const char* sTag)
{
    TTagFileNames::iterator it = m_tagFileNames.find(sTag);
    if (it == m_tagFileNames.end())
    {
        CryWarning(VALIDATOR_MODULE_SYSTEM, VALIDATOR_WARNING, "[LocError] RequestLoadLocalizationDataByTag - Localization tag '%s' not found", sTag);
        return false;
    }

    if (m_cvarLocalizationDebug >= 2)
    {
        CryLog("<Localization> RequestLoadLocalizationDataByTag %s", sTag);
    }

    m_tagLoadRequests.push_back(sTag);

    return true;
}

//////////////////////////////////////////////////////////////////////////
bool CLocalizedStringsManager::LoadLocalizationDataByTag(
    const char* sTag, bool bReload)
{
    TTagFileNames::iterator it = m_tagFileNames.find(sTag);
    if (it == m_tagFileNames.end())
    {
        CryWarning(VALIDATOR_MODULE_SYSTEM, VALIDATOR_WARNING, "[LocError] LoadLocalizationDataByTag - Localization tag '%s' not found", sTag);
        return false;
    }

    if (it->second.loaded)
    {
        CryWarning(VALIDATOR_MODULE_SYSTEM, VALIDATOR_WARNING, "[LocError] LoadLocalizationDataByTag - Already loaded tag '%s'", sTag);
        return true;
    }

    bool bResult = true;

    stack_string const sLocalizationFolder(PathUtil::GetLocalizationFolder());

    LoadFunc loadFunction = GetLoadFunction();
    TStringVec& vEntries = it->second.filenames;
    for (TStringVec::iterator it2 = vEntries.begin(); it2 != vEntries.end(); ++it2)
    {
        //Only load files of the correct type for the configured format
        if ((m_cvarLocalizationFormat == 0 && strstr(it2->c_str(), ".xml")) || (m_cvarLocalizationFormat == 1 && strstr(it2->c_str(), ".agsxml")))
        {
            bResult &= (this->*loadFunction)(it2->c_str(), it->second.id, bReload);
        }
    }

    if (m_cvarLocalizationDebug >= 2)
    {
        CryLog("<Localization> LoadLocalizationDataByTag %s with result %d", sTag, bResult);
    }

    it->second.loaded = true;

    return bResult;
}

//////////////////////////////////////////////////////////////////////////
bool CLocalizedStringsManager::ReleaseLocalizationDataByTag(
    const char* sTag)
{
    INDENT_LOG_DURING_SCOPE(true, "Releasing localization data with the tag '%s'", sTag);
    ListAndClearProblemLabels();

    TTagFileNames::iterator it = m_tagFileNames.find(sTag);
    if (it == m_tagFileNames.end())
    {
        CryWarning(VALIDATOR_MODULE_SYSTEM, VALIDATOR_WARNING, "[LocError] ReleaseLocalizationDataByTag - Localization tag '%s' not found", sTag);
        return false;
    }

    if (it->second.loaded == false)
    {
        CryWarning(VALIDATOR_MODULE_SYSTEM, VALIDATOR_WARNING, "[LocError] ReleaseLocalizationDataByTag - tag '%s' not loaded", sTag);
        return false;
    }

    const uint8 nTagID = it->second.id;

    tmapFilenames newLoadedTables;
    for (tmapFilenames::iterator iter = m_loadedTables.begin(); iter != m_loadedTables.end(); iter++)
    {
        if (iter->second.nTagID != nTagID)
        {
            newLoadedTables[iter->first] = iter->second;
        }
    }
    m_loadedTables = newLoadedTables;

    if (m_pLanguage)
    {
        //LARGE_INTEGER liStart;
        //QueryPerformanceCounter(&liStart);
        AutoLock lock(m_cs);    //Make sure to lock, as this is a modifying operation

        bool bMapEntryErased = false;
        //First, remove entries from the map
        for (StringsKeyMap::iterator keyMapIt = m_pLanguage->m_keysMap.begin(); keyMapIt != m_pLanguage->m_keysMap.end(); )
        {
            if (keyMapIt->second->nTagID == nTagID)
            {
                //VECTORMAP ONLY
                keyMapIt = m_pLanguage->m_keysMap.erase(keyMapIt);
                bMapEntryErased = true;
            }
            else
            {
                keyMapIt++;
            }
        }

        if (bMapEntryErased == true)
        {
            StringsKeyMap newMap = m_pLanguage->m_keysMap;
            m_pLanguage->m_keysMap.clearAndFreeMemory();
            m_pLanguage->m_keysMap = newMap;
        }

        bool bVecEntryErased = false;
        //Then remove the entries in the storage vector
        const int32 numEntries = static_cast<int32>(m_pLanguage->m_vLocalizedStrings.size());
        for (int32 i = numEntries - 1; i >= 0; i--)
        {
            SLocalizedStringEntry* entry = m_pLanguage->m_vLocalizedStrings[i];
            PREFAST_ASSUME(entry);
            if (entry->nTagID == nTagID)
            {
                if (m_cvarLocalizationEncode == 1)
                {
                    if (entry->huffmanTreeIndex != -1)
                    {
                        HuffmanCoder* pCoder = m_pLanguage->m_vEncoders[entry->huffmanTreeIndex];
                        if (pCoder != NULL)
                        {
                            pCoder->DecRef();
                            if (pCoder->RefCount() == 0)
                            {
                                if (m_cvarLocalizationDebug >= 2)
                                {
                                    CryLog("<Localization> Releasing coder %u as it no longer has associated strings", entry->huffmanTreeIndex);
                                }
                                //This coding table no longer needed, it has no more associated strings
                                SAFE_DELETE(m_pLanguage->m_vEncoders[entry->huffmanTreeIndex]);
                            }
                        }
                    }
                }
                bVecEntryErased = true;
                delete(entry);
                m_pLanguage->m_vLocalizedStrings.erase(m_pLanguage->m_vLocalizedStrings.begin() + i);
            }
        }

        //Shrink the vector if necessary
        if (bVecEntryErased == true)
        {
            SLanguage::TLocalizedStringEntries newVec = m_pLanguage->m_vLocalizedStrings;
            m_pLanguage->m_vLocalizedStrings.clear();
            m_pLanguage->m_vLocalizedStrings = newVec;
        }

        /*LARGE_INTEGER liEnd, liFreq;
        QueryPerformanceCounter(&liEnd);
        QueryPerformanceFrequency(&liFreq);

        CTimeValue lockTime = CTimeValue((liEnd.QuadPart - liStart.QuadPart) * CTimeValue::TIMEVALUE_PRECISION / liFreq.QuadPart);
        if (m_cvarLocalizationDebug >= 2)
        {
            CryLog("<Localization> ReleaseLocalizationDataByTag %s lock time %fMS", sTag, lockTime.GetMilliSeconds());
        }*/
    }

    if (m_cvarLocalizationDebug >= 2)
    {
        CryLog("<Localization> ReleaseLocalizationDataByTag %s", sTag);
    }

    it->second.loaded = false;

    return true;
}

//////////////////////////////////////////////////////////////////////////
bool CLocalizedStringsManager::LoadAllLocalizationData(bool bReload)
{
    for (TTagFileNames::iterator it = m_tagFileNames.begin(); it != m_tagFileNames.end(); ++it)
    {
        if(!LoadLocalizationDataByTag(it->first.c_str(), bReload))
            return false;
    }
    return true;
}

//////////////////////////////////////////////////////////////////////////
bool CLocalizedStringsManager::LoadExcelXmlSpreadsheet(const char* sFileName, bool bReload)
{
    LoadFunc loadFunction = GetLoadFunction();
    return (this->*loadFunction)(sFileName, 0, bReload);
}

enum class YesNoType
{
    Yes,
    No,
    Invalid
};

// parse the yes/no string
/*!
\param szString any of the following strings: yes, enable, true, 1, no, disable, false, 0
\return YesNoType::Yes if szString is yes/enable/true/1, YesNoType::No if szString is no, disable, false, 0 and YesNoType::Invalid if the string is not one of the expected values.
*/
inline YesNoType ToYesNoType(const char* szString)
{
    if (!_stricmp(szString, "yes")
        || !_stricmp(szString, "enable")
        || !_stricmp(szString, "true")
        || !_stricmp(szString, "1"))
    {
        return YesNoType::Yes;
    }
    if (!_stricmp(szString, "no")
        || !_stricmp(szString, "disable")
        || !_stricmp(szString, "false")
        || !_stricmp(szString, "0"))
    {
        return YesNoType::No;
    }
    return YesNoType::Invalid;
}

//////////////////////////////////////////////////////////////////////
// Loads a string-table from a Excel XML Spreadsheet file.
bool CLocalizedStringsManager::DoLoadExcelXmlSpreadsheet(const char* sFileName, uint8 nTagID, bool bReload)
{
    LOADING_TIME_PROFILE_SECTION_ARGS(sFileName)
    if (!m_pLanguage)
    {
        return false;
    }

    //check if this table has already been loaded
    if (!bReload)
    {
        if (m_loadedTables.find(AZStd::string(sFileName)) != m_loadedTables.end())
        {
            return (true);
        }
    }

    ListAndClearProblemLabels();

    IXmlTableReader* const pXmlTableReader = m_pSystem->GetXmlUtils()->CreateXmlTableReader();
    if (!pXmlTableReader)
    {
        CryLog("Loading Localization File %s failed (XML system failure)!", sFileName);
        return false;
    }

    XmlNodeRef root;
    AZStd::string sPath;
    {
        const AZStd::string sLocalizationFolder(PathUtil::GetLocalizationRoot());
        const AZStd::string& languageFolder = m_pLanguage->sLanguage;
        sPath = sLocalizationFolder.c_str() + languageFolder + PathUtil::GetSlash() + sFileName;
        root = m_pSystem->LoadXmlFromFile(sPath.c_str());
        if (!root)
        {
            CryLog("Loading Localization File %s failed!", sPath.c_str());
            pXmlTableReader->Release();
            return false;
        }
    }

    // bug search, re-export to a file to compare it
    //string sReExport = sFileName;
    //sReExport += ".re";
    //root->saveToFile(sReExport.c_str());

    CryLog("Loading Localization File %s", sFileName);
    INDENT_LOG_DURING_SCOPE();

    //Create a huffman coding table for these strings - if they're going to be encoded or compressed
    HuffmanCoder* pEncoder = NULL;
    uint8 iEncoder = 0;
    size_t startOfStringsToCompress = 0;
    if (m_cvarLocalizationEncode == 1)
    {
        {
            for (iEncoder = 0; iEncoder < m_pLanguage->m_vEncoders.size(); iEncoder++)
            {
                if (m_pLanguage->m_vEncoders[iEncoder] == NULL)
                {
                    m_pLanguage->m_vEncoders[iEncoder] = pEncoder = new HuffmanCoder();
                    break;
                }
            }
            if (iEncoder == m_pLanguage->m_vEncoders.size())
            {
                pEncoder = new HuffmanCoder();
                m_pLanguage->m_vEncoders.push_back(pEncoder);
            }
            //Make a note of the current end of the loc strings array, as encoding is done in two passes.
            //One pass to build the code table, another to apply it
            pEncoder->Init();
        }
        startOfStringsToCompress = m_pLanguage->m_vLocalizedStrings.size();
    }

    {
        if (!pXmlTableReader->Begin(root))
        {
            CryLog("Loading Localization File %s failed! The file is in an unsupported format.", sPath.c_str());
            pXmlTableReader->Release();
            return false;
        }
    }

    int rowCount = pXmlTableReader->GetEstimatedRowCount();
    {
        AutoLock lock(m_cs);    //Make sure to lock, as this is a modifying operation
        m_pLanguage->m_vLocalizedStrings.reserve(m_pLanguage->m_vLocalizedStrings.size() + rowCount);
    }
    {
        AutoLock lock(m_cs);    //Make sure to lock, as this is a modifying operation
        //VectorMap only, not applicable to std::map
        m_pLanguage->m_keysMap.reserve(m_pLanguage->m_keysMap.size() + rowCount);
    }

    {
        pairFileName sNewFile;
        sNewFile.first = sFileName;
        sNewFile.second.bDataStripping = false; // this is off for now
        sNewFile.second.nTagID = nTagID;
        m_loadedTables.insert(sNewFile);
    }

    // Cell Index
    char nCellIndexToType[MAX_CELL_COUNT];
    memset(nCellIndexToType, 0, sizeof(nCellIndexToType));

    // SoundMood Index
    std::map<int, AZStd::string> SoundMoodIndex;

    // EventParameter Index
    std::map<int, AZStd::string> EventParameterIndex;

    bool bFirstRow = true;

    AZStd::fixed_string<LOADING_FIXED_STRING_LENGTH> sTmp;

    // lower case event name
    char szLowerCaseEvent[128];
    // lower case key
    char szLowerCaseKey[1024];
    // key CRC
    uint32 keyCRC;

    size_t nMemSize = 0;

    for (;; )
    {
        int nRowIndex = -1;
        {
            if (!pXmlTableReader->ReadRow(nRowIndex))
            {
                break;
            }
        }

        if (bFirstRow)
        {
            bFirstRow = false;
            ParseFirstLine(pXmlTableReader, nCellIndexToType, SoundMoodIndex, EventParameterIndex);
            // Skip first row, it contains description only.
            continue;
        }

        bool bValidKey = false;
        bool bValidTranslatedText = false;
        bool bValidTranslatedCharacterName = false;
        bool bValidTranslatedActorLine = false;
        bool bUseSubtitle = true;
        bool bIsDirectRadio = false;
        bool bIsIntercepted = false;

        struct CConstCharArray
        {
            const char* ptr;
            size_t count;

            CConstCharArray()
            {
                clear();
            }
            void clear()
            {
                ptr = "";
                count = 0;
            }
            bool empty() const
            {
                return count == 0;
            }
        };

        CConstCharArray sKeyString;
        CConstCharArray sCharacterName;
        CConstCharArray sTranslatedCharacterName; // Legacy, to be removed some day...
        CConstCharArray sSubtitleText;
        CConstCharArray sTranslatedText; // Legacy, to be removed some day...
        CConstCharArray sActorLine;
        CConstCharArray sTranslatedActorLine; // Legacy, to be removed some day...
        CConstCharArray sSoundEvent;

        float fVolume = 1.0f;
        float fRadioRatio = 1.0f;
        float fEventParameterValue = 0.0f;
        float fSoundMoodValue = 0.0f;

        int nItems = 0;
        std::map<int, float> SoundMoodValues;
        std::map<int, float> EventParameterValues;

        for (;; )
        {
            int nCellIndex = -1;
            CConstCharArray cell;

            {
                if (!pXmlTableReader->ReadCell(nCellIndex, cell.ptr, cell.count))
                {
                    break;
                }
            }

            if (nCellIndex >= MAX_CELL_COUNT)
            {
                break;
            }

            // skip empty cells
            if (cell.count <= 0)
            {
                continue;
            }

            const char nCellType = nCellIndexToType[nCellIndex];

            switch (nCellType)
            {
            case ELOCALIZED_COLUMN_SKIP:
                break;
            case ELOCALIZED_COLUMN_KEY:
                sKeyString = cell;
                bValidKey = true;
                ++nItems;
                break;
            case ELOCALIZED_COLUMN_AUDIOFILE:
                sKeyString = cell;
                bValidKey = true;
                ++nItems;
                break;
            case ELOCALIZED_COLUMN_CHARACTER_NAME:
                sCharacterName = cell;
                ++nItems;
                break;
            case ELOCALIZED_COLUMN_SUBTITLE_TEXT:
                sSubtitleText = cell;
                ++nItems;
                break;
            case ELOCALIZED_COLUMN_ACTOR_LINE:
                sActorLine = cell;
                ++nItems;
                break;
            case ELOCALIZED_COLUMN_USE_SUBTITLE:
                sTmp.assign(cell.ptr, cell.count);
                bUseSubtitle = ToYesNoType(sTmp.c_str()) == YesNoType::No ? false : true; // favor yes (yes and invalid -> yes)
                break;
            case ELOCALIZED_COLUMN_VOLUME:
                sTmp.assign(cell.ptr, cell.count);
                fVolume = (float)atof(sTmp.c_str());
                ++nItems;
                break;
            case ELOCALIZED_COLUMN_SOUNDEVENT:
                sSoundEvent = cell;
                ++nItems;
                break;
            case ELOCALIZED_COLUMN_RADIO_RATIO:
                sTmp.assign(cell.ptr, cell.count);
                fRadioRatio = (float)atof(sTmp.c_str());
                ++nItems;
                break;
            case ELOCALIZED_COLUMN_EVENTPARAMETER:
                sTmp.assign(cell.ptr, cell.count);
                fEventParameterValue = (float)atof(sTmp.c_str());
                {
                    EventParameterValues[nCellIndex] = fEventParameterValue;
                }
                ++nItems;
                break;
            case ELOCALIZED_COLUMN_SOUNDMOOD:
                sTmp.assign(cell.ptr, cell.count);
                fSoundMoodValue = (float)atof(sTmp.c_str());
                {
                    SoundMoodValues[nCellIndex] = fSoundMoodValue;
                }
                ++nItems;
                break;
            case ELOCALIZED_COLUMN_IS_DIRECT_RADIO:
                sTmp.assign(cell.ptr, cell.count);
                if (!_stricmp(sTmp.c_str(), "intercept"))
                {
                    bIsIntercepted = true;
                }
                bIsDirectRadio = bIsIntercepted || (ToYesNoType(sTmp.c_str()) == YesNoType::Yes ? true : false); // favor no (no and invalid -> no)
                ++nItems;
                break;
            // legacy names
            case ELOCALIZED_COLUMN_LEGACY_PERSON:
                // old file often only have content in this column
                if (!cell.empty())
                {
                    sCharacterName = cell;
                    sTranslatedCharacterName = cell;
                    bValidTranslatedCharacterName = true;
                }
                ++nItems;
                break;
            case ELOCALIZED_COLUMN_LEGACY_CHARACTERNAME:
                sCharacterName = cell;
                sTranslatedCharacterName = cell;
                bValidTranslatedCharacterName = true;
                ++nItems;
                break;
            case ELOCALIZED_COLUMN_LEGACY_TRANSLATED_CHARACTERNAME:
                sTranslatedCharacterName = cell;
                bValidTranslatedCharacterName = true;
                ++nItems;
                break;
            case ELOCALIZED_COLUMN_LEGACY_ENGLISH_DIALOGUE:
                // old file often only have content in this column
                sActorLine = cell;
                sSubtitleText = cell;
                ++nItems;
                break;
            case ELOCALIZED_COLUMN_LEGACY_TRANSLATION:
                sTranslatedActorLine = cell;
                sTranslatedText = cell;
                bValidTranslatedText = true;
                ++nItems;
                break;
            case ELOCALIZED_COLUMN_LEGACY_YOUR_TRANSLATION:
                sTranslatedActorLine = cell;
                sTranslatedText = cell;
                bValidTranslatedText = true;
                ++nItems;
                break;
            case ELOCALIZED_COLUMN_LEGACY_ENGLISH_SUBTITLE:
                sSubtitleText = cell;
                ++nItems;
                break;
            case ELOCALIZED_COLUMN_LEGACY_TRANSLATED_SUBTITLE:
                sTranslatedText = cell;
                sTranslatedActorLine = cell;
                bValidTranslatedText = true;
                ++nItems;
                break;
            case ELOCALIZED_COLUMN_LEGACY_ORIGINAL_CHARACTER_NAME:
                sCharacterName = cell;
                ++nItems;
                break;
            case ELOCALIZED_COLUMN_LEGACY_TRANSLATED_CHARACTER_NAME:
                sTranslatedCharacterName = cell;
                bValidTranslatedCharacterName = true;
                ++nItems;
                break;
            case ELOCALIZED_COLUMN_LEGACY_ORIGINAL_TEXT:
                sSubtitleText = cell;
                ++nItems;
                break;
            case ELOCALIZED_COLUMN_LEGACY_TRANSLATED_TEXT:
                sTranslatedText = cell;
                bValidTranslatedText = true;
                ++nItems;
                break;
            case ELOCALIZED_COLUMN_LEGACY_ORIGINAL_ACTOR_LINE:
                sActorLine = cell;
                ++nItems;
                break;
            case ELOCALIZED_COLUMN_LEGACY_TRANSLATED_ACTOR_LINE:
                sTranslatedActorLine = cell;
                bValidTranslatedActorLine = true;
                ++nItems;
                break;
            }
        }

        if (!bValidKey)
        {
            continue;
        }

        if (!bValidTranslatedText)
        {
            // if this is a dialog entry with a soundevent and with subtitles then a warning should be issued
            if (m_cvarLocalizationDebug && !sSoundEvent.empty() && bUseSubtitle)
            {
                sTmp.assign(sKeyString.ptr, sKeyString.count);
                CryWarning(VALIDATOR_MODULE_SYSTEM, VALIDATOR_WARNING, "[LocError] Key '%s' in file <%s> has no translated text", sTmp.c_str(), sFileName);
            }

            // use translated actor line entry if available before falling back to original entry
            if (!sTranslatedActorLine.empty())
            {
                sTranslatedText = sTranslatedActorLine;
            }
            else
            {
                sTranslatedText = sSubtitleText;
            }
        }

        if (!bValidTranslatedActorLine)
        {
            // if this is a dialog entry with a soundevent then a warning should be issued
            if (m_cvarLocalizationDebug && !sSoundEvent.empty())
            {
                sTmp.assign(sKeyString.ptr, sKeyString.count);
                CryWarning(VALIDATOR_MODULE_SYSTEM, VALIDATOR_WARNING, "[LocError] Key '%s' in file <%s> has no translated actor line", sTmp.c_str(), sFileName);
            }

            // use translated text entry if available before falling back to original entry
            if (!sTranslatedText.empty())
            {
                sTranslatedActorLine = sTranslatedText;
            }
            else
            {
                sTranslatedActorLine = sSubtitleText;
            }
        }

        if (!sSoundEvent.empty() && !bValidTranslatedCharacterName)
        {
            if (m_cvarLocalizationDebug)
            {
                sTmp.assign(sKeyString.ptr, sKeyString.count);
                CryWarning(VALIDATOR_MODULE_SYSTEM, VALIDATOR_WARNING, "[LocError] Key '%s' in file <%s> has no translated character name", sTmp.c_str(), sFileName);
            }

            sTranslatedCharacterName = sCharacterName;
        }

        if (nItems == 1) // skip lines which contain just one item in the key
        {
            continue;
        }

        // reject to store text if line was marked with no subtitles in game mode
        if (!gEnv->IsEditor())
        {
            if (!bUseSubtitle)
            {
                sSubtitleText.clear();
                sTranslatedText.clear();
            }
        }

        // Skip @ character in the key string.
        if (!sKeyString.empty() && sKeyString.ptr[0] == '@')
        {
            sKeyString.ptr++;
            sKeyString.count--;
        }

        {
            CopyLowercase(szLowerCaseEvent, sizeof(szLowerCaseEvent), sSoundEvent.ptr, sSoundEvent.count);
            CopyLowercase(szLowerCaseKey, sizeof(szLowerCaseKey), sKeyString.ptr, sKeyString.count);
        }

        //Compute the CRC32 of the key
        keyCRC = CCrc32::Compute(szLowerCaseKey);
        if (m_cvarLocalizationDebug >= 3)
        {
            CryLogAlways("<Localization dupe/clash detection> CRC32: 0x%8X, Key: %s", keyCRC, szLowerCaseKey);
        }

        if (m_pLanguage->m_keysMap.find(keyCRC) != m_pLanguage->m_keysMap.end())
        {
            sTmp.assign(sKeyString.ptr, sKeyString.count);
            CryWarning(VALIDATOR_MODULE_SYSTEM, VALIDATOR_WARNING, "[LocError] Localized String '%s' Already Loaded for Language %s OR there is a CRC hash clash", sTmp.c_str(), m_pLanguage->sLanguage.c_str());
            continue;
        }

        SLocalizedStringEntry* pEntry = new SLocalizedStringEntry();
        pEntry->flags = 0;

        if (bUseSubtitle == true)
        {
            pEntry->flags |= SLocalizedStringEntry::USE_SUBTITLE;
        }
        pEntry->nTagID = nTagID;

        if (gEnv->IsEditor())
        {
            pEntry->pEditorExtension = new SLocalizedStringEntryEditorExtension();

            pEntry->pEditorExtension->sKey = szLowerCaseKey;

            pEntry->pEditorExtension->nRow = nRowIndex;

            if (!sActorLine.empty())
            {
                sTmp.assign(sActorLine.ptr, sActorLine.count);
                ReplaceEndOfLine(sTmp);
                pEntry->pEditorExtension->sOriginalActorLine.assign(sTmp.c_str());
            }
            if (!sTranslatedActorLine.empty())
            {
                sTmp.assign(sTranslatedActorLine.ptr, sTranslatedActorLine.count);
                ReplaceEndOfLine(sTmp);
                pEntry->pEditorExtension->sUtf8TranslatedActorLine.append(sTmp.c_str());
            }
            if (bUseSubtitle && !sSubtitleText.empty())
            {
                sTmp.assign(sSubtitleText.ptr, sSubtitleText.count);
                ReplaceEndOfLine(sTmp);
                pEntry->pEditorExtension->sOriginalText.assign(sTmp.c_str());
            }
            // only use the translated character name
            {
                pEntry->pEditorExtension->sOriginalCharacterName.assign(sCharacterName.ptr, sCharacterName.count);
            }
        }

        if (bUseSubtitle && !sTranslatedText.empty())
        {
            sTmp.assign(sTranslatedText.ptr, sTranslatedText.count);
            ReplaceEndOfLine(sTmp);
            if (m_cvarLocalizationEncode == 1)
            {
                pEncoder->Update((const uint8*)(sTmp.c_str()), sTmp.length());
                //CryLogAlways("%u Storing %s (%u)", m_pLanguage->m_vLocalizedStrings.size(), sTmp.c_str(), sTmp.length());
                pEntry->TranslatedText.szCompressed = new uint8[sTmp.length() + 1];
                pEntry->flags |= SLocalizedStringEntry::IS_COMPRESSED;
                //Store the raw string. It'll be compressed later
                memcpy(pEntry->TranslatedText.szCompressed, sTmp.c_str(), sTmp.length());
                pEntry->TranslatedText.szCompressed[sTmp.length()] = '\0';  //Null terminate
            }
            else
            {
                pEntry->TranslatedText.psUtf8Uncompressed = new AZStd::string(sTmp.c_str(), sTmp.c_str() + sTmp.length());
            }
        }

        // the following is used to cleverly assign strings
        // we store all known string into the m_prototypeEvents set and assign known entries from there
        // the CryString makes sure, that only the ref-count is increment on assignment
        if (*szLowerCaseEvent)
        {
            PrototypeSoundEvents::iterator it = m_prototypeEvents.find(AZStd::string(szLowerCaseEvent));
            if (it != m_prototypeEvents.end())
            {
                pEntry->sPrototypeSoundEvent = *it;
            }
            else
            {
                pEntry->sPrototypeSoundEvent = szLowerCaseEvent;
                m_prototypeEvents.insert(pEntry->sPrototypeSoundEvent);
            }
        }

        const CConstCharArray sWho = sTranslatedCharacterName.empty() ? sCharacterName : sTranslatedCharacterName;
        if (!sWho.empty())
        {
            sTmp.assign(sWho.ptr, sWho.count);
            ReplaceEndOfLine(sTmp);
            AZStd::replace(sTmp.begin(), sTmp.end(), ' ', '_');
            AZStd::string tmp;
            {
                tmp = sTmp.c_str();
            }
            CharacterNameSet::iterator it = m_characterNameSet.find(tmp);
            if (it != m_characterNameSet.end())
            {
                pEntry->sCharacterName = *it;
            }
            else
            {
                pEntry->sCharacterName = tmp;
                m_characterNameSet.insert(pEntry->sCharacterName);
            }
        }

        pEntry->fVolume = CryConvertFloatToHalf(fVolume);

        // SoundMood Entries
        {
            pEntry->SoundMoods.resize(static_cast<int>(SoundMoodValues.size()));
            if (SoundMoodValues.size() > 0)
            {
                std::map<int, float>::const_iterator itEnd = SoundMoodValues.end();
                int nSoundMoodCount = 0;
                for (std::map<int, float>::const_iterator it = SoundMoodValues.begin(); it != itEnd; ++it)
                {
                    pEntry->SoundMoods[nSoundMoodCount].fValue = (*it).second;
                    pEntry->SoundMoods[nSoundMoodCount].sName = SoundMoodIndex[(*it).first];
                    ++nSoundMoodCount;
                }
            }
        }

        // EventParameter Entries
        {
            pEntry->EventParameters.resize(static_cast<int>(EventParameterValues.size()));
            if (EventParameterValues.size() > 0)
            {
                std::map<int, float>::const_iterator itEnd = EventParameterValues.end();
                int nEventParameterCount = 0;
                for (std::map<int, float>::const_iterator it = EventParameterValues.begin(); it != itEnd; ++it)
                {
                    pEntry->EventParameters[nEventParameterCount].fValue = (*it).second;
                    pEntry->EventParameters[nEventParameterCount].sName = EventParameterIndex[(*it).first];
                    ++nEventParameterCount;
                }
            }
        }

        pEntry->fRadioRatio = CryConvertFloatToHalf(fRadioRatio);

        if (bIsDirectRadio == true)
        {
            pEntry->flags |= SLocalizedStringEntry::IS_DIRECTED_RADIO;
        }
        if (bIsIntercepted == true)
        {
            pEntry->flags |= SLocalizedStringEntry::IS_INTERCEPTED;
        }

        nMemSize += sizeof(*pEntry) + pEntry->sCharacterName.length() * sizeof(char);
        if (m_cvarLocalizationEncode == 0)
        {
            //Note that this isn't accurate if we're using encoding/compression to shrink the string as the encoding step hasn't happened yet
            if (pEntry->TranslatedText.psUtf8Uncompressed)
            {
                nMemSize += pEntry->TranslatedText.psUtf8Uncompressed->length() * sizeof(char);
            }
        }
        if (pEntry->pEditorExtension != NULL)
        {
            nMemSize += pEntry->pEditorExtension->sKey.length()
                + pEntry->pEditorExtension->sOriginalActorLine.length()
                + pEntry->pEditorExtension->sUtf8TranslatedActorLine.length() * sizeof(char)
                + pEntry->pEditorExtension->sOriginalText.length()
                + pEntry->pEditorExtension->sOriginalCharacterName.length();
        }


        // Compression Preparation
        //unsigned int nSourceSize = pEntry->swTranslatedText.length()*sizeof(wchar_t);
        //if (nSourceSize)
        //  int zResult = Compress(pDest, nDestLen, pEntry->swTranslatedText.c_str(), nSourceSize);

        AddLocalizedString(m_pLanguage, pEntry, keyCRC);
    }

    if (m_cvarLocalizationEncode == 1)
    {
        pEncoder->Finalize();
        
        {
            uint8 compressionBuffer[COMPRESSION_FIXED_BUFFER_LENGTH];
            //uint8 decompressionBuffer[COMPRESSION_FIXED_BUFFER_LENGTH];
            size_t uncompressedTotal = 0, compressedTotal = 0;
            for (size_t stringToCompress = startOfStringsToCompress; stringToCompress < m_pLanguage->m_vLocalizedStrings.size(); stringToCompress++)
            {
                SLocalizedStringEntry* pStringToCompress = m_pLanguage->m_vLocalizedStrings[stringToCompress];
                if (pStringToCompress->TranslatedText.szCompressed != NULL)
                {
                    size_t compBufSize = COMPRESSION_FIXED_BUFFER_LENGTH;
                    memset(compressionBuffer, 0, COMPRESSION_FIXED_BUFFER_LENGTH);
                    //CryLogAlways("%u Compressing %s (%p)", stringToCompress, pStringToCompress->szCompressedTranslatedText, pStringToCompress->szCompressedTranslatedText);
                    size_t inputStringLength = strlen((const char*)(pStringToCompress->TranslatedText.szCompressed));
                    pEncoder->CompressInput(pStringToCompress->TranslatedText.szCompressed, inputStringLength, compressionBuffer, &compBufSize);
                    compressionBuffer[compBufSize] = 0;
                    pStringToCompress->huffmanTreeIndex = iEncoder;
                    pEncoder->AddRef();
                    //CryLogAlways("Compressed %s (%u) to %s (%u)", pStringToCompress->szCompressedTranslatedText, strlen((const char*)pStringToCompress->szCompressedTranslatedText), compressionBuffer, compBufSize);
                    uncompressedTotal += inputStringLength;
                    compressedTotal += compBufSize;

                    uint8* szCompressedString = new uint8[compBufSize];
                    SAFE_DELETE_ARRAY(pStringToCompress->TranslatedText.szCompressed);

                    memcpy(szCompressedString, compressionBuffer, compBufSize);
                    pStringToCompress->TranslatedText.szCompressed = szCompressedString;

                    //Testing code
                    //memset( decompressionBuffer, 0, COMPRESSION_FIXED_BUFFER_LENGTH );
                    //size_t decompBufSize = pEncoder->UncompressInput(compressionBuffer, COMPRESSION_FIXED_BUFFER_LENGTH, decompressionBuffer, COMPRESSION_FIXED_BUFFER_LENGTH);
                    //CryLogAlways("Decompressed %s (%u) to %s (%u)", compressionBuffer, compBufSize, decompressionBuffer, decompBufSize);
                }
            }
            //CryLogAlways("[LOC PROFILING] %s, %u, Uncompressed %u, Compressed %u", sFileName, m_pLanguage->m_vLocalizedStrings.size() - startOfStringsToCompress, uncompressedTotal, compressedTotal);
        }
    }

    pXmlTableReader->Release();

    return true;
}

bool CLocalizedStringsManager::DoLoadAGSXmlDocument(const char* sFileName, uint8 nTagID, bool bReload)
{
    if (!sFileName)
    {
        return false;
    }
    if (!m_pLanguage)
    {
        return false;
    }
    if (!bReload)
    {
        if (m_loadedTables.find(AZStd::string(sFileName)) != m_loadedTables.end())
        {
            return true;
        }
    }
    ListAndClearProblemLabels();
    XmlNodeRef root;
    AZStd::string sPath;
    {
        const AZStd::string sLocalizationFolder(PathUtil::GetLocalizationRoot());
        const AZStd::string& languageFolder = m_pLanguage->sLanguage;
        sPath = sLocalizationFolder.c_str() + languageFolder + PathUtil::GetSlash() + sFileName;
        root = m_pSystem->LoadXmlFromFile(sPath.c_str());
        if (!root)
        {
            AZ_TracePrintf(LOC_WINDOW, "Loading Localization File %s failed!", sPath.c_str());
            return false;
        }
    }
    AZ_TracePrintf(LOC_WINDOW, "Loading Localization File %s", sPath.c_str());
    HuffmanCoder* pEncoder = nullptr;
    uint8 iEncoder = 0;
    size_t startOfStringsToCompress = 0;
    if (m_cvarLocalizationEncode == 1)
    {
        {
            for (iEncoder = 0; iEncoder < m_pLanguage->m_vEncoders.size(); iEncoder++)
            {
                if (m_pLanguage->m_vEncoders[iEncoder] == nullptr)
                {
                    pEncoder = new HuffmanCoder();
                    m_pLanguage->m_vEncoders[iEncoder] = pEncoder;
                    break;
                }
            }
            if (iEncoder == m_pLanguage->m_vEncoders.size())
            {
                pEncoder = new HuffmanCoder();
                m_pLanguage->m_vEncoders.push_back(pEncoder);
            }
            pEncoder->Init();
        }
        startOfStringsToCompress = m_pLanguage->m_vLocalizedStrings.size();
    }
    int rowCount = 0;
    {
        AutoLock lock(m_cs);    // Make sure to lock, as this is a modifying operation
        rowCount = root->getChildCount();
        {
            m_pLanguage->m_vLocalizedStrings.reserve(m_pLanguage->m_vLocalizedStrings.size() + rowCount);
        }
        m_pLanguage->m_keysMap.reserve(m_pLanguage->m_keysMap.size() + rowCount);
    }
    {
        pairFileName sNewFile;
        sNewFile.first = sFileName;
        sNewFile.second.bDataStripping = false; // this is off for now
        sNewFile.second.nTagID = nTagID;
        m_loadedTables.insert(sNewFile);
    }
    const char* key = nullptr;
    AZStd::string keyString;
    AZStd::string lowerKey;
    AZStd::string textValue;
    uint32 keyCRC=0;
    for (int i = 0; i < rowCount; ++i)
    {
        XmlNodeRef childNode = root->getChild(i);
        if (azstricmp(childNode->getTag(), "string") || !childNode->getAttr("key", &key))
        {
            continue;
        }
        keyString = key;
        textValue = childNode->getContent();
        if (textValue.empty())
        {
            continue;
        }
        AzFramework::StringFunc::Replace(textValue, "\\n", " \n");
        if (keyString[0] == '@')
        {
            AzFramework::StringFunc::LChop(keyString, 1);
        }
        lowerKey = keyString;
        AZStd::to_lower(lowerKey.begin(), lowerKey.end());
        keyCRC = CCrc32::Compute(lowerKey.c_str());
        if (m_cvarLocalizationDebug >= 3)
        {
            CryLogAlways("<Localization dupe/clash detection> CRC32: 0%8X, Key: %s", keyCRC, lowerKey.c_str());
        }
        if (m_pLanguage->m_keysMap.find(keyCRC) != m_pLanguage->m_keysMap.end())
        {
            AZ_Warning(LOC_WINDOW, false, "Localized String '%s' Already Loaded for Language %s OR there is a CRC hash clash", keyString.c_str(), m_pLanguage->sLanguage.c_str());
            continue;
        }
        SLocalizedStringEntry* pEntry = new SLocalizedStringEntry;
        pEntry->flags = SLocalizedStringEntry::USE_SUBTITLE;
        pEntry->nTagID = nTagID;
        if (gEnv->IsEditor())
        {
            pEntry->pEditorExtension = new SLocalizedStringEntryEditorExtension();
            pEntry->pEditorExtension->sKey = lowerKey.c_str();
            pEntry->pEditorExtension->nRow = i;
            {
                pEntry->pEditorExtension->sUtf8TranslatedActorLine.append(textValue.c_str());
            }
            {
                pEntry->pEditorExtension->sOriginalText.assign(textValue.c_str());
            }
        }
        {
            const char* textString = textValue.c_str();
            size_t textLength = textValue.length();
            if (m_cvarLocalizationEncode == 1)
            {
                pEncoder->Update((const uint8*)(textString), textLength);
                pEntry->TranslatedText.szCompressed = new uint8[textLength + 1];
                pEntry->flags |= SLocalizedStringEntry::IS_COMPRESSED;
                memcpy(pEntry->TranslatedText.szCompressed, textString, textLength);
                pEntry->TranslatedText.szCompressed[textLength] = '\0';  //Null terminate
            }
            else
            {
                pEntry->TranslatedText.psUtf8Uncompressed = new AZStd::string(textString, textString + textLength);
            }
        }
        {
            AddLocalizedString(m_pLanguage, pEntry, keyCRC);
        }
    }
    if (m_cvarLocalizationEncode == 1)
    {
        {
            pEncoder->Finalize();
        }
        {
            uint8 compressionBuffer[COMPRESSION_FIXED_BUFFER_LENGTH] = {};
            size_t uncompressedTotal = 0, compressedTotal = 0;
            for (size_t stringToCompress = startOfStringsToCompress; stringToCompress < m_pLanguage->m_vLocalizedStrings.size(); stringToCompress++)
            {
                SLocalizedStringEntry* pStringToCompress = m_pLanguage->m_vLocalizedStrings[stringToCompress];
                if (pStringToCompress->TranslatedText.szCompressed != nullptr)
                {
                    size_t compBufSize = COMPRESSION_FIXED_BUFFER_LENGTH;
                    memset(compressionBuffer, 0, COMPRESSION_FIXED_BUFFER_LENGTH);
                    size_t inputStringLength = strnlen((const char*)(pStringToCompress->TranslatedText.szCompressed), COMPRESSION_FIXED_BUFFER_LENGTH);
                    pEncoder->CompressInput(pStringToCompress->TranslatedText.szCompressed, inputStringLength, compressionBuffer, &compBufSize);
                    compressionBuffer[compBufSize] = 0;
                    pStringToCompress->huffmanTreeIndex = iEncoder;
                    pEncoder->AddRef();
                    uncompressedTotal += inputStringLength;
                    compressedTotal += compBufSize;
                    uint8* szCompressedString = new uint8[compBufSize];
                    SAFE_DELETE_ARRAY(pStringToCompress->TranslatedText.szCompressed);
                    memcpy(szCompressedString, compressionBuffer, compBufSize);
                    pStringToCompress->TranslatedText.szCompressed = szCompressedString;
                }
            }
        }
    }
    return true;
}
//////////////////////////////////////////////////////////////////////////
CLocalizedStringsManager::LoadFunc CLocalizedStringsManager::GetLoadFunction() const
{
    CRY_ASSERT_MESSAGE(gEnv && gEnv->pConsole, "System environment or console missing!");
    if (gEnv && gEnv->pConsole)
    {
        if(m_cvarLocalizationFormat == 1)
        {
            return &CLocalizedStringsManager::DoLoadAGSXmlDocument;
        }
    }
    return &CLocalizedStringsManager::DoLoadExcelXmlSpreadsheet;
}
void CLocalizedStringsManager::ReloadData()
{
    tmapFilenames temp = m_loadedTables;

    LoadFunc loadFunction = GetLoadFunction();
    FreeLocalizationData();
    for (tmapFilenames::iterator it = temp.begin(); it != temp.end(); it++)
    {
        (this->*loadFunction)((*it).first.c_str(), (*it).second.nTagID, true);
    }
}

//////////////////////////////////////////////////////////////////////////
void CLocalizedStringsManager::AddLocalizedString(SLanguage* pLanguage, SLocalizedStringEntry* pEntry, const uint32 keyCRC32)
{
    pLanguage->m_vLocalizedStrings.push_back(pEntry);
    int nId = (int)pLanguage->m_vLocalizedStrings.size() - 1;
    pLanguage->m_keysMap[keyCRC32] = pEntry;
    
    if (m_cvarLocalizationDebug >= 2)
    {
        CryLog("<Localization> Add new string <%u> with ID %d to <%s>", keyCRC32, nId, pLanguage->sLanguage.c_str());
    }
}

//////////////////////////////////////////////////////////////////////////
bool CLocalizedStringsManager::LocalizeString_ch(const char* sString, AZStd::string& outLocalizedString, bool bEnglish)
{
    return LocalizeStringInternal(sString, strlen(sString), outLocalizedString, bEnglish);
}

//////////////////////////////////////////////////////////////////////////
bool CLocalizedStringsManager::LocalizeString_s(const AZStd::string& sString, AZStd::string& outLocalizedString, bool bEnglish)
{
    return LocalizeStringInternal(sString.c_str(), sString.length(), outLocalizedString, bEnglish);
}

//////////////////////////////////////////////////////////////////////////
bool CLocalizedStringsManager::LocalizeStringInternal(const char* pStr, size_t len, AZStd::string& outLocalizedString, bool bEnglish)
{
    assert (m_pLanguage);
    if (m_pLanguage == 0)
    {
        CryWarning(VALIDATOR_MODULE_SYSTEM, VALIDATOR_WARNING, "LocalizeString: No language set.");
        outLocalizedString.assign(pStr, pStr + len);
        return false;
    }

    // note: we don't write directly to outLocalizedString, in case it aliases pStr
    AZStd::string out;

    // scan the string
    const char* pPos = pStr;
    const char* pEnd = pStr + len;
    while (true)
    {
        const char* pLabel = strchr(pPos, '@');
        if (!pLabel)
        {
            break;
        }
        // found an occurrence

        // we have skipped a few characters, so copy them over
        if (pLabel != pPos)
        {
            out.append(pPos, pLabel);
        }

        // Search label for first occurence of any label terminating character
        const char* pLabelEnd = strpbrk(pLabel, " !\"#$%&\'()*+,./:;<=>\?[\\]^`{|}~\n\t\r");
        if (!pLabelEnd)
        {
            pLabelEnd = pEnd;
        }

        // localize token
        AZStd::string token(pLabel, pLabelEnd);
        AZStd::string sLocalizedToken;
        if (bEnglish)
        {
            GetEnglishString(token.c_str(), sLocalizedToken);
        }
        else
        {
            LocalizeLabel(token.c_str(), sLocalizedToken);
        }
        out.append(sLocalizedToken);
        pPos = pLabelEnd;
    }
    out.append(pPos, pEnd);
    out.swap(outLocalizedString);
    return true;
}

void CLocalizedStringsManager::LocalizeAndSubstituteInternal(AZStd::string& locString, const AZStd::vector<AZStd::string>& keys, const AZStd::vector<AZStd::string>& values)
{
    AZStd::string outString;
    LocalizeString_ch(locString.c_str(), outString);
    locString = outString .c_str();
    if (values.size() != keys.size())
    {
        AZ_Warning("game", false, "Localization Error: LocalizeAndSubstitute was given %u keys and %u values to replace. These numbers must be equal.", keys.size(), values.size());
        return;
    }
    size_t startIndex = locString.find('{');
    size_t endIndex = locString.find('}', startIndex);
    while (startIndex != AZStd::string::npos && endIndex != AZStd::string::npos)
    {
        const size_t subLength = endIndex - startIndex - 1;
        AZStd::string substituteOut = locString.substr(startIndex + 1, subLength).c_str();
        int index = 0;
        if (LocalizationHelpers::IsKeyInList(keys, substituteOut, index))
        {
            const char* value = values[index].c_str();
            locString.replace(startIndex, subLength + 2, value);
            startIndex += strlen(value);
        }
        else
        {
            AZ_Warning("game", false, "Localization Error: Localized string '%s' contains a key '%s' that is not mapped to a data element.", locString.c_str(), substituteOut.c_str());
            startIndex += substituteOut.length();
        }
        startIndex = locString.find_first_of('{', startIndex);
        endIndex = locString.find_first_of('}', startIndex); 
    }
}
#if defined(LOG_DECOMP_TIMES)
static double g_fSecondsPerTick = 0.0;
static FILE* pDecompLog = NULL;
// engine independent game timer since gEnv/pSystem isn't available yet
static void LogDecompTimer(__int64 nTotalTicks, __int64 nDecompTicks, __int64 nAllocTicks)
{
    if (g_fSecondsPerTick == 0.0)
    {
        __int64 nPerfFreq;
        QueryPerformanceFrequency((LARGE_INTEGER*)&nPerfFreq);
        g_fSecondsPerTick = 1.0 / (double)nPerfFreq;
    }

    if (!pDecompLog)
    {
        char szFilenameBuffer[MAX_PATH];
        time_t rawTime;
        time(&rawTime);
        struct tm* pTimeInfo = localtime(&rawTime);

        CreateDirectory("TestResults\\", 0);
        strftime(szFilenameBuffer, sizeof(szFilenameBuffer), "TestResults\\Decomp_%Y_%m_%d-%H_%M_%S.csv", pTimeInfo);
        pDecompLog = fopen(szFilenameBuffer, "wb");
        fprintf(pDecompLog, "Total,Decomp,Alloc\n");
    }
    float nTotalMillis = float( g_fSecondsPerTick * 1000.0 * nTotalTicks );
    float nDecompMillis = float( g_fSecondsPerTick * 1000.0 * nDecompTicks );
    float nAllocMillis = float( g_fSecondsPerTick * 1000.0 * nAllocTicks );
    fprintf(pDecompLog, "%f,%f,%f\n", nTotalMillis, nDecompMillis, nAllocMillis);
    fflush(pDecompLog);
}
#endif

AZStd::string CLocalizedStringsManager::SLocalizedStringEntry::GetTranslatedText(const SLanguage* pLanguage) const
{
    FUNCTION_PROFILER_FAST(GetISystem(), PROFILE_SYSTEM, g_bProfilerEnabled);
    if ((flags & IS_COMPRESSED) != 0)
    {
#if defined(LOG_DECOMP_TIMES)
        __int64 nTotalTicks, nDecompTicks, nAllocTicks;
        nTotalTicks = CryGetTicks();
#endif  //LOG_DECOMP_TIMES

        AZStd::string outputString;
        if (TranslatedText.szCompressed != NULL)
        {
            uint8 decompressionBuffer[COMPRESSION_FIXED_BUFFER_LENGTH];
            HuffmanCoder* pEncoder = pLanguage->m_vEncoders[huffmanTreeIndex];

#if defined(LOG_DECOMP_TIMES)
            nDecompTicks = CryGetTicks();
#endif  //LOG_DECOMP_TIMES

            //We don't actually know how much memory was allocated for this string, but the maximum compression buffer size is known
            size_t decompBufSize = pEncoder->UncompressInput(TranslatedText.szCompressed, COMPRESSION_FIXED_BUFFER_LENGTH, decompressionBuffer, COMPRESSION_FIXED_BUFFER_LENGTH);
            assert(decompBufSize < COMPRESSION_FIXED_BUFFER_LENGTH && "Buffer overflow");

#if defined(LOG_DECOMP_TIMES)
            nDecompTicks = CryGetTicks() - nDecompTicks;
#endif  //LOG_DECOMP_TIMES

#if !defined(NDEBUG)
            size_t len =
#endif
                strnlen((const char*)decompressionBuffer, COMPRESSION_FIXED_BUFFER_LENGTH);
            assert(len < COMPRESSION_FIXED_BUFFER_LENGTH && "Buffer not null-terminated");


#if defined(LOG_DECOMP_TIMES)
            nAllocTicks = CryGetTicks();
#endif  //LOG_DECOMP_TIMES

            outputString.assign((const char*)decompressionBuffer, (const char*)decompressionBuffer + decompBufSize);

#if defined(LOG_DECOMP_TIMES)
            nAllocTicks = CryGetTicks() - nAllocTicks;
            nTotalTicks = CryGetTicks() - nTotalTicks;
            LogDecompTimer(nTotalTicks, nDecompTicks, nAllocTicks);
#endif  //LOG_DECOMP_TIMES
        }
        return outputString;
    }
    else
    {
        if (TranslatedText.psUtf8Uncompressed != NULL)
        {
            return *TranslatedText.psUtf8Uncompressed;
        }
        else
        {
            AZStd::string emptyOutputString;
            return emptyOutputString;
        }
    }
}

#ifndef _RELEASE
//////////////////////////////////////////////////////////////////////////
void CLocalizedStringsManager::LocalizedStringsManagerWarning(const char* label, const char* message)
{
    if (!m_warnedAboutLabels[label])
    {
        CryWarning (VALIDATOR_MODULE_SYSTEM, VALIDATOR_WARNING, "Failed to localize label '%s' - %s", label, message);
        m_warnedAboutLabels[label] = true;
        m_haveWarnedAboutAtLeastOneLabel = true;
    }
}

//////////////////////////////////////////////////////////////////////////
void CLocalizedStringsManager::ListAndClearProblemLabels()
{
    if (m_haveWarnedAboutAtLeastOneLabel)
    {
        CryLog ("These labels caused localization problems:");
        INDENT_LOG_DURING_SCOPE();

        for (std::map<AZStd::string, bool>::iterator iter = m_warnedAboutLabels.begin(); iter != m_warnedAboutLabels.end(); iter++)
        {
            CryLog ("%s", iter->first.c_str());
        }

        m_warnedAboutLabels.clear();
        m_haveWarnedAboutAtLeastOneLabel = false;
    }
}
#endif

//////////////////////////////////////////////////////////////////////////
bool CLocalizedStringsManager::LocalizeLabel(const char* sLabel, AZStd::string& outLocalString, bool bEnglish)
{
    assert(sLabel);
    if (!m_pLanguage || !sLabel)
    {
        return false;
    }

    // Label sign.
    if (sLabel[0] == '@')
    {
        uint32 labelCRC32 = CCrc32::ComputeLowercase(sLabel + 1);   // skip @ character.
        {
            AutoLock lock(m_cs);    //Lock here, to prevent strings etc being modified underneath this lookup
            SLocalizedStringEntry* entry = stl::find_in_map(m_pLanguage->m_keysMap, labelCRC32, NULL);

            if (entry != NULL)
            {
                AZStd::string translatedText = entry->GetTranslatedText(m_pLanguage);
                if ((bEnglish || translatedText.empty()) && entry->pEditorExtension != NULL)
                {
                    //assert(!"No Localization Text available!");
                    outLocalString.assign(entry->pEditorExtension->sOriginalText);
                    return true;
                }
                else
                {
                    outLocalString.swap(translatedText);
                }
                return true;
            }
            else
            {
                LocalizedStringsManagerWarning(sLabel, "entry not found in string table");
            }
        }
    }
    else
    {
        LocalizedStringsManagerWarning(sLabel, "must start with @ symbol");
    }

    outLocalString.assign(sLabel);

    return false;
}


//////////////////////////////////////////////////////////////////////////
bool CLocalizedStringsManager::GetEnglishString(const char* sKey, AZStd::string& sLocalizedString)
{
    assert(sKey);
    if (!m_pLanguage || !sKey)
    {
        return false;
    }

    // Label sign.
    if (sKey[0] == '@')
    {
        uint32 keyCRC32 = CCrc32::ComputeLowercase(sKey + 1);
        {
            AutoLock lock(m_cs);    //Lock here, to prevent strings etc being modified underneath this lookup
            SLocalizedStringEntry* entry = stl::find_in_map(m_pLanguage->m_keysMap, keyCRC32, NULL);   // skip @ character.
            if (entry != NULL && entry->pEditorExtension != NULL)
            {
                sLocalizedString = entry->pEditorExtension->sOriginalText;
                return true;
            }
            else
            {
                keyCRC32 = CCrc32::ComputeLowercase(sKey);
                entry = stl::find_in_map(m_pLanguage->m_keysMap, keyCRC32, NULL);
                if (entry != NULL && entry->pEditorExtension != NULL)
                {
                    sLocalizedString = entry->pEditorExtension->sOriginalText;
                    return true;
                }
                else
                {
                    // CryWarning( VALIDATOR_MODULE_SYSTEM,VALIDATOR_WARNING,"Localized string for Label <%s> not found", sKey );
                    sLocalizedString = sKey;
                    return false;
                }
            }
        }
    }
    else
    {
        // CryWarning( VALIDATOR_MODULE_SYSTEM,VALIDATOR_WARNING,"Not a valid localized string Label <%s>, must start with @ symbol", sKey );
    }

    sLocalizedString = sKey;
    return false;
}

bool CLocalizedStringsManager::IsLocalizedInfoFound(const char* sKey)
{
    if (!m_pLanguage)
    {
        return false;
    }
    uint32 keyCRC32 = CCrc32::ComputeLowercase(sKey);
    {
        AutoLock lock(m_cs);    //Lock here, to prevent strings etc being modified underneath this lookup
        const SLocalizedStringEntry* entry = stl::find_in_map(m_pLanguage->m_keysMap, keyCRC32, NULL);
        return (entry != NULL);
    }
}

//////////////////////////////////////////////////////////////////////////
bool CLocalizedStringsManager::GetLocalizedInfoByKey(const char* sKey, SLocalizedInfoGame& outGameInfo)
{
    if (!m_pLanguage)
    {
        return false;
    }

    uint32 keyCRC32 = CCrc32::ComputeLowercase(sKey);
    {
        AutoLock lock(m_cs);    //Lock here, to prevent strings etc being modified underneath this lookup
        const SLocalizedStringEntry* entry = stl::find_in_map(m_pLanguage->m_keysMap, keyCRC32, NULL);
        if (entry != NULL)
        {
            outGameInfo.szCharacterName = entry->sCharacterName.c_str();
            outGameInfo.sUtf8TranslatedText = entry->GetTranslatedText(m_pLanguage);

            outGameInfo.bUseSubtitle = (entry->flags & SLocalizedStringEntry::USE_SUBTITLE);

            return true;
        }
        else
        {
            return false;
        }
    }
}

//////////////////////////////////////////////////////////////////////////
bool CLocalizedStringsManager::GetLocalizedInfoByKey(const char* sKey, SLocalizedSoundInfoGame* pOutSoundInfo)
{
    assert(sKey);
    if (!m_pLanguage || !sKey || !pOutSoundInfo)
    {
        return false;
    }

    bool bResult = false;

    uint32 keyCRC32 = CCrc32::ComputeLowercase(sKey);
    {
        AutoLock lock(m_cs);    //Lock here, to prevent strings etc being modified underneath this lookup
        const SLocalizedStringEntry* pEntry = stl::find_in_map(m_pLanguage->m_keysMap, keyCRC32, NULL);
        if (pEntry != NULL)
        {
            bResult = true;

            pOutSoundInfo->szCharacterName = pEntry->sCharacterName.c_str();
            pOutSoundInfo->sUtf8TranslatedText = pEntry->GetTranslatedText(m_pLanguage);

            //pOutSoundInfo->sOriginalActorLine = pEntry->sOriginalActorLine.c_str();
            //pOutSoundInfo->sTranslatedActorLine = pEntry->swTranslatedActorLine.c_str();
            //pOutSoundInfo->sOriginalText = pEntry->sOriginalText;
            // original Character

            pOutSoundInfo->sSoundEvent = pEntry->sPrototypeSoundEvent.c_str();
            pOutSoundInfo->fVolume = CryConvertHalfToFloat(pEntry->fVolume);
            pOutSoundInfo->fRadioRatio = CryConvertHalfToFloat(pEntry->fRadioRatio);
            pOutSoundInfo->bUseSubtitle = (pEntry->flags & SLocalizedStringEntry::USE_SUBTITLE) != 0;
            pOutSoundInfo->bIsDirectRadio = (pEntry->flags & SLocalizedStringEntry::IS_DIRECTED_RADIO) != 0;
            pOutSoundInfo->bIsIntercepted = (pEntry->flags & SLocalizedStringEntry::IS_INTERCEPTED) != 0;

            //SoundMoods
            if (pOutSoundInfo->nNumSoundMoods >= pEntry->SoundMoods.size())
            {
                // enough space to copy data
                int i = 0;
                for (; i < pEntry->SoundMoods.size(); ++i)
                {
                    pOutSoundInfo->pSoundMoods[i].sName = pEntry->SoundMoods[i].sName;
                    pOutSoundInfo->pSoundMoods[i].fValue = pEntry->SoundMoods[i].fValue;
                }
                // if mode is available fill it with default
                for (; i < pOutSoundInfo->nNumSoundMoods; ++i)
                {
                    pOutSoundInfo->pSoundMoods[i].sName = "";
                    pOutSoundInfo->pSoundMoods[i].fValue = 0.0f;
                }
                pOutSoundInfo->nNumSoundMoods = pEntry->SoundMoods.size();
            }
            else
            {
                // not enough memory, say what is needed
                pOutSoundInfo->nNumSoundMoods = pEntry->SoundMoods.size();
                bResult = (pOutSoundInfo->pSoundMoods == NULL); // only report error if memory was provided but is too small
            }

            //EventParameters
            if (pOutSoundInfo->nNumEventParameters >= pEntry->EventParameters.size())
            {
                // enough space to copy data
                int i = 0;
                for (; i < pEntry->EventParameters.size(); ++i)
                {
                    pOutSoundInfo->pEventParameters[i].sName = pEntry->EventParameters[i].sName;
                    pOutSoundInfo->pEventParameters[i].fValue = pEntry->EventParameters[i].fValue;
                }
                // if mode is available fill it with default
                for (; i < pOutSoundInfo->nNumEventParameters; ++i)
                {
                    pOutSoundInfo->pEventParameters[i].sName = "";
                    pOutSoundInfo->pEventParameters[i].fValue = 0.0f;
                }
                pOutSoundInfo->nNumEventParameters = pEntry->EventParameters.size();
            }
            else
            {
                // not enough memory, say what is needed
                pOutSoundInfo->nNumEventParameters = pEntry->EventParameters.size();
                bResult = (pOutSoundInfo->pSoundMoods == NULL); // only report error if memory was provided but is too small
            }
        }
    }

    return bResult;
}

//////////////////////////////////////////////////////////////////////////
int CLocalizedStringsManager::GetLocalizedStringCount()
{
    if (!m_pLanguage)
    {
        return 0;
    }
    return static_cast<int>(m_pLanguage->m_vLocalizedStrings.size());
}

//////////////////////////////////////////////////////////////////////////
bool CLocalizedStringsManager::GetLocalizedInfoByIndex(int nIndex, SLocalizedInfoGame& outGameInfo)
{
    if (!m_pLanguage)
    {
        return false;
    }
    const std::vector<SLocalizedStringEntry*>& entryVec = m_pLanguage->m_vLocalizedStrings;
    if (nIndex < 0 || nIndex >= (int)entryVec.size())
    {
        return false;
    }
    const SLocalizedStringEntry* pEntry = entryVec[nIndex];

    outGameInfo.szCharacterName = pEntry->sCharacterName.c_str();
    outGameInfo.sUtf8TranslatedText = pEntry->GetTranslatedText(m_pLanguage);

    outGameInfo.bUseSubtitle = (pEntry->flags & SLocalizedStringEntry::USE_SUBTITLE);
    return true;
}

//////////////////////////////////////////////////////////////////////////
bool CLocalizedStringsManager::GetLocalizedInfoByIndex(int nIndex, SLocalizedInfoEditor& outEditorInfo)
{
    if (!m_pLanguage)
    {
        return false;
    }
    const std::vector<SLocalizedStringEntry*>& entryVec = m_pLanguage->m_vLocalizedStrings;
    if (nIndex < 0 || nIndex >= (int)entryVec.size())
    {
        return false;
    }
    const SLocalizedStringEntry* pEntry = entryVec[nIndex];
    outEditorInfo.szCharacterName = pEntry->sCharacterName.c_str();
    outEditorInfo.sUtf8TranslatedText = pEntry->GetTranslatedText(m_pLanguage);

    assert(pEntry->pEditorExtension != NULL);

    outEditorInfo.sKey = pEntry->pEditorExtension->sKey.c_str();

    outEditorInfo.sOriginalActorLine = pEntry->pEditorExtension->sOriginalActorLine.c_str();
    outEditorInfo.sUtf8TranslatedActorLine = pEntry->pEditorExtension->sUtf8TranslatedActorLine.c_str();

    //outEditorInfo.sOriginalText = pEntry->sOriginalText;
    outEditorInfo.sOriginalCharacterName = pEntry->pEditorExtension->sOriginalCharacterName.c_str();

    outEditorInfo.nRow = pEntry->pEditorExtension->nRow;
    outEditorInfo.bUseSubtitle = (pEntry->flags & SLocalizedStringEntry::USE_SUBTITLE);
    return true;
}

//////////////////////////////////////////////////////////////////////////
bool CLocalizedStringsManager::GetSubtitle(const char* sKeyOrLabel, AZStd::string& outSubtitle, bool bForceSubtitle)
{
    assert(sKeyOrLabel);
    if (!m_pLanguage || !sKeyOrLabel || !*sKeyOrLabel)
    {
        return false;
    }
    if (*sKeyOrLabel == '@')
    {
        ++sKeyOrLabel;
    }

    uint32 keyCRC32 = CCrc32::ComputeLowercase(sKeyOrLabel);
    {
        AutoLock lock(m_cs);    //Lock here, to prevent strings etc being modified underneath this lookup
        const SLocalizedStringEntry* pEntry = stl::find_in_map(m_pLanguage->m_keysMap, keyCRC32, NULL);
        if (pEntry != NULL)
        {
            if ((pEntry->flags & SLocalizedStringEntry::USE_SUBTITLE) == false && !bForceSubtitle)
            {
                return false;
            }

            // TODO verify that no fallback is needed

            outSubtitle = pEntry->GetTranslatedText(m_pLanguage);

            if (outSubtitle.empty() == true)
            {
                if (pEntry->pEditorExtension != NULL && pEntry->pEditorExtension->sUtf8TranslatedActorLine.empty() == false)
                {
                    outSubtitle = pEntry->pEditorExtension->sUtf8TranslatedActorLine;
                }
                else if (pEntry->pEditorExtension != NULL && pEntry->pEditorExtension->sOriginalText.empty() == false)
                {
                    outSubtitle = pEntry->pEditorExtension->sOriginalText;
                }
                else if (pEntry->pEditorExtension != NULL && pEntry->pEditorExtension->sOriginalActorLine.empty() == false)
                {
                    outSubtitle = pEntry->pEditorExtension->sOriginalActorLine;
                }
            }
            return true;
        }
        return false;
    }
}

void InternalFormatStringMessage(AZStd::string& outString, const AZStd::string& sString, const char** sParams, int nParams)
{
    static const char token = '%';
    static const char tokens1[2] = { token, '\0' };
    static const char tokens2[3] = { token, token, '\0' };

    int maxArgUsed = 0;
    int lastPos = 0;
    int curPos = 0;
    const int sourceLen = static_cast<int>(sString.length());
    while (true)
    {
<<<<<<< HEAD
        auto foundPos = sString.find(token, curPos);
        if (foundPos != AZStd::string::npos)
=======
        int foundPos = static_cast<int>(sString.find(token, curPos));
        if (foundPos != string::npos)
>>>>>>> 6b245237
        {
            if (foundPos + 1 < sourceLen)
            {
                const int nArg = sString[foundPos + 1] - '1';
                if (nArg >= 0 && nArg <= 9)
                {
                    if (nArg < nParams)
                    {
                        outString.append(sString, lastPos, foundPos - lastPos);
                        outString.append(sParams[nArg]);
                        curPos = foundPos + 2;
                        lastPos = curPos;
                        maxArgUsed = std::max(maxArgUsed, nArg);
                    }
                    else
                    {
                        AZStd::string tmp(sString);
                        AZ::StringFunc::Replace(tmp, tokens1, tokens2);
                        if constexpr (sizeof(*tmp.c_str()) == sizeof(char))
                        {
                            CryWarning(VALIDATOR_MODULE_SYSTEM, VALIDATOR_WARNING, "Parameter for argument %d is missing. [%s]", nArg + 1, (const char*)tmp.c_str());
                        }
                        else
                        {
                            CryWarning(VALIDATOR_MODULE_SYSTEM, VALIDATOR_WARNING, "Parameter for argument %d is missing. [%S]", nArg + 1, (const wchar_t*)tmp.c_str());
                        }
                        curPos = foundPos + 1;
                    }
                }
                else
                {
                    curPos = foundPos + 1;
                }
            }
            else
            {
                curPos = foundPos + 1;
            }
        }
        else
        {
            outString.append(sString, lastPos, sourceLen - lastPos);
            break;
        }
    }
}

void InternalFormatStringMessage(AZStd::string& outString, const AZStd::string& sString, const char* param1, const char* param2 = 0, const char* param3 = 0, const char* param4 = 0)
{
    static const int MAX_PARAMS = 4;
    const char* params[MAX_PARAMS] = { param1, param2, param3, param4 };
    int nParams = 0;
    while (nParams < MAX_PARAMS && params[nParams])
    {
        ++nParams;
    }
    InternalFormatStringMessage(outString, sString, params, nParams);
}

//////////////////////////////////////////////////////////////////////////
void CLocalizedStringsManager::FormatStringMessage_List(AZStd::string& outString, const AZStd::string& sString, const char** sParams, int nParams)
{
    InternalFormatStringMessage(outString, sString, sParams, nParams);
}

//////////////////////////////////////////////////////////////////////////
void CLocalizedStringsManager::FormatStringMessage(AZStd::string& outString, const AZStd::string& sString, const char* param1, const char* param2, const char* param3, const char* param4)
{
    InternalFormatStringMessage(outString, sString, param1, param2, param3, param4);
}

//////////////////////////////////////////////////////////////////////////
int CLocalizedStringsManager::GetMemoryUsage(ICrySizer* pSizer)
{
    pSizer->AddObject(this, sizeof(*this));
    pSizer->AddObject(m_languages);
    pSizer->AddObject(m_prototypeEvents);
    pSizer->AddObject(m_characterNameSet);
    pSizer->AddObject(m_pLanguage);

    return 0;
}

#if defined (WIN32) || defined(WIN64)
namespace
{
    struct LanguageID
    {
        const char*   language;
        unsigned long lcID;
    };

    LanguageID languageIDArray[] =
    {
        { "en-US", 0x0409 },  // English (USA)
        { "en-GB", 0x0809 },  // English (UK)
        { "de-DE", 0x0407 },  // German
        { "ru-RU", 0x0419 },  // Russian (Russia)
        { "pl-PL", 0x0415 },  // Polish
        { "tr-TR", 0x041f },  // Turkish
        { "es-ES", 0x0c0a },  // Spanish (Spain)
        { "es-MX", 0x080a },  // Spanish (Mexico)
        { "fr-FR", 0x040c },  // French (France)
        { "fr-CA", 0x0c0c },  // French (Canada)
        { "it-IT", 0x0410 },  // Italian
        { "pt-PT", 0x0816 },  // Portugese (Portugal)
        { "pt-BR", 0x0416 },  // Portugese (Brazil)
        { "ja-JP", 0x0411 },  // Japanese
        { "ko-KR", 0x0412 },  // Korean
        { "zh-CHT", 0x0804 }, // Traditional Chinese
        { "zh-CHS", 0x0804 }, // Simplified Chinese
        { "nl-NL", 0x0413 },  // Dutch (The Netherlands)
        { "fi-FI", 0x040b },  // Finnish
        { "sv-SE", 0x041d },  // Swedish
        { "cs-CZ", 0x0405 },  // Czech 
        { "no-NO", 0x0414 },  // Norwegian (Norway)
        { "ar-SA", 0x0401 },  // Arabic (Saudi Arabia)
        { "da-DK", 0x0406 },  // Danish (Denmark)
    };

    const size_t numLanguagesIDs = sizeof(languageIDArray) / sizeof(languageIDArray[0]);

    LanguageID GetLanguageID(const char* language)
    {
        // default is English (US)
        const LanguageID defaultLanguage = { "en-US", 0x0409 };
        for (int i = 0; i < numLanguagesIDs; ++i)
        {
            if (_stricmp(language, languageIDArray[i].language) == 0)
            {
                return languageIDArray[i];
            }
        }
        return defaultLanguage;
    }

    LanguageID g_currentLanguageID = { 0, 0 };
};
#endif

void CLocalizedStringsManager::InternalSetCurrentLanguage(CLocalizedStringsManager::SLanguage* pLanguage)
{
    m_pLanguage = pLanguage;
#if defined (WIN32) || defined(WIN64)
    if (m_pLanguage != 0)
    {
        g_currentLanguageID = GetLanguageID(m_pLanguage->sLanguage.c_str());
    }
    else
    {
        g_currentLanguageID.language = 0;
        g_currentLanguageID.lcID = 0;
    }
#endif
    // TODO: on Linux based systems we should now set the locale
    // Enabling this on windows something seems to get corrupted...
    // on Windows we always use Windows Platform Functions, which use the lcid
#if 0
    if (g_currentLanguageID.language)
    {
        const char* currentLocale = setlocale(LC_ALL, 0);
        if (0 == setlocale(LC_ALL, g_currentLanguageID.language))
        {
            setlocale(LC_ALL, currentLocale);
        }
    }
    else
    {
        setlocale(LC_ALL, "C");
    }
#endif
    ReloadData();
    if (gEnv->pCryFont)
    {
        gEnv->pCryFont->OnLanguageChanged();
    }
}

void CLocalizedStringsManager::LocalizeDuration(int seconds, AZStd::string& outDurationString)
{
    int s = seconds;
    int d, h, m;
    d  = s / 86400;
    s -= d * 86400;
    h = s / 3600;
    s -= h * 3600;
    m = s / 60;
    s = s - m * 60;
    AZStd::string str;
    if (d > 1)
    {
        str = AZStd::string::format("%d @ui_days %02d:%02d:%02d", d, h, m, s);
    }
    else if (d > 0)
    {
        str = AZStd::string::format("%d @ui_day %02d:%02d:%02d", d, h, m, s);
    }
    else if (h > 0)
    {
        str = AZStd::string::format("%02d:%02d:%02d", h, m, s);
    }
    else
    {
        str = AZStd::string::format("%02d:%02d", m, s);
    }
    LocalizeString_s(str, outDurationString);
}

void CLocalizedStringsManager::LocalizeNumber(int number, AZStd::string& outNumberString)
{
    if (number == 0)
    {
        outNumberString.assign("0");
        return;
    }

    outNumberString.assign("");

    int n = abs(number);
    AZStd::string separator;
    AZStd::fixed_string<64> tmp;
    LocalizeString_ch("@ui_thousand_separator", separator);
    while (n > 0)
    {
        int a = n / 1000;
        int b = n - (a * 1000);
        if (a > 0)
        {
            tmp = AZStd::string::format("%s%03d%s", separator.c_str(), b, tmp.c_str());
        }
        else
        {
            tmp = AZStd::string::format("%d%s", b, tmp.c_str());
        }
        n = a;
    }

    if (number < 0)
    {
        tmp = AZStd::string::format("-%s", tmp.c_str());
    }

    outNumberString.assign(tmp.c_str());
}

void CLocalizedStringsManager::LocalizeNumber_Decimal(float number, int decimals, AZStd::string& outNumberString)
{
    if (number == 0.0f)
    {
        AZStd::fixed_string<64> tmp;
        tmp = AZStd::fixed_string<64>::format("%.*f", decimals, number);
        outNumberString.assign(tmp.c_str());
        return;
    }

    outNumberString.assign("");

    AZStd::string commaSeparator;
    LocalizeString_ch("@ui_decimal_separator", commaSeparator);
    float f = number > 0.0f ? number : -number;
    int d = (int)f;

    AZStd::string intPart;
    LocalizeNumber(d, intPart);

    float decimalsOnly = f - (float)d;

    int decimalsAsInt = aznumeric_cast<int>(int_round(decimalsOnly * pow(10.0f, decimals)));

    AZStd::fixed_string<64> tmp;
    tmp = AZStd::fixed_string<64>::format("%s%s%0*d", intPart.c_str(), commaSeparator.c_str(), decimals, decimalsAsInt);

    outNumberString.assign(tmp.c_str());
}

bool CLocalizedStringsManager::ProjectUsesLocalization() const
{
    ICVar* pCVar = gEnv->pConsole->GetCVar("sys_localization_folder");
    CRY_ASSERT_MESSAGE(pCVar,
        "Console variable 'sys_localization_folder' not defined! "
        "This was previously defined at startup in CSystem::CreateSystemVars.");

    // If game.cfg didn't provide a sys_localization_folder, we'll assume that
    // the project doesn't want to use localization features.
    return (pCVar->GetFlags() & VF_WASINCONFIG) != 0;
}

#if defined (WIN32) || defined(WIN64)
namespace
{
    void UnixTimeToFileTime(time_t unixtime, FILETIME* filetime)
    {
        LONGLONG longlong = Int32x32To64(unixtime, 10000000) + 116444736000000000;
        filetime->dwLowDateTime = (DWORD) longlong;
        filetime->dwHighDateTime = (DWORD)(longlong >> 32);
    }

    void UnixTimeToSystemTime(time_t unixtime, SYSTEMTIME* systemtime)
    {
        FILETIME filetime;
        UnixTimeToFileTime(unixtime, &filetime);
        FileTimeToSystemTime(&filetime, systemtime);
    }

    time_t UnixTimeFromFileTime(const FILETIME* filetime)
    {
        LONGLONG longlong = filetime->dwHighDateTime;
        longlong <<= 32;
        longlong |= filetime->dwLowDateTime;
        longlong -= 116444736000000000;
        return longlong / 10000000;
    }

    time_t UnixTimeFromSystemTime(const SYSTEMTIME* systemtime)
    {
        // convert systemtime to filetime
        FILETIME filetime;
        SystemTimeToFileTime(systemtime, &filetime);
        // convert filetime to unixtime
        time_t unixtime = UnixTimeFromFileTime(&filetime);
        return unixtime;
    }
};

void CLocalizedStringsManager::LocalizeTime(time_t t, bool bMakeLocalTime, bool bShowSeconds, AZStd::string& outTimeString)
{
    if (bMakeLocalTime)
    {
        struct tm thetime;
        localtime_s(&thetime, &t);
        t = gEnv->pTimer->DateToSecondsUTC(thetime);
    }
    outTimeString.clear();
    LCID lcID = g_currentLanguageID.lcID ? g_currentLanguageID.lcID : LOCALE_USER_DEFAULT;
    DWORD flags = bShowSeconds == false ? TIME_NOSECONDS : 0;
    SYSTEMTIME systemTime;
    UnixTimeToSystemTime(t, &systemTime);
    int len = ::GetTimeFormatW(lcID, flags, &systemTime, 0, 0, 0);
    if (len > 0)
    {
        // len includes terminating null!
        AZStd::fixed_wstring<256> tmpString;
        tmpString.resize(len);
        ::GetTimeFormatW(lcID, flags, &systemTime, 0, (wchar_t*) tmpString.c_str(), len);
        AZStd::to_string(outTimeString, tmpString.data());
    }
}

void CLocalizedStringsManager::LocalizeDate(time_t t, bool bMakeLocalTime, bool bShort, bool bIncludeWeekday, AZStd::string& outDateString)
{
    if (bMakeLocalTime)
    {
        struct tm thetime;
        localtime_s(&thetime, &t);
        t = gEnv->pTimer->DateToSecondsUTC(thetime);
    }
    outDateString.resize(0);
    LCID lcID = g_currentLanguageID.lcID ? g_currentLanguageID.lcID : LOCALE_USER_DEFAULT;
    SYSTEMTIME systemTime;
    UnixTimeToSystemTime(t, &systemTime);

    // len includes terminating null!
    AZStd::fixed_wstring<256> tmpString;

    if (bIncludeWeekday)
    {
        // Get name of day
        int len = ::GetDateFormatW(lcID, 0, &systemTime, L"ddd", 0, 0);
        if (len > 0)
        {
            // len includes terminating null!
            tmpString.resize(len);
            ::GetDateFormatW(lcID, 0, &systemTime, L"ddd", (wchar_t*) tmpString.c_str(), len);
            AZStd::string utf8;
            AZStd::to_string(utf8, tmpString.data());
            outDateString.append(utf8);
            outDateString.append(" ");
        }
    }
    DWORD flags = bShort ? DATE_SHORTDATE : DATE_LONGDATE;
    int len = ::GetDateFormatW(lcID, flags, &systemTime, 0, 0, 0);
    if (len > 0)
    {
        // len includes terminating null!
        tmpString.resize(len);
        ::GetDateFormatW(lcID, flags, &systemTime, 0, (wchar_t*) tmpString.c_str(), len);
        AZStd::string utf8;
        AZStd::to_string(utf8, tmpString.data());
        outDateString.append(utf8);
    }
}

#else // #if defined (WIN32) || defined(WIN64)

void CLocalizedStringsManager::LocalizeTime(time_t t, bool bMakeLocalTime, bool bShowSeconds, AZStd::string& outTimeString)
{
    struct tm theTime;
    if (bMakeLocalTime)
    {
#if AZ_TRAIT_USE_SECURE_CRT_FUNCTIONS
        localtime_s(&theTime, &t);
#else
        theTime = *localtime(&t);
#endif
    }
    else
    {
#if AZ_TRAIT_USE_SECURE_CRT_FUNCTIONS
        gmtime_s(&theTime, &t);
#else
        theTime = *gmtime(&t);
#endif
    }

    wchar_t buf[256];
    const size_t bufSize = sizeof(buf) / sizeof(buf[0]);
    wcsftime(buf, bufSize, bShowSeconds ? L"%#X" : L"%X", &theTime);
    buf[bufSize - 1] = 0;
    AZStd::to_string(outTimeString, buf);
}

void CLocalizedStringsManager::LocalizeDate(time_t t, bool bMakeLocalTime, bool bShort, bool bIncludeWeekday, AZStd::string& outDateString)
{
    struct tm theTime;
    if (bMakeLocalTime)
    {
#if AZ_TRAIT_USE_SECURE_CRT_FUNCTIONS
        localtime_s(&theTime, &t);
#else
        theTime = *localtime(&t);
#endif
    }
    else
    {
#if AZ_TRAIT_USE_SECURE_CRT_FUNCTIONS
        gmtime_s(&theTime, &t);
#else
        theTime = *gmtime(&t);
#endif
    }

    wchar_t buf[256];
    const size_t bufSize = sizeof(buf) / sizeof(buf[0]);
    const wchar_t* format = bShort ? (bIncludeWeekday ? L"%a %x" : L"%x") : L"%#x"; // long format always contains Weekday name
    wcsftime(buf, bufSize, format, &theTime);
    buf[bufSize - 1] = 0;
    AZStd::to_string(outDateString, buf);
}



#endif

<|MERGE_RESOLUTION|>--- conflicted
+++ resolved
@@ -2342,13 +2342,8 @@
     const int sourceLen = static_cast<int>(sString.length());
     while (true)
     {
-<<<<<<< HEAD
         auto foundPos = sString.find(token, curPos);
         if (foundPos != AZStd::string::npos)
-=======
-        int foundPos = static_cast<int>(sString.find(token, curPos));
-        if (foundPos != string::npos)
->>>>>>> 6b245237
         {
             if (foundPos + 1 < sourceLen)
             {
