/*
 * Copyright (c) Contributors to the Open 3D Engine Project.
 * For complete copyright and license terms please see the LICENSE at the root of this distribution.
 *
 * SPDX-License-Identifier: Apache-2.0 OR MIT
 *
 */


#include <platform.h>
#include <ISystem.h>
#include <Random.h>
#include <IConsole.h>

#include <AzCore/Debug/Profiler.h>
#include <AzCore/Debug/ProfileModuleInit.h>
#include <AzCore/Memory/AllocatorManager.h>
#include <AzCore/Module/Environment.h>
#include <AzCore/std/string/conversions.h>
#include <AzCore/Utils/Utils.h>

// Section dictionary
#if defined(AZ_RESTRICTED_PLATFORM)
#define PLATFORM_IMPL_H_SECTION_TRAITS 1
#define PLATFORM_IMPL_H_SECTION_CRYLOWLATENCYSLEEP 2
#define PLATFORM_IMPL_H_SECTION_CRYGETFILEATTRIBUTES 3
#define PLATFORM_IMPL_H_SECTION_CRYSETFILEATTRIBUTES 4
#define PLATFORM_IMPL_H_SECTION_CRY_FILE_ATTRIBUTE_STUBS 5
#define PLATFORM_IMPL_H_SECTION_CRY_SYSTEM_FUNCTIONS 6
#define PLATFORM_IMPL_H_SECTION_VIRTUAL_ALLOCATORS 7
#endif

struct SSystemGlobalEnvironment* gEnv = nullptr;

// Traits
#if defined(AZ_RESTRICTED_PLATFORM)
    #define AZ_RESTRICTED_SECTION PLATFORM_IMPL_H_SECTION_TRAITS
    #include AZ_RESTRICTED_FILE(platform_impl_h)
#endif

#if defined(WIN32) || defined(WIN64)
void CryPureCallHandler()
{
    CryFatalError("Pure function call");
}

void CryInvalidParameterHandler(
    [[maybe_unused]] const wchar_t* expression,
    [[maybe_unused]] const wchar_t* function,
    [[maybe_unused]] const wchar_t* file,
    [[maybe_unused]] unsigned int line,
    [[maybe_unused]] uintptr_t pReserved)
{
    //size_t i;
    //char sFunc[128];
    //char sExpression[128];
    //char sFile[128];
    //wcstombs_s( &i,sFunc,sizeof(sFunc),function,_TRUNCATE );
    //wcstombs_s( &i,sExpression,sizeof(sExpression),expression,_TRUNCATE );
    //wcstombs_s( &i,sFile,sizeof(sFile),file,_TRUNCATE );
    //CryFatalError( "Invalid parameter detected in function %s. File: %s Line: %d, Expression: %s",sFunc,sFile,line,sExpression );
    CryFatalError("Invalid parameter detected in CRT function\n");
}

void InitCRTHandlers()
{
    _set_purecall_handler(CryPureCallHandler);
    _set_invalid_parameter_handler(CryInvalidParameterHandler);
}
#else
void InitCRTHandlers() {}
#endif

#ifndef SOFTCODE
//////////////////////////////////////////////////////////////////////////
// This is an entry to DLL initialization function that must be called for each loaded module
//////////////////////////////////////////////////////////////////////////
extern "C" AZ_DLL_EXPORT void ModuleInitISystem(ISystem* pSystem, [[maybe_unused]] const char* moduleName)
{
    if (gEnv) // Already registered.
    {
        return;
    }

    InitCRTHandlers();

    if (pSystem) // DONT REMOVE THIS. ITS FOR RESOURCE COMPILER!!!!
    {
        gEnv = pSystem->GetGlobalEnvironment();
        assert(gEnv);
        
        if (!AZ::Environment::IsReady() || (AZ::Environment::GetInstance() != gEnv->pSharedEnvironment))
        {
            AZ::Environment::Attach(gEnv->pSharedEnvironment);
            AZ::AllocatorManager::Instance();  // Force the AllocatorManager to instantiate and register any allocators defined in data sections
        }
        AZ::Debug::ProfileModuleInit();
    } // if pSystem
}

extern "C" AZ_DLL_EXPORT void ModuleShutdownISystem([[maybe_unused]] ISystem* pSystem)
{
    // Unregister with AZ environment.
    AZ::Environment::Detach();
}

extern "C" AZ_DLL_EXPORT void InjectEnvironment(void* env)
{
    static bool injected = false;
    if (!injected)
    {
        AZ::Environment::Attach(reinterpret_cast<AZ::EnvironmentInstance>(env));
        AZ::AllocatorManager::Instance();  // Force the AllocatorManager to instantiate and register any allocators defined in data sections
        injected = true;
    }
}

extern "C" AZ_DLL_EXPORT void DetachEnvironment()
{
    AZ::Environment::Detach();
}

void* GetModuleInitISystemSymbol()
{
    return reinterpret_cast<void*>(&ModuleInitISystem);
}
void* GetModuleShutdownISystemSymbol()
{
    return reinterpret_cast<void*>(&ModuleShutdownISystem);
}
void* GetInjectEnvironmentSymbol()
{
    return reinterpret_cast<void*>(&InjectEnvironment);
}
void* GetDetachEnvironmentSymbol()
{
    return reinterpret_cast<void*>(&DetachEnvironment);
}

#endif // !defined(SOFTCODE)

bool g_bProfilerEnabled = false;

//////////////////////////////////////////////////////////////////////////
// global random number generator used by cry_random functions
CRndGen CryRandom_Internal::g_random_generator;


//////////////////////////////////////////////////////////////////////////

// when using STL Port _STLP_DEBUG and _STLP_DEBUG_TERMINATE - avoid actually
// crashing (default terminator seems to kill the thread, which isn't nice).
#ifdef _STLP_DEBUG_TERMINATE

# ifdef __stl_debug_terminate
#  undef __stl_debug_terminate
# endif

void __stl_debug_terminate(void)
{
    assert(0 && "STL Debug Error");
}
#endif

#ifdef _STLP_DEBUG_MESSAGE

# ifdef __stl_debug_message
#  undef __stl_debug_message
# endif

void __stl_debug_message(const char* format_str, ...)
{
    va_list __args;
    va_start(__args, format_str);
#ifdef WIN32
    char __buffer [4096];
    azvsnprintf(__buffer, sizeof(__buffer) / sizeof(char), format_str, __args);
    OutputDebugStringA(__buffer);
#endif
    gEnv->pLog->LogV(ILog::eErrorAlways, format_str, __args);
    va_end(__args);
}
#endif //_STLP_DEBUG_MESSAGE


#if defined(WIN32) || defined(WIN64)
#include <intrin.h>
#endif

#if defined(APPLE) || defined(LINUX)
#include "CryAssert_impl.h"
#endif

#if defined(AZ_RESTRICTED_PLATFORM)
    #define AZ_RESTRICTED_SECTION PLATFORM_IMPL_H_SECTION_CRY_SYSTEM_FUNCTIONS
    #include AZ_RESTRICTED_FILE(platform_impl_h)
#endif

#if defined (_WIN32)

#include "CryAssert_impl.h"

//////////////////////////////////////////////////////////////////////////
void CrySleep(unsigned int dwMilliseconds)
{
    AZ_PROFILE_FUNCTION_IDLE(AZ::Debug::ProfileCategory::System);
    Sleep(dwMilliseconds);
}

//////////////////////////////////////////////////////////////////////////
int CryMessageBox([[maybe_unused]] const char* lpText, [[maybe_unused]] const char* lpCaption, [[maybe_unused]] unsigned int uType)
{
#ifdef WIN32
    ICVar* const pCVar = gEnv && gEnv->pConsole ? gEnv->pConsole->GetCVar("sys_no_crash_dialog") : NULL;
    if ((pCVar && pCVar->GetIVal() != 0) || (gEnv && gEnv->bNoAssertDialog))
    {
        return 0;
    }
    AZStd::wstring lpTextW;
    AZStd::to_wstring(lpTextW, lpText);
    AZStd::wstring lpCaptionW;
    AZStd::to_wstring(lpCaptionW, lpCaption);
    return MessageBoxW(NULL, lpTextW.c_str(), lpCaptionW.c_str(), uType);
#else
    return 0;
#endif
}

// Initializes root folder of the game, optionally returns exe and path name.
void InitRootDir(char szExeFileName[], uint nExeSize, char szExeRootName[], uint nRootSize)
{
    char szPath[_MAX_PATH];
    AZ::Utils::GetExecutablePathReturnType ret = AZ::Utils::GetExecutablePath(szPath, _MAX_PATH);
    AZ_Assert(ret.m_pathStored == AZ::Utils::ExecutablePathResult::Success, "The path to the current executable exceeds the expected length");
    const size_t nLen = strnlen(szPath, _MAX_PATH);

    // Find path above exe name and deepest folder.
    bool firstIteration = true;
    for (size_t n = nLen - 1; n > 0; n--)
    {
        if (szPath[n] == '\\')
        {
            szPath[n] = 0;

            if (firstIteration)
            {
                // Return exe path
                if (szExeRootName)
                {
                    azstrncpy(szExeRootName, nRootSize, szPath + n + 1, nLen - n - 1);
                }

                // Return exe name
                if (szExeFileName)
                {
                    azstrncpy(szExeFileName, nExeSize, szPath + n, nLen - n);
                }
                firstIteration = false;
            }
            // Check if the engineroot exists
            azstrcat(szPath, AZ_ARRAY_SIZE(szPath), "\\engine.json");
            WIN32_FILE_ATTRIBUTE_DATA data;
            wchar_t szPathW[_MAX_PATH];
            AZStd::to_wstring(szPathW, _MAX_PATH, szPath);
            BOOL res = GetFileAttributesExW(szPathW, GetFileExInfoStandard, &data);
            if (res != 0 && data.dwFileAttributes != INVALID_FILE_ATTRIBUTES)
            {
                // Found file
                szPath[n] = 0;
                SetCurrentDirectoryW(szPathW);
                break;
            }
        }
    }
}

//////////////////////////////////////////////////////////////////////////
<<<<<<< HEAD
short CryGetAsyncKeyState([[maybe_unused]] int vKey)
{
#ifdef WIN32
    return GetAsyncKeyState(vKey);
#else
    return 0;
#endif
}

//////////////////////////////////////////////////////////////////////////
uint32 CryGetFileAttributes(const char* lpFileName)
{
    WIN32_FILE_ATTRIBUTE_DATA data;
    BOOL res;
#if defined(AZ_RESTRICTED_PLATFORM)
    #define AZ_RESTRICTED_SECTION PLATFORM_IMPL_H_SECTION_CRYGETFILEATTRIBUTES
    #include AZ_RESTRICTED_FILE(platform_impl_h)
#endif
#if defined(AZ_RESTRICTED_SECTION_IMPLEMENTED)
#undef AZ_RESTRICTED_SECTION_IMPLEMENTED
#else
    res = GetFileAttributesEx(lpFileName, GetFileExInfoStandard, &data);
#endif
    return res ? data.dwFileAttributes : -1;
=======
LONG  CryInterlockedIncrement(int volatile* lpAddend)
{
    return InterlockedIncrement((volatile LONG*)lpAddend);
}

//////////////////////////////////////////////////////////////////////////
LONG  CryInterlockedDecrement(int volatile* lpAddend)
{
    return InterlockedDecrement((volatile LONG*)lpAddend);
}

//////////////////////////////////////////////////////////////////////////
LONG  CryInterlockedExchangeAdd(LONG volatile* lpAddend, LONG Value)
{
    return InterlockedExchangeAdd(lpAddend, Value);
}

LONG  CryInterlockedOr(LONG volatile* Destination, LONG Value)
{
    return InterlockedOr(Destination, Value);
}

LONG  CryInterlockedCompareExchange(LONG volatile* dst, LONG exchange, LONG comperand)
{
    return InterlockedCompareExchange(dst, exchange, comperand);
}

void* CryInterlockedCompareExchangePointer(void* volatile* dst, void* exchange, void* comperand)
{
    return InterlockedCompareExchangePointer(dst, exchange, comperand);
}

void* CryInterlockedExchangePointer(void* volatile* dst, void* exchange)
{
    return InterlockedExchangePointer(dst, exchange);
}

void CryInterlockedAdd(volatile size_t* pVal, ptrdiff_t iAdd)
{
#if defined (PLATFORM_64BIT)
#if !defined(NDEBUG)
    size_t v = (size_t)
#endif
        InterlockedAdd64((volatile int64*)pVal, iAdd);
#else
    size_t v = (size_t)CryInterlockedExchangeAdd((volatile long*)pVal, (long)iAdd);
    v += iAdd;
#endif
    assert((iAdd == 0) || (iAdd < 0 && v < v - (size_t)iAdd) || (iAdd > 0 && v > v - (size_t)iAdd));
}

//////////////////////////////////////////////////////////////////////////
void* CryCreateCriticalSection()
{
    CRITICAL_SECTION* pCS = new CRITICAL_SECTION;
    InitializeCriticalSection(pCS);
    return pCS;
}

void  CryCreateCriticalSectionInplace(void* pCS)
{
    InitializeCriticalSection((CRITICAL_SECTION*)pCS);
}
//////////////////////////////////////////////////////////////////////////
void  CryDeleteCriticalSection(void* cs)
{
    CRITICAL_SECTION* pCS = (CRITICAL_SECTION*)cs;
    if (pCS->LockCount >= 0)
    {
        CryFatalError("Critical Section hanging lock");
    }
    DeleteCriticalSection(pCS);
    delete pCS;
}

//////////////////////////////////////////////////////////////////////////
void  CryDeleteCriticalSectionInplace(void* cs)
{
    CRITICAL_SECTION* pCS = (CRITICAL_SECTION*)cs;
    if (pCS->LockCount >= 0)
    {
        CryFatalError("Critical Section hanging lock");
    }
    DeleteCriticalSection(pCS);
}

//////////////////////////////////////////////////////////////////////////
void  CryEnterCriticalSection(void* cs)
{
    EnterCriticalSection((CRITICAL_SECTION*)cs);
}

//////////////////////////////////////////////////////////////////////////
bool  CryTryCriticalSection(void* cs)
{
    return TryEnterCriticalSection((CRITICAL_SECTION*)cs) != 0;
}

//////////////////////////////////////////////////////////////////////////
void  CryLeaveCriticalSection(void* cs)
{
    LeaveCriticalSection((CRITICAL_SECTION*)cs);
>>>>>>> 3f34fa56
}

//////////////////////////////////////////////////////////////////////////
bool CrySetFileAttributes(const char* lpFileName, uint32 dwFileAttributes)
{
#if defined(AZ_RESTRICTED_PLATFORM)
    #define AZ_RESTRICTED_SECTION PLATFORM_IMPL_H_SECTION_CRYSETFILEATTRIBUTES
    #include AZ_RESTRICTED_FILE(platform_impl_h)
#endif
#if defined(AZ_RESTRICTED_SECTION_IMPLEMENTED)
#undef AZ_RESTRICTED_SECTION_IMPLEMENTED
#else
    AZStd::wstring lpFileNameW;
    AZStd::to_wstring(lpFileNameW, lpFileName);
    return SetFileAttributes(lpFileNameW.c_str(), dwFileAttributes) != 0;
#endif
}

//////////////////////////////////////////////////////////////////////////
threadID CryGetCurrentThreadId()
{
    return GetCurrentThreadId();
}

#endif // _WIN32

#if defined(AZ_RESTRICTED_PLATFORM)
    #define AZ_RESTRICTED_SECTION PLATFORM_IMPL_H_SECTION_CRY_FILE_ATTRIBUTE_STUBS
    #include AZ_RESTRICTED_FILE(platform_impl_h)
#endif

#if defined(AZ_PLATFORM_WINDOWS)
int64 CryGetTicks()
{
    LARGE_INTEGER li;
    QueryPerformanceCounter(&li);
    return li.QuadPart;
}

int64 CryGetTicksPerSec()
{
    LARGE_INTEGER li;
    QueryPerformanceFrequency(&li);
    return li.QuadPart;
}
#endif


////////////////////////////////////////////////////////////////////////////////////////////////////////////
// Threads implementation. For static linking it must be declared inline otherwise creating multiple symbols
////////////////////////////////////////////////////////////////////////////////////////////////////////////
#define THR_INLINE inline

//////////////////////////////////////////////////////////////////////////
inline void CryDebugStr([[maybe_unused]] const char* format, ...)
{
    /*
     #ifdef CRYSYSTEM_EXPORTS
     va_list    ArgList;
     char       szBuffer[65535];
     va_start(ArgList, format);
     azvsnprintf(szBuffer,sizeof(szBuffer)-1, format, ArgList);
     va_end(ArgList);
     azstrcat(szBuffer,"\n");
     OutputDebugString(szBuffer);
     #endif
     */
}

_MS_ALIGN(64) uint32  BoxSides[0x40 * 8] = {
    0, 0, 0, 0, 0, 0, 0, 0, //00
    0, 4, 6, 2, 0, 0, 0, 4, //01
    7, 5, 1, 3, 0, 0, 0, 4, //02
    0, 0, 0, 0, 0, 0, 0, 0, //03
    0, 1, 5, 4, 0, 0, 0, 4, //04
    0, 1, 5, 4, 6, 2, 0, 6, //05
    7, 5, 4, 0, 1, 3, 0, 6, //06
    0, 0, 0, 0, 0, 0, 0, 0, //07
    7, 3, 2, 6, 0, 0, 0, 4, //08
    0, 4, 6, 7, 3, 2, 0, 6, //09
    7, 5, 1, 3, 2, 6, 0, 6, //0a
    0, 0, 0, 0, 0, 0, 0, 0, //0b
    0, 0, 0, 0, 0, 0, 0, 0, //0c
    0, 0, 0, 0, 0, 0, 0, 0, //0d
    0, 0, 0, 0, 0, 0, 0, 0, //0e
    0, 0, 0, 0, 0, 0, 0, 0, //0f
    0, 2, 3, 1, 0, 0, 0, 4, //10
    0, 4, 6, 2, 3, 1, 0, 6, //11
    7, 5, 1, 0, 2, 3, 0, 6, //12
    0, 0, 0, 0, 0, 0, 0, 0, //13
    0, 2, 3, 1, 5, 4, 0, 6, //14
    1, 5, 4, 6, 2, 3, 0, 6, //15
    7, 5, 4, 0, 2, 3, 0, 6, //16
    0, 0, 0, 0, 0, 0, 0, 0, //17
    0, 2, 6, 7, 3, 1, 0, 6, //18
    0, 4, 6, 7, 3, 1, 0, 6, //19
    7, 5, 1, 0, 2, 6, 0, 6, //1a
    0, 0, 0, 0, 0, 0, 0, 0, //1b
    0, 0, 0, 0, 0, 0, 0, 0, //1c
    0, 0, 0, 0, 0, 0, 0, 0, //1d
    0, 0, 0, 0, 0, 0, 0, 0, //1e
    0, 0, 0, 0, 0, 0, 0, 0, //1f
    7, 6, 4, 5, 0, 0, 0, 4, //20
    0, 4, 5, 7, 6, 2, 0, 6, //21
    7, 6, 4, 5, 1, 3, 0, 6, //22
    0, 0, 0, 0, 0, 0, 0, 0, //23
    7, 6, 4, 0, 1, 5, 0, 6, //24
    0, 1, 5, 7, 6, 2, 0, 6, //25
    7, 6, 4, 0, 1, 3, 0, 6, //26
    0, 0, 0, 0, 0, 0, 0, 0, //27
    7, 3, 2, 6, 4, 5, 0, 6, //28
    0, 4, 5, 7, 3, 2, 0, 6, //29
    6, 4, 5, 1, 3, 2, 0, 6, //2a
    0, 0, 0, 0, 0, 0, 0, 0, //2b
    0, 0, 0, 0, 0, 0, 0, 0, //2c
    0, 0, 0, 0, 0, 0, 0, 0, //2d
    0, 0, 0, 0, 0, 0, 0, 0, //2e
    0, 0, 0, 0, 0, 0, 0, 0, //2f
    0, 0, 0, 0, 0, 0, 0, 0, //30
    0, 0, 0, 0, 0, 0, 0, 0, //31
    0, 0, 0, 0, 0, 0, 0, 0, //32
    0, 0, 0, 0, 0, 0, 0, 0, //33
    0, 0, 0, 0, 0, 0, 0, 0, //34
    0, 0, 0, 0, 0, 0, 0, 0, //35
    0, 0, 0, 0, 0, 0, 0, 0, //36
    0, 0, 0, 0, 0, 0, 0, 0, //37
    0, 0, 0, 0, 0, 0, 0, 0, //38
    0, 0, 0, 0, 0, 0, 0, 0, //39
    0, 0, 0, 0, 0, 0, 0, 0, //3a
    0, 0, 0, 0, 0, 0, 0, 0, //3b
    0, 0, 0, 0, 0, 0, 0, 0, //3c
    0, 0, 0, 0, 0, 0, 0, 0, //3d
    0, 0, 0, 0, 0, 0, 0, 0, //3e
    0, 0, 0, 0, 0, 0, 0, 0, //3f
};

////////////////////////////////////////////////////////////////////////////////////////////////////////////
#if defined(AZ_RESTRICTED_PLATFORM)
    #define AZ_RESTRICTED_SECTION PLATFORM_IMPL_H_SECTION_VIRTUAL_ALLOCATORS
    #include AZ_RESTRICTED_FILE(platform_impl_h)
#endif
#if defined(AZ_RESTRICTED_SECTION_IMPLEMENTED)
#undef AZ_RESTRICTED_SECTION_IMPLEMENTED
#endif<|MERGE_RESOLUTION|>--- conflicted
+++ resolved
@@ -272,138 +272,6 @@
             }
         }
     }
-}
-
-//////////////////////////////////////////////////////////////////////////
-<<<<<<< HEAD
-short CryGetAsyncKeyState([[maybe_unused]] int vKey)
-{
-#ifdef WIN32
-    return GetAsyncKeyState(vKey);
-#else
-    return 0;
-#endif
-}
-
-//////////////////////////////////////////////////////////////////////////
-uint32 CryGetFileAttributes(const char* lpFileName)
-{
-    WIN32_FILE_ATTRIBUTE_DATA data;
-    BOOL res;
-#if defined(AZ_RESTRICTED_PLATFORM)
-    #define AZ_RESTRICTED_SECTION PLATFORM_IMPL_H_SECTION_CRYGETFILEATTRIBUTES
-    #include AZ_RESTRICTED_FILE(platform_impl_h)
-#endif
-#if defined(AZ_RESTRICTED_SECTION_IMPLEMENTED)
-#undef AZ_RESTRICTED_SECTION_IMPLEMENTED
-#else
-    res = GetFileAttributesEx(lpFileName, GetFileExInfoStandard, &data);
-#endif
-    return res ? data.dwFileAttributes : -1;
-=======
-LONG  CryInterlockedIncrement(int volatile* lpAddend)
-{
-    return InterlockedIncrement((volatile LONG*)lpAddend);
-}
-
-//////////////////////////////////////////////////////////////////////////
-LONG  CryInterlockedDecrement(int volatile* lpAddend)
-{
-    return InterlockedDecrement((volatile LONG*)lpAddend);
-}
-
-//////////////////////////////////////////////////////////////////////////
-LONG  CryInterlockedExchangeAdd(LONG volatile* lpAddend, LONG Value)
-{
-    return InterlockedExchangeAdd(lpAddend, Value);
-}
-
-LONG  CryInterlockedOr(LONG volatile* Destination, LONG Value)
-{
-    return InterlockedOr(Destination, Value);
-}
-
-LONG  CryInterlockedCompareExchange(LONG volatile* dst, LONG exchange, LONG comperand)
-{
-    return InterlockedCompareExchange(dst, exchange, comperand);
-}
-
-void* CryInterlockedCompareExchangePointer(void* volatile* dst, void* exchange, void* comperand)
-{
-    return InterlockedCompareExchangePointer(dst, exchange, comperand);
-}
-
-void* CryInterlockedExchangePointer(void* volatile* dst, void* exchange)
-{
-    return InterlockedExchangePointer(dst, exchange);
-}
-
-void CryInterlockedAdd(volatile size_t* pVal, ptrdiff_t iAdd)
-{
-#if defined (PLATFORM_64BIT)
-#if !defined(NDEBUG)
-    size_t v = (size_t)
-#endif
-        InterlockedAdd64((volatile int64*)pVal, iAdd);
-#else
-    size_t v = (size_t)CryInterlockedExchangeAdd((volatile long*)pVal, (long)iAdd);
-    v += iAdd;
-#endif
-    assert((iAdd == 0) || (iAdd < 0 && v < v - (size_t)iAdd) || (iAdd > 0 && v > v - (size_t)iAdd));
-}
-
-//////////////////////////////////////////////////////////////////////////
-void* CryCreateCriticalSection()
-{
-    CRITICAL_SECTION* pCS = new CRITICAL_SECTION;
-    InitializeCriticalSection(pCS);
-    return pCS;
-}
-
-void  CryCreateCriticalSectionInplace(void* pCS)
-{
-    InitializeCriticalSection((CRITICAL_SECTION*)pCS);
-}
-//////////////////////////////////////////////////////////////////////////
-void  CryDeleteCriticalSection(void* cs)
-{
-    CRITICAL_SECTION* pCS = (CRITICAL_SECTION*)cs;
-    if (pCS->LockCount >= 0)
-    {
-        CryFatalError("Critical Section hanging lock");
-    }
-    DeleteCriticalSection(pCS);
-    delete pCS;
-}
-
-//////////////////////////////////////////////////////////////////////////
-void  CryDeleteCriticalSectionInplace(void* cs)
-{
-    CRITICAL_SECTION* pCS = (CRITICAL_SECTION*)cs;
-    if (pCS->LockCount >= 0)
-    {
-        CryFatalError("Critical Section hanging lock");
-    }
-    DeleteCriticalSection(pCS);
-}
-
-//////////////////////////////////////////////////////////////////////////
-void  CryEnterCriticalSection(void* cs)
-{
-    EnterCriticalSection((CRITICAL_SECTION*)cs);
-}
-
-//////////////////////////////////////////////////////////////////////////
-bool  CryTryCriticalSection(void* cs)
-{
-    return TryEnterCriticalSection((CRITICAL_SECTION*)cs) != 0;
-}
-
-//////////////////////////////////////////////////////////////////////////
-void  CryLeaveCriticalSection(void* cs)
-{
-    LeaveCriticalSection((CRITICAL_SECTION*)cs);
->>>>>>> 3f34fa56
 }
 
 //////////////////////////////////////////////////////////////////////////
