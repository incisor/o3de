/*
 * Copyright (c) Contributors to the Open 3D Engine Project.
 * For complete copyright and license terms please see the LICENSE at the root of this distribution.
 *
 * SPDX-License-Identifier: Apache-2.0 OR MIT
 *
 */


// Description : CEditorImpl class implementation.

#include "EditorDefs.h"

#include "IEditorImpl.h"

// Qt
#include <QByteArray>

// AWS Native SDK
AZ_PUSH_DISABLE_WARNING(4251 4355 4996, "-Wunknown-warning-option")
#include <aws/core/utils/memory/stl/AWSString.h>
#include <aws/core/platform/FileSystem.h>
AZ_POP_DISABLE_WARNING

// AzCore
#include <AzCore/IO/Path/Path.h>
#include <AzCore/JSON/document.h>
#include <AzCore/Settings/SettingsRegistryMergeUtils.h>
#include <AzCore/Utils/Utils.h>

// AzFramework
#include <AzFramework/Terrain/TerrainDataRequestBus.h>

// AzToolsFramework
#include <AzToolsFramework/UI/UICore/WidgetHelpers.h>
#include <AzToolsFramework/API/EditorPythonRunnerRequestsBus.h>

// AzQtComponents
#include <AzQtComponents/Components/Widgets/ColorPicker.h>
#include <AzQtComponents/Utilities/Conversions.h>

// Editor
#include "CryEdit.h"
#include "Dialogs/ErrorsDlg.h"
#include "PluginManager.h"
#include "IconManager.h"
#include "ViewManager.h"
#include "Objects/GizmoManager.h"
#include "Objects/AxisGizmo.h"
#include "DisplaySettings.h"
#include "KeyboardCustomizationSettings.h"
#include "Export/ExportManager.h"
#include "LevelIndependentFileMan.h"
#include "TrackView/TrackViewSequenceManager.h"
#include "AnimationContext.h"
#include "GameEngine.h"
#include "ToolBox.h"
#include "MainWindow.h"
#include "UIEnumsDatabase.h"
#include "RenderHelpers/AxisHelper.h"
#include "Settings.h"
#include "Include/IObjectManager.h"
#include "Include/ISourceControl.h"
#include "Objects/SelectionGroup.h"
#include "Objects/ObjectManager.h"

#include "EditorFileMonitor.h"
#include "MainStatusBar.h"

#include "ResourceSelectorHost.h"
#include "Util/FileUtil_impl.h"
#include "Util/ImageUtil_impl.h"
#include "LogFileImpl.h"

#include "Editor/AssetDatabase/AssetDatabaseLocationListener.h"
#include "Editor/AzAssetBrowser/AzAssetBrowserRequestHandler.h"
#include "Editor/AssetEditor/AssetEditorRequestsHandler.h"

// EditorCommon
#include <WinWidget/WinWidgetManager.h>

// AWSNativeSDK
#include <AWSNativeSDKInit/AWSNativeSDKInit.h>

#include "IEditorPanelUtils.h"
#include "EditorPanelUtils.h"


// even in Release mode, the editor will return its heap, because there's no Profile build configuration for the editor
#ifdef _RELEASE
#undef _RELEASE
#endif

#include "Core/QtEditorApplication.h"                               // for Editor::EditorQtApplication

static CCryEditDoc * theDocument;
#include <QMimeData>
#include <QMessageBox>
#include <QProcess>

#if defined(EXTERNAL_CRASH_REPORTING)
#include <ToolsCrashHandler.h>
#endif
#ifndef VERIFY
#define VERIFY(EXPRESSION) { auto e = EXPRESSION; assert(e); }
#endif

#undef GetCommandLine

const char* CEditorImpl::m_crashLogFileName = "SessionStatus/editor_statuses.json";

CEditorImpl::CEditorImpl()
    : m_operationMode(eOperationModeNone)
    , m_pSystem(nullptr)
    , m_pFileUtil(nullptr)
    , m_pClassFactory(nullptr)
    , m_pCommandManager(nullptr)
    , m_pObjectManager(nullptr)
    , m_pPluginManager(nullptr)
    , m_pViewManager(nullptr)
    , m_pUndoManager(nullptr)
    , m_marker(0, 0, 0)
    , m_selectedAxis(AXIS_TERRAIN)
    , m_refCoordsSys(COORDS_LOCAL)
    , m_bAxisVectorLock(false)
    , m_bUpdates(true)
    , m_bTerrainAxisIgnoreObjects(false)
    , m_pDisplaySettings(nullptr)
    , m_pIconManager(nullptr)
    , m_bSelectionLocked(true)
    , m_pAxisGizmo(nullptr)
    , m_pGameEngine(nullptr)
    , m_pAnimationContext(nullptr)
    , m_pSequenceManager(nullptr)
    , m_pToolBoxManager(nullptr)
    , m_pMusicManager(nullptr)
    , m_pErrorReport(nullptr)
    , m_pLasLoadedLevelErrorReport(nullptr)
    , m_pErrorsDlg(nullptr)
    , m_pSourceControl(nullptr)
    , m_pSelectionTreeManager(nullptr)
    , m_pUIEnumsDatabase(nullptr)
    , m_pConsoleSync(nullptr)
    , m_pSettingsManager(nullptr)
    , m_pLevelIndependentFileMan(nullptr)
    , m_pExportManager(nullptr)
    , m_awsResourceManager(nullptr)
    , m_bMatEditMode(false)
    , m_bShowStatusText(true)
    , m_bInitialized(false)
    , m_bExiting(false)
    , m_QtApplication(static_cast<Editor::EditorQtApplication*>(qApp))
    , m_pImageUtil(nullptr)
    , m_pLogFile(nullptr)
    , m_panelEditorUtils(nullptr)
{
    // note that this is a call into EditorCore.dll, which stores the g_pEditorPointer for all shared modules that share EditorCore.dll
    // this means that they don't need to do SetIEditor(...) themselves and its available immediately
    SetIEditor(this);

    m_pFileUtil = new CFileUtil_impl();
    m_pLogFile = new CLogFileImpl();
    m_pLevelIndependentFileMan = new CLevelIndependentFileMan;
    SetPrimaryCDFolder();
    gSettings.Load();

    m_pErrorReport = new CErrorReport;
    m_pClassFactory = CClassFactory::Instance();
    m_pCommandManager = new CEditorCommandManager;
    CRegistrationContext regCtx;
    regCtx.pCommandManager = m_pCommandManager;
    regCtx.pClassFactory = m_pClassFactory;
    m_pEditorFileMonitor.reset(new CEditorFileMonitor());
    m_pUIEnumsDatabase = new CUIEnumsDatabase;
    m_pDisplaySettings = new CDisplaySettings;
    m_pDisplaySettings->LoadRegistry();
    m_pPluginManager = new CPluginManager;

    m_panelEditorUtils = CreateEditorPanelUtils();

    m_pObjectManager = new CObjectManager;
    m_pViewManager = new CViewManager;
    m_pIconManager = new CIconManager;
    m_pUndoManager = new CUndoManager;
    m_pToolBoxManager = new CToolBoxManager;
    m_pSequenceManager = new CTrackViewSequenceManager;
    m_pAnimationContext = new CAnimationContext;

    m_pImageUtil = new CImageUtil_impl();
    m_pResourceSelectorHost.reset(CreateResourceSelectorHost());
    m_selectedRegion.min = Vec3(0, 0, 0);
    m_selectedRegion.max = Vec3(0, 0, 0);
    DetectVersion();
    RegisterTools();

    m_winWidgetManager.reset(new WinWidget::WinWidgetManager);

    m_pAssetDatabaseLocationListener = nullptr;
    m_pAssetBrowserRequestHandler = nullptr;
    m_assetEditorRequestsHandler = nullptr;

    if (auto settingsRegistry = AZ::SettingsRegistry::Get(); settingsRegistry != nullptr)
    {
        if (AZ::IO::FixedMaxPath crashLogPath; settingsRegistry->Get(crashLogPath.Native(), AZ::SettingsRegistryMergeUtils::FilePathKey_ProjectUserPath))
        {
            crashLogPath /= m_crashLogFileName;
            AZ::IO::SystemFile::CreateDir(crashLogPath.ParentPath().FixedMaxPathString().c_str());
            QFile::setPermissions(crashLogPath.c_str(), QFileDevice::ReadOther | QFileDevice::WriteOther);
        }
    }
}

void CEditorImpl::Initialize()
{
#if defined(EXTERNAL_CRASH_REPORTING)
    CrashHandler::ToolsCrashHandler::InitCrashHandler("Editor", {});
#endif

    // Must be set before QApplication is initialized, so that we support HighDpi monitors, like the Retina displays
    // on Windows 10
    QCoreApplication::setAttribute(Qt::AA_EnableHighDpiScaling);
    QGuiApplication::setHighDpiScaleFactorRoundingPolicy(Qt::HighDpiScaleFactorRoundingPolicy::PassThrough);

    // Prevents (native) sibling widgets from causing problems with docked QOpenGLWidgets on Windows
    // The problem is due to native widgets ending up with pixel formats that are incompatible with the GL pixel format
    // (generally due to a lack of an alpha channel). This blocks the creation of a shared GL context.
    // And on macOS it prevents all kinds of bugs related to native widgets, specially regarding toolbars (duplicate toolbars, artifacts, crashes).
    QCoreApplication::setAttribute(Qt::AA_DontCreateNativeWidgetSiblings);

    // Activate QT immediately so that its available as soon as CEditorImpl is (and thus GetIEditor())
    InitializeEditorCommon(GetIEditor());
}

//The only purpose of that function is to be called at the very begining of the shutdown sequence so that we can instrument and track
//how many crashes occur while shutting down
void CEditorImpl::OnBeginShutdownSequence()
{
}

void CEditorImpl::OnEarlyExitShutdownSequence()
{
}

void CEditorImpl::Uninitialize()
{
    if (m_pSystem)
    {
        UninitializeEditorCommonISystem(m_pSystem);
    }
    UninitializeEditorCommon();
}

void CEditorImpl::UnloadPlugins()
{
    CryAutoLock<CryMutex> lock(m_pluginMutex);

    // Flush core buses. We're about to unload DLLs and need to ensure we don't have module-owned functions left behind.
    AZ::Data::AssetBus::ExecuteQueuedEvents();
    AZ::TickBus::ExecuteQueuedEvents();

    // first, stop anyone from accessing plugins that provide things like source control.
    // note that m_psSourceControl is re-queried
    m_pSourceControl = nullptr;

    // Send this message to ensure that any widgets queued for deletion will get deleted before their
    // plugin containing their vtable is unloaded. If not, access violations can occur
    QCoreApplication::sendPostedEvents(Q_NULLPTR, QEvent::DeferredDelete);

    GetPluginManager()->ReleaseAllPlugins();

    GetPluginManager()->UnloadAllPlugins();
}

void CEditorImpl::LoadPlugins()
{
    CryAutoLock<CryMutex> lock(m_pluginMutex);

    static const QString editor_plugins_folder("EditorPlugins");

    // Build, verify, and set the engine root's editor plugin folder
    QString editorPluginPathStr;

    AZStd::string_view exeFolder;
    AZ::ComponentApplicationBus::BroadcastResult(exeFolder, &AZ::ComponentApplicationRequests::GetExecutableFolder);

    QDir testDir;
    testDir.setPath(AZStd::string(exeFolder).c_str());
    if (testDir.exists() && testDir.cd(editor_plugins_folder))
    {
        editorPluginPathStr = testDir.absolutePath();
    }

    // If no editor plugin path was found based on the root engine path, then fallback to the current editor.exe path
    if (editorPluginPathStr.isEmpty())
    {
        editorPluginPathStr = QString("%1/%2").arg(qApp->applicationDirPath(), editor_plugins_folder);
    }

    QString pluginSearchPath = QDir::toNativeSeparators(QString("%1/*" AZ_DYNAMIC_LIBRARY_EXTENSION).arg(editorPluginPathStr));

    GetPluginManager()->LoadPlugins(pluginSearchPath.toUtf8().data());
}

CEditorImpl::~CEditorImpl()
{
    gSettings.Save();
    m_bExiting = true; // Can't save level after this point (while Crash)
    SAFE_RELEASE(m_pSourceControl);

    SAFE_DELETE(m_pIconManager)
    SAFE_DELETE(m_pViewManager)
    SAFE_DELETE(m_pObjectManager) // relies on prefab manager

    SAFE_DELETE(m_panelEditorUtils);

    // some plugins may be exporter - this must be above plugin manager delete.
    SAFE_DELETE(m_pExportManager);

    SAFE_DELETE(m_pPluginManager)
    SAFE_DELETE(m_pAnimationContext) // relies on undo manager
    SAFE_DELETE(m_pUndoManager)

    if (m_pDisplaySettings)
    {
        m_pDisplaySettings->SaveRegistry();
    }

    SAFE_DELETE(m_pDisplaySettings)
    SAFE_DELETE(m_pToolBoxManager)
    SAFE_DELETE(m_pCommandManager)
    SAFE_DELETE(m_pClassFactory)
    SAFE_DELETE(m_pLasLoadedLevelErrorReport)
    SAFE_DELETE(m_pUIEnumsDatabase)

    SAFE_DELETE(m_pSettingsManager);

    SAFE_DELETE(m_pAssetDatabaseLocationListener);
    SAFE_DELETE(m_pAssetBrowserRequestHandler);
    SAFE_DELETE(m_assetEditorRequestsHandler);

    // Game engine should be among the last things to be destroyed, as it
    // destroys the engine.
    SAFE_DELETE(m_pErrorsDlg);
    SAFE_DELETE(m_pLevelIndependentFileMan);
    SAFE_DELETE(m_pGameEngine);
    // The error report must be destroyed after the game, as the engine
    // refers to the error report and the game destroys the engine.
    SAFE_DELETE(m_pErrorReport);

    SAFE_DELETE(m_pFileUtil); // Vladimir@Conffx
    SAFE_DELETE(m_pImageUtil); // Vladimir@Conffx
    SAFE_DELETE(m_pLogFile); // Vladimir@Conffx
}

void CEditorImpl::SetPrimaryCDFolder()
{
    QString szFolder = qApp->applicationDirPath();
    QDir::setCurrent(szFolder);
}

void CEditorImpl::SetGameEngine(CGameEngine* ge)
{
    m_pAssetDatabaseLocationListener = new AssetDatabase::AssetDatabaseLocationListener();
    m_pAssetBrowserRequestHandler = new AzAssetBrowserRequestHandler();
    m_assetEditorRequestsHandler = aznew AssetEditorRequestsHandler();

    m_pSystem = ge->GetSystem();
    m_pGameEngine = ge;

    InitializeEditorCommonISystem(m_pSystem);

    m_templateRegistry.LoadTemplates("Editor");
    m_pObjectManager->LoadClassTemplates("Editor");
    m_pObjectManager->RegisterCVars();

    m_pAnimationContext->Init();
}

void CEditorImpl::RegisterTools()
{
    CRegistrationContext rc;

    rc.pCommandManager = m_pCommandManager;
    rc.pClassFactory = m_pClassFactory;
}

void CEditorImpl::ExecuteCommand(const char* sCommand, ...)
{
    va_list args;
    va_start(args, sCommand);
    ExecuteCommand(QString::asprintf(sCommand, args));
    va_end(args);
}

void CEditorImpl::ExecuteCommand(const QString& command)
{
    m_pCommandManager->Execute(command.toUtf8().data());
}

void CEditorImpl::Update()
{
    if (!m_bUpdates)
    {
        return;
    }

    // Make sure this is not called recursively
    m_bUpdates = false;

    FUNCTION_PROFILER(GetSystem(), PROFILE_EDITOR);

    //@FIXME: Restore this latter.
    //if (GetGameEngine() && GetGameEngine()->IsLevelLoaded())
    {
        m_pObjectManager->Update();
    }
    if (IsInPreviewMode())
    {
        SetModifiedFlag(false);
        SetModifiedModule(eModifiedNothing);
    }

    m_bUpdates = true;
}

ISystem* CEditorImpl::GetSystem()
{
    return m_pSystem;
}

IEditorClassFactory* CEditorImpl::GetClassFactory()
{
    return m_pClassFactory;
}

CCryEditDoc* CEditorImpl::GetDocument() const
{
    return theDocument;
}

bool CEditorImpl::IsLevelLoaded() const
{
    return GetDocument() && GetDocument()->IsDocumentReady();
}

void CEditorImpl::SetDocument(CCryEditDoc* pDoc)
{
    theDocument = pDoc;
}

void CEditorImpl::SetModifiedFlag(bool modified)
{
    if (GetDocument() && GetDocument()->IsDocumentReady())
    {
        GetDocument()->SetModifiedFlag(modified);

        if (modified)
        {
            GetDocument()->SetLevelExported(false);
        }
    }
}

void CEditorImpl::SetModifiedModule(EModifiedModule eModifiedModule, bool boSet)
{
    if (GetDocument())
    {
        GetDocument()->SetModifiedModules(eModifiedModule, boSet);
    }
}

bool CEditorImpl::IsLevelExported() const
{
    CCryEditDoc* pDoc = GetDocument();

    if (pDoc)
    {
        return pDoc->IsLevelExported();
    }

    return false;
}

bool CEditorImpl::SetLevelExported(bool boExported)
{
    if (GetDocument())
    {
        GetDocument()->SetLevelExported(boExported);
        return true;
    }
    return false;
}

bool CEditorImpl::IsModified()
{
    if (GetDocument())
    {
        return GetDocument()->IsModified();
    }
    return false;
}

bool CEditorImpl::SaveDocument()
{
    if (m_bExiting)
    {
        return false;
    }

    if (GetDocument())
    {
        return GetDocument()->Save();
    }
    else
    {
        return false;
    }
}

QString CEditorImpl::GetPrimaryCDFolder()
{
    return m_primaryCDFolder;
}

QString CEditorImpl::GetLevelFolder()
{
    return GetGameEngine()->GetLevelPath();
}

QString CEditorImpl::GetLevelName()
{
    m_levelNameBuffer = GetGameEngine()->GetLevelName();
    return m_levelNameBuffer;
}

QString CEditorImpl::GetLevelDataFolder()
{
    return Path::AddPathSlash(Path::AddPathSlash(GetGameEngine()->GetLevelPath()) + "LevelData");
}

QString CEditorImpl::GetSearchPath(EEditorPathName path)
{
    return gSettings.searchPaths[path][0];
}

QString CEditorImpl::GetResolvedUserFolder()
{
    m_userFolder = Path::GetResolvedUserSandboxFolder();
    return m_userFolder;
}

void CEditorImpl::SetDataModified()
{
    GetDocument()->SetModifiedFlag(true);
}

void CEditorImpl::SetStatusText(const QString& pszString)
{
    if (m_bShowStatusText && !m_bMatEditMode && GetMainStatusBar())
    {
        GetMainStatusBar()->SetStatusText(pszString);
    }
}

IMainStatusBar* CEditorImpl::GetMainStatusBar()
{
    return MainWindow::instance()->StatusBar();
}

void CEditorImpl::SetOperationMode(EOperationMode mode)
{
    m_operationMode = mode;
    gSettings.operationMode = mode;
}

EOperationMode CEditorImpl::GetOperationMode()
{
    return m_operationMode;
}

ITransformManipulator* CEditorImpl::ShowTransformManipulator(bool bShow)
{
    if (bShow)
    {
        if (!m_pAxisGizmo)
        {
            m_pAxisGizmo = new CAxisGizmo;
            m_pAxisGizmo->AddRef();
            GetObjectManager()->GetGizmoManager()->AddGizmo(m_pAxisGizmo);
        }
        return m_pAxisGizmo;
    }
    else
    {
        // Hide gizmo.
        if (m_pAxisGizmo)
        {
            GetObjectManager()->GetGizmoManager()->RemoveGizmo(m_pAxisGizmo);
            m_pAxisGizmo->Release();
        }
        m_pAxisGizmo = nullptr;
    }
    return nullptr;
}

ITransformManipulator* CEditorImpl::GetTransformManipulator()
{
    return m_pAxisGizmo;
}

void CEditorImpl::SetAxisConstraints(AxisConstrains axisFlags)
{
    m_selectedAxis = axisFlags;
    m_pViewManager->SetAxisConstrain(axisFlags);
    SetTerrainAxisIgnoreObjects(false);

    // Update all views.
    UpdateViews(eUpdateObjects, nullptr);
}

AxisConstrains CEditorImpl::GetAxisConstrains()
{
    return m_selectedAxis;
}

void CEditorImpl::SetTerrainAxisIgnoreObjects(bool bIgnore)
{
    m_bTerrainAxisIgnoreObjects = bIgnore;
}

bool CEditorImpl::IsTerrainAxisIgnoreObjects()
{
    return m_bTerrainAxisIgnoreObjects;
}

void CEditorImpl::SetReferenceCoordSys(RefCoordSys refCoords)
{
    m_refCoordsSys = refCoords;

    // Update all views.
    UpdateViews(eUpdateObjects, nullptr);

    // Update the construction plane infos.
    CViewport* pViewport = GetActiveView();
    if (pViewport)
    {
        //Pre and Post widget rendering calls are made here to make sure that the proper camera state is set.
        //MakeConstructionPlane will make a call to ViewToWorldRay which needs the correct camera state
        //in the CRenderViewport to be set.
        pViewport->PreWidgetRendering();

        pViewport->MakeConstructionPlane(GetIEditor()->GetAxisConstrains());

        pViewport->PostWidgetRendering();
    }

    Notify(eNotify_OnRefCoordSysChange);
}

RefCoordSys CEditorImpl::GetReferenceCoordSys()
{
    return m_refCoordsSys;
}

CBaseObject* CEditorImpl::NewObject(const char* typeName, const char* fileName, const char* name, float x, float y, float z, bool modifyDoc)
{
    CUndo undo("Create new object");

    IEditor* editor = GetIEditor();
    if (modifyDoc)
    {
        editor->SetModifiedFlag();
        editor->SetModifiedModule(eModifiedBrushes);
    }
    CBaseObject* object = editor->GetObjectManager()->NewObject(typeName, nullptr, fileName, name);
    if (!object)
    {
        return nullptr;
    }

    object->SetPos(Vec3(x, y, z));

    return object;
}

const SGizmoParameters& CEditorImpl::GetGlobalGizmoParameters()
{
    if (!m_pGizmoParameters.get())
    {
        m_pGizmoParameters.reset(new SGizmoParameters());
    }

    m_pGizmoParameters->axisConstraint = m_selectedAxis;
    m_pGizmoParameters->referenceCoordSys = m_refCoordsSys;
    m_pGizmoParameters->axisGizmoScale = gSettings.gizmo.axisGizmoSize;
    m_pGizmoParameters->axisGizmoText = gSettings.gizmo.axisGizmoText;

    return *m_pGizmoParameters;
}

//////////////////////////////////////////////////////////////////////////
void CEditorImpl::DeleteObject(CBaseObject* obj)
{
    SetModifiedFlag();
    GetIEditor()->SetModifiedModule(eModifiedBrushes);
    GetObjectManager()->DeleteObject(obj);
}

CBaseObject* CEditorImpl::CloneObject(CBaseObject* obj)
{
    SetModifiedFlag();
    GetIEditor()->SetModifiedModule(eModifiedBrushes);
    return GetObjectManager()->CloneObject(obj);
}

CBaseObject* CEditorImpl::GetSelectedObject()
{
    if (m_pObjectManager->GetSelection()->GetCount() != 1)
    {
        return nullptr;
    }
    return m_pObjectManager->GetSelection()->GetObject(0);
}

void CEditorImpl::SelectObject(CBaseObject* obj)
{
    GetObjectManager()->SelectObject(obj);
}

IObjectManager* CEditorImpl::GetObjectManager()
{
    return m_pObjectManager;
};

CSettingsManager* CEditorImpl::GetSettingsManager()
{
    // Do not go any further before XML class is ready to use
    if (!gEnv)
    {
        return nullptr;
    }

    if (!GetISystem())
    {
        return nullptr;
    }

    if (!m_pSettingsManager)
    {
        m_pSettingsManager = new CSettingsManager(eSettingsManagerMemoryStorage);
    }

    return m_pSettingsManager;
}

CSelectionGroup* CEditorImpl::GetSelection()
{
    return m_pObjectManager->GetSelection();
}

int CEditorImpl::ClearSelection()
{
    if (GetSelection()->IsEmpty())
    {
        return 0;
    }
    CUndo undo("Clear Selection");
    return GetObjectManager()->ClearSelection();
}

void CEditorImpl::LockSelection(bool bLock)
{
    // Selection must be not empty to enable selection lock.
    if (!GetSelection()->IsEmpty())
    {
        m_bSelectionLocked = bLock;
    }
    else
    {
        m_bSelectionLocked = false;
    }
}

bool CEditorImpl::IsSelectionLocked()
{
    return m_bSelectionLocked;
}

CViewManager* CEditorImpl::GetViewManager()
{
    return m_pViewManager;
}

CViewport* CEditorImpl::GetActiveView()
{
    MainWindow* mainWindow = MainWindow::instance();
    if (mainWindow)
    {
        CLayoutViewPane* viewPane = mainWindow->GetActiveView();
        if (viewPane)
        {
            return qobject_cast<QtViewport*>(viewPane->GetViewport());
        }
    }
    return nullptr;
}

void CEditorImpl::SetActiveView(CViewport* viewport)
{
    m_pViewManager->SelectViewport(viewport);
}

void CEditorImpl::UpdateViews(int flags, const AABB* updateRegion)
{
    AABB prevRegion = m_pViewManager->GetUpdateRegion();
    if (updateRegion)
    {
        m_pViewManager->SetUpdateRegion(*updateRegion);
    }
    m_pViewManager->UpdateViews(flags);
    if (updateRegion)
    {
        m_pViewManager->SetUpdateRegion(prevRegion);
    }
}

void CEditorImpl::ReloadTrackView()
{
    Notify(eNotify_OnReloadTrackView);
}

void CEditorImpl::ResetViews()
{
    m_pViewManager->ResetViews();

    m_pDisplaySettings->SetRenderFlags(m_pDisplaySettings->GetRenderFlags());
}

IIconManager* CEditorImpl::GetIconManager()
{
    return m_pIconManager;
}

IEditorFileMonitor* CEditorImpl::GetFileMonitor()
{
    return m_pEditorFileMonitor.get();
}

void CEditorImpl::RegisterEventLoopHook(IEventLoopHook* pHook)
{
    CCryEditApp::instance()->RegisterEventLoopHook(pHook);
}

void CEditorImpl::UnregisterEventLoopHook(IEventLoopHook* pHook)
{
    CCryEditApp::instance()->UnregisterEventLoopHook(pHook);
}

float CEditorImpl::GetTerrainElevation(float x, float y)
{
    float terrainElevation = AzFramework::Terrain::TerrainDataRequests::GetDefaultTerrainHeight();
    AzFramework::Terrain::TerrainDataRequestBus::BroadcastResult(terrainElevation
        , &AzFramework::Terrain::TerrainDataRequests::GetHeightFromFloats, x, y,
        AzFramework::Terrain::TerrainDataRequests::Sampler::BILINEAR, nullptr);
    return terrainElevation;
}

const QColor& CEditorImpl::GetColorByName(const QString& name)
{
    return m_QtApplication->GetColorByName(name);
}

void CEditorImpl::SetSelectedRegion(const AABB& box)
{
    m_selectedRegion = box;
}

void CEditorImpl::GetSelectedRegion(AABB& box)
{
    box = m_selectedRegion;
}

const QtViewPane* CEditorImpl::OpenView(QString sViewClassName, bool reuseOpened)
{
    auto openMode = reuseOpened ? QtViewPane::OpenMode::None : QtViewPane::OpenMode::MultiplePanes;
    return QtViewPaneManager::instance()->OpenPane(sViewClassName, openMode);
}

QWidget* CEditorImpl::OpenWinWidget(WinWidgetId openId)
{
    if (m_winWidgetManager)
    {
        return m_winWidgetManager->OpenWinWidget(openId);
    }
    return nullptr;
}

WinWidget::WinWidgetManager* CEditorImpl::GetWinWidgetManager() const
{
    return m_winWidgetManager.get();
}

QWidget* CEditorImpl::FindView(QString viewClassName)
{
    return QtViewPaneManager::instance()->GetView(viewClassName);
}

// Intended to give a window focus only if it is currently open
bool CEditorImpl::SetViewFocus(const char* sViewClassName)
{
    QWidget* findWindow = FindView(sViewClassName);
    if (findWindow)
    {
        findWindow->setFocus(Qt::OtherFocusReason);
        return true;
    }
    return false;
}

bool CEditorImpl::CloseView(const char* sViewClassName)
{
    return QtViewPaneManager::instance()->ClosePane(sViewClassName);
}

void CEditorImpl::CloseView(const GUID& classId)
{
    IClassDesc* found = GetClassFactory()->FindClass(classId);
    if (found)
    {
        CloseView(found->ClassName().toUtf8().data());
    }
}

IDataBaseManager* CEditorImpl::GetDBItemManager([[maybe_unused]] EDataBaseItemType itemType)
{
    return nullptr;
}

bool CEditorImpl::SelectColor(QColor& color, QWidget* parent)
{
    const AZ::Color c = AzQtComponents::fromQColor(color);
    AzQtComponents::ColorPicker dlg(AzQtComponents::ColorPicker::Configuration::RGB, tr("Select Color"), parent);
    dlg.setCurrentColor(c);
    dlg.setSelectedColor(c);
    if (dlg.exec() == QDialog::Accepted)
    {
        color = AzQtComponents::toQColor(dlg.currentColor());
        return true;
    }
    return false;
}

void CEditorImpl::SetInGameMode(bool inGame)
{
    static bool bWasInSimulationMode(false);

    if (inGame)
    {
        bWasInSimulationMode = GetIEditor()->GetGameEngine()->GetSimulationMode();
        GetIEditor()->GetGameEngine()->SetSimulationMode(false);
        GetIEditor()->GetGameEngine()->RequestSetGameMode(true);
    }
    else
    {
        GetIEditor()->GetGameEngine()->RequestSetGameMode(false);
        GetIEditor()->GetGameEngine()->SetSimulationMode(bWasInSimulationMode);
    }
}

bool CEditorImpl::IsInGameMode()
{
    if (m_pGameEngine)
    {
        return m_pGameEngine->IsInGameMode();
    }
    return false;
}

bool CEditorImpl::IsInSimulationMode()
{
    if (m_pGameEngine)
    {
        return m_pGameEngine->GetSimulationMode();
    }
    return false;
}

bool CEditorImpl::IsInTestMode()
{
    return CCryEditApp::instance()->IsInTestMode();
}

bool CEditorImpl::IsInConsolewMode()
{
    return CCryEditApp::instance()->IsInConsoleMode();
}

bool CEditorImpl::IsInLevelLoadTestMode()
{
    return CCryEditApp::instance()->IsInLevelLoadTestMode();
}

bool CEditorImpl::IsInPreviewMode()
{
    return CCryEditApp::instance()->IsInPreviewMode();
}

void CEditorImpl::EnableAcceleratos(bool bEnable)
{
    KeyboardCustomizationSettings::EnableShortcutsGlobally(bEnable);
}

static AZStd::string SafeGetStringFromDocument(rapidjson::Document& projectCfg, const char* memberName)
{
    if (projectCfg.HasMember(memberName) && projectCfg[memberName].IsString())
    {
        return projectCfg[memberName].GetString();
    }

    return "";
}

AZStd::string CEditorImpl::LoadProjectIdFromProjectData()
{
    const char* MissingProjectId = "";

    // get the full path of the project.json
    AZStd::string fullPath;
    AZStd::string relPath("project.json");
    bool fullPathFound = false;

    using namespace AzToolsFramework;
    AssetSystemRequestBus::BroadcastResult(fullPathFound, &AssetSystemRequestBus::Events::GetFullSourcePathFromRelativeProductPath, relPath, fullPath);

    if (!fullPathFound)
    {
        return MissingProjectId;
    }

    QFile file(fullPath.c_str());
    if (!file.open(QIODevice::ReadOnly))
    {
        return MissingProjectId;
    }

    // Read the project.json file using its full path
    QByteArray fileContents = file.readAll();
    file.close();

    rapidjson::Document projectCfg;
    projectCfg.Parse(fileContents);

    if (!projectCfg.IsObject())
    {
        return MissingProjectId;
    }

    AZStd::string projectId = SafeGetStringFromDocument(projectCfg, "project_id");

    // if we don't have a valid projectId by now, it's not happening
    if (projectId.empty() || projectId[0] == '\0')
    {
        return MissingProjectId;
    }

    // get the project Id and project name from the project.json file
    QString projectName(SafeGetStringFromDocument(projectCfg, "project_name").data());

    QFileInfo fileInfo(fullPath.c_str());
    QDir folderDirectory = fileInfo.dir();

    // get the project name from the folder directory
    QString editorProjectName = folderDirectory.dirName();

    // if the project name in the file doesn't match the directory name, it probably means that this is
    // a copied project, and not safe to put any plain text into the projectId string
    if (editorProjectName.compare(projectName, Qt::CaseInsensitive) != 0)
    {
        return projectId;
    }

    // get the project Id generated by using the project name from the folder directory
    QByteArray editorProjectNameUtf8 = editorProjectName.toUtf8();
    AZ::Uuid id = AZ::Uuid::CreateName(editorProjectNameUtf8.constData());

    // The projects that Open 3D Engine ships with had their project IDs hand-generated based on the name of the level.
    // Therefore, if the UUID from the project name is the same as the UUID in the file, it's one of our projects
    // and we can therefore send the name back, making it easier for Metrics to determine which level it was.
    // We are checking to see if this is a project we ship with Open 3D Engine, and therefore we can unobfuscate non-customer information.
    if (id != AZ::Uuid(projectId.data()))
    {
        return projectId;
    }

    QByteArray projectNameUtf8 = projectName.toUtf8();

    projectId += " [";
    projectId += projectNameUtf8.constData();
    projectId += "]";

    return projectId;
}

void CEditorImpl::DetectVersion()
{
#if defined(AZ_PLATFORM_WINDOWS)
    char exe[_MAX_PATH];
    DWORD dwHandle;
    UINT len;

    wchar_t ver[1024 * 8];

<<<<<<< HEAD
    AZ::Utils::GetExecutablePath(exe, _MAX_PATH);
    AZStd::wstring exeW;
    AZStd::to_wstring(exeW, exe);
=======
    GetModuleFileName(nullptr, exe, _MAX_PATH);
>>>>>>> adaeb7c2

    int verSize = GetFileVersionInfoSizeW(exeW.c_str(), &dwHandle);
    if (verSize > 0)
    {
        GetFileVersionInfoW(exeW.c_str(), dwHandle, 1024 * 8, ver);
        VS_FIXEDFILEINFO* vinfo;
        VerQueryValueW(ver, L"\\", (void**)&vinfo, &len);

        m_fileVersion.v[0] = vinfo->dwFileVersionLS & 0xFFFF;
        m_fileVersion.v[1] = vinfo->dwFileVersionLS >> 16;
        m_fileVersion.v[2] = vinfo->dwFileVersionMS & 0xFFFF;
        m_fileVersion.v[3] = vinfo->dwFileVersionMS >> 16;

        m_productVersion.v[0] = vinfo->dwProductVersionLS & 0xFFFF;
        m_productVersion.v[1] = vinfo->dwProductVersionLS >> 16;
        m_productVersion.v[2] = vinfo->dwProductVersionMS & 0xFFFF;
        m_productVersion.v[3] = vinfo->dwProductVersionMS >> 16;
    }
#else
    // This requires the application version to be set using QCoreApplication::setApplicationVersion, which isn't done yet.
    const QString version = qApp->applicationVersion();
    if (!version.isEmpty())
    {
        QByteArray versionBytes = version.toUtf8();
        m_fileVersion.Set(versionBytes.data());
        m_productVersion.Set(versionBytes.data());
    }
#endif
}

XmlNodeRef CEditorImpl::FindTemplate(const QString& templateName)
{
    return m_templateRegistry.FindTemplate(templateName);
}

void CEditorImpl::AddTemplate(const QString& templateName, XmlNodeRef& tmpl)
{
    m_templateRegistry.AddTemplate(templateName, tmpl);
}

bool CEditorImpl::ExecuteConsoleApp(const QString& CommandLine, QString& OutputText, [[maybe_unused]] bool bNoTimeOut, bool bShowWindow)
{
    CLogFile::FormatLine("Executing console application '%s'", CommandLine.toUtf8().data());

    QProcess process;
    if (bShowWindow)
    {
#if defined(AZ_PLATFORM_WINDOWS)
        process.start("cmd.exe", { QString("/C %1").arg(CommandLine) });
#elif defined(AZ_PLATFORM_LINUX)
       //KDAB_TODO
#elif defined(AZ_PLATFORM_MAC)
        process.start("/usr/bin/osascript", { QString("-e 'tell application \"Terminal\" to do script \"%1\"'").arg(QString(CommandLine).replace("\"", "\\\"")) });
#else
        process.start("/usr/bin/csh", { QString("-c \"%1\"'").arg(QString(CommandLine).replace("\"", "\\\"")) } );
#endif
    }
    else
    {
        process.start(CommandLine, QStringList());
    }

    if (!process.waitForStarted())
    {
        return false;
    }

    // Wait for the process to finish
    process.waitForFinished();
    if (!bShowWindow)
    {
        OutputText = process.readAllStandardOutput();
    }

    return true;
}

void CEditorImpl::BeginUndo()
{
    if (m_pUndoManager)
    {
        m_pUndoManager->Begin();
    }
}

void CEditorImpl::RestoreUndo(bool undo)
{
    if (m_pUndoManager)
    {
        m_pUndoManager->Restore(undo);
    }
}

void CEditorImpl::AcceptUndo(const QString& name)
{
    if (m_pUndoManager)
    {
        m_pUndoManager->Accept(name);
    }
}

void CEditorImpl::CancelUndo()
{
    if (m_pUndoManager)
    {
        m_pUndoManager->Cancel();
    }
}

void CEditorImpl::SuperBeginUndo()
{
    if (m_pUndoManager)
    {
        m_pUndoManager->SuperBegin();
    }
}

void CEditorImpl::SuperAcceptUndo(const QString& name)
{
    if (m_pUndoManager)
    {
        m_pUndoManager->SuperAccept(name);
    }
}

void CEditorImpl::SuperCancelUndo()
{
    if (m_pUndoManager)
    {
        m_pUndoManager->SuperCancel();
    }
}

void CEditorImpl::SuspendUndo()
{
    if (m_pUndoManager)
    {
        m_pUndoManager->Suspend();
    }
}

void CEditorImpl::ResumeUndo()
{
    if (m_pUndoManager)
    {
        m_pUndoManager->Resume();
    }
}

void CEditorImpl::Undo()
{
    if (m_pUndoManager)
    {
        m_pUndoManager->Undo();
    }
}

void CEditorImpl::Redo()
{
    if (m_pUndoManager)
    {
        m_pUndoManager->Redo();
    }
}

bool CEditorImpl::IsUndoRecording()
{
    if (m_pUndoManager)
    {
        return m_pUndoManager->IsUndoRecording();
    }
    return false;
}

bool CEditorImpl::IsUndoSuspended()
{
    if (m_pUndoManager)
    {
        return m_pUndoManager->IsUndoSuspended();
    }
    return false;
}

void CEditorImpl::RecordUndo(IUndoObject* obj)
{
    if (m_pUndoManager)
    {
        m_pUndoManager->RecordUndo(obj);
    }
}

bool CEditorImpl::FlushUndo(bool isShowMessage)
{
    if (isShowMessage && m_pUndoManager && m_pUndoManager->IsHaveUndo() && QMessageBox::question(AzToolsFramework::GetActiveWindow(), QObject::tr("Flush Undo"), QObject::tr("After this operation undo will not be available! Are you sure you want to continue?")) != QMessageBox::Yes)
    {
        return false;
    }

    if (m_pUndoManager)
    {
        m_pUndoManager->Flush();
    }
    return true;
}

bool CEditorImpl::ClearLastUndoSteps(int steps)
{
    if (!m_pUndoManager || !m_pUndoManager->IsHaveUndo())
    {
        return false;
    }

    m_pUndoManager->ClearUndoStack(steps);
    return true;
}

bool CEditorImpl::ClearRedoStack()
{
    if (!m_pUndoManager || !m_pUndoManager->IsHaveRedo())
    {
        return false;
    }

    m_pUndoManager->ClearRedoStack();
    return true;
}

void CEditorImpl::SetConsoleVar(const char* var, float value)
{
    ICVar* ivar = GetSystem()->GetIConsole()->GetCVar(var);
    if (ivar)
    {
        ivar->Set(value);
    }
}

float CEditorImpl::GetConsoleVar(const char* var)
{
    ICVar* ivar = GetSystem()->GetIConsole()->GetCVar(var);
    if (ivar)
    {
        return ivar->GetFVal();
    }
    return 0;
}

CAnimationContext* CEditorImpl::GetAnimation()
{
    return m_pAnimationContext;
}

CTrackViewSequenceManager* CEditorImpl::GetSequenceManager()
{
    return m_pSequenceManager;
}

ITrackViewSequenceManager* CEditorImpl::GetSequenceManagerInterface()
{
    return GetSequenceManager();
}

void CEditorImpl::RegisterDocListener(IDocListener* listener)
{
    CCryEditDoc* doc = GetDocument();
    if (doc)
    {
        doc->RegisterListener(listener);
    }
}

void CEditorImpl::UnregisterDocListener(IDocListener* listener)
{
    CCryEditDoc* doc = GetDocument();
    if (doc)
    {
        doc->UnregisterListener(listener);
    }
}

void CEditorImpl::StartLevelErrorReportRecording()
{
    IErrorReport* errorReport = GetErrorReport();
    if (errorReport)
    {
        errorReport->Clear();
        errorReport->SetImmediateMode(false);
        errorReport->SetShowErrors(true);
    }
}

// Confetti Start: Leroy Sikkes
void CEditorImpl::Notify(EEditorNotifyEvent event)
{
    NotifyExcept(event, nullptr);
}

void CEditorImpl::NotifyExcept(EEditorNotifyEvent event, IEditorNotifyListener* listener)
{
    if (m_bExiting)
    {
        return;
    }

    std::list<IEditorNotifyListener*>::iterator it = m_listeners.begin();
    while (it != m_listeners.end())
    {
        if (*it == listener)
        {
            it++;
            continue; // skip "except" listener
        }

        (*it++)->OnEditorNotifyEvent(event);
    }

    if (event == eNotify_OnBeginNewScene)
    {
        if (m_pAxisGizmo)
        {
            m_pAxisGizmo->Release();
        }
        m_pAxisGizmo = nullptr;
    }

    if (event == eNotify_OnInit)
    {
        REGISTER_COMMAND("py", CmdPy, 0, "Execute a Python code snippet.");
    }

    GetPluginManager()->NotifyPlugins(event);
}
// Confetti end: Leroy Sikkes

void CEditorImpl::RegisterNotifyListener(IEditorNotifyListener* listener)
{
    listener->m_bIsRegistered = true;
    stl::push_back_unique(m_listeners, listener);
}

void CEditorImpl::UnregisterNotifyListener(IEditorNotifyListener* listener)
{
    m_listeners.remove(listener);
    listener->m_bIsRegistered = false;
}

ISourceControl* CEditorImpl::GetSourceControl()
{
    CryAutoLock<CryMutex> lock(m_pluginMutex);

    if (m_pSourceControl)
    {
        return m_pSourceControl;
    }

    IEditorClassFactory* classFactory = GetIEditor() ? GetIEditor()->GetClassFactory() : nullptr;
    if (classFactory)
    {
        std::vector<IClassDesc*> classes;
        classFactory->GetClassesBySystemID(ESYSTEM_CLASS_SCM_PROVIDER, classes);
        for (int i = 0; i < classes.size(); i++)
        {
            IClassDesc* pClass = classes[i];
            ISourceControl* pSCM = nullptr;
            HRESULT hRes = pClass->QueryInterface(__uuidof(ISourceControl), (void**)&pSCM);
            if (!FAILED(hRes) && pSCM)
            {
                m_pSourceControl = pSCM;
                return m_pSourceControl;
            }
        }
    }

    return nullptr;
}

bool CEditorImpl::IsSourceControlAvailable()
{
    if ((gSettings.enableSourceControl) && (GetSourceControl()))
    {
        return true;
    }

    return false;
}

bool CEditorImpl::IsSourceControlConnected()
{
    if ((gSettings.enableSourceControl) && (GetSourceControl()) && (GetSourceControl()->GetConnectivityState() == ISourceControl::Connected))
    {
        return true;
    }

    return false;
}

void CEditorImpl::SetMatEditMode(bool bIsMatEditMode)
{
    m_bMatEditMode = bIsMatEditMode;
}

void CEditorImpl::ShowStatusText(bool bEnable)
{
    m_bShowStatusText = bEnable;
}

void CEditorImpl::GetMemoryUsage(ICrySizer* pSizer)
{
    SIZER_COMPONENT_NAME(pSizer, "Editor");

    if (GetDocument())
    {
        SIZER_COMPONENT_NAME(pSizer, "Document");

        GetDocument()->GetMemoryUsage(pSizer);
    }
}

void CEditorImpl::ReduceMemory()
{
    GetIEditor()->GetUndoManager()->ClearRedoStack();
    GetIEditor()->GetUndoManager()->ClearUndoStack();
    GetIEditor()->GetObjectManager()->SendEvent(EVENT_FREE_GAME_DATA);

#if defined(AZ_PLATFORM_WINDOWS)
    HANDLE hHeap = GetProcessHeap();

    if (hHeap)
    {
        uint64 maxsize = (uint64)HeapCompact(hHeap, 0);
        CryLogAlways("Max Free Memory Block = %I64d Kb", maxsize / 1024);
    }
#endif
}

IExportManager* CEditorImpl::GetExportManager()
{
    if (!m_pExportManager)
    {
        m_pExportManager = new CExportManager();
    }

    return m_pExportManager;
}

void CEditorImpl::AddUIEnums()
{
    // Spec settings for shadow casting lights
    AZStd::string SpecString[4];
    QStringList types;
    types.push_back("Never=0");
    SpecString[0] = AZStd::string::format("VeryHigh Spec=%d", CONFIG_VERYHIGH_SPEC);
    types.push_back(SpecString[0].c_str());
    SpecString[1] = AZStd::string::format("High Spec=%d", CONFIG_HIGH_SPEC);
    types.push_back(SpecString[1].c_str());
    SpecString[2] = AZStd::string::format("Medium Spec=%d", CONFIG_MEDIUM_SPEC);
    types.push_back(SpecString[2].c_str());
    SpecString[3] = AZStd::string::format("Low Spec=%d", CONFIG_LOW_SPEC);
    types.push_back(SpecString[3].c_str());
    m_pUIEnumsDatabase->SetEnumStrings("CastShadows", types);

    // Power-of-two percentages
    AZStd::string percentStringPOT[5];
    types.clear();
    percentStringPOT[0] = AZStd::string::format("Default=%d", 0);
    types.push_back(percentStringPOT[0].c_str());
    percentStringPOT[1] = AZStd::string::format("12.5=%d", 1);
    types.push_back(percentStringPOT[1].c_str());
    percentStringPOT[2] = AZStd::string::format("25=%d", 2);
    types.push_back(percentStringPOT[2].c_str());
    percentStringPOT[3] = AZStd::string::format("50=%d", 3);
    types.push_back(percentStringPOT[3].c_str());
    percentStringPOT[4] = AZStd::string::format("100=%d", 4);
    types.push_back(percentStringPOT[4].c_str());
    m_pUIEnumsDatabase->SetEnumStrings("ShadowMinResPercent", types);
}

void CEditorImpl::SetEditorConfigSpec(ESystemConfigSpec spec, [[maybe_unused]]ESystemConfigPlatform platform)
{
    gSettings.editorConfigSpec = spec;
}

ESystemConfigSpec CEditorImpl::GetEditorConfigSpec() const
{
    return (ESystemConfigSpec)gSettings.editorConfigSpec;
}

ESystemConfigPlatform CEditorImpl::GetEditorConfigPlatform() const
{
    return m_pSystem->GetConfigPlatform();
}

void CEditorImpl::InitFinished()
{
    if (!m_bInitialized)
    {
        m_bInitialized = true;
        Notify(eNotify_OnInit);

        // Let system wide listeners know about this as well.
        GetISystem()->GetISystemEventDispatcher()->OnSystemEvent(ESYSTEM_EVENT_EDITOR_ON_INIT, 0, 0);
    }
}

void CEditorImpl::ReloadTemplates()
{
    m_templateRegistry.LoadTemplates("Editor");
}

void CEditorImpl::AddErrorMessage(const QString& text, const QString& caption)
{
    if (!m_pErrorsDlg)
    {
        m_pErrorsDlg = new CErrorsDlg(GetEditorMainWindow());
        m_pErrorsDlg->show();
    }

    m_pErrorsDlg->AddMessage(text, caption);
}

void CEditorImpl::CmdPy(IConsoleCmdArgs* pArgs)
{
    if (AzToolsFramework::EditorPythonRunnerRequestBus::HasHandlers())
    {
        // Execute the given script command.
        QString scriptCmd = pArgs->GetCommandLine();

        scriptCmd = scriptCmd.right(scriptCmd.length() - 2); // The part of the text after the 'py'
        scriptCmd = scriptCmd.trimmed();
        AzToolsFramework::EditorPythonRunnerRequestBus::Broadcast(&AzToolsFramework::EditorPythonRunnerRequestBus::Events::ExecuteByString, scriptCmd.toUtf8().data(), false);
    }
    else
    {
        AZ_Warning("python", false, "EditorPythonRunnerRequestBus has no handlers");
    }
}

void CEditorImpl::OnObjectContextMenuOpened(QMenu* pMenu, const CBaseObject* pObject)
{
    for (auto it : m_objectContextMenuExtensions)
    {
        it(pMenu, pObject);
    }
}

void CEditorImpl::RegisterObjectContextMenuExtension(TContextMenuExtensionFunc func)
{
    m_objectContextMenuExtensions.push_back(func);
}

// Vladimir@Conffx
SSystemGlobalEnvironment* CEditorImpl::GetEnv()
{
    assert(gEnv);
    return gEnv;
}

// Leroy@Conffx
SEditorSettings* CEditorImpl::GetEditorSettings()
{
    return &gSettings;
}

// Vladimir@Conffx
IBaseLibraryManager* CEditorImpl::GetMaterialManagerLibrary()
{
    return nullptr;
}

// Vladimir@Conffx
IEditorMaterialManager* CEditorImpl::GetIEditorMaterialManager()
{
    return nullptr;
}

IImageUtil* CEditorImpl::GetImageUtil()
{
    return m_pImageUtil;
}

QMimeData* CEditorImpl::CreateQMimeData() const
{
    return new QMimeData();
}

void CEditorImpl::DestroyQMimeData(QMimeData* data) const
{
    delete data;
}

IEditorPanelUtils* CEditorImpl::GetEditorPanelUtils()
{
    return m_panelEditorUtils;
}<|MERGE_RESOLUTION|>--- conflicted
+++ resolved
@@ -1110,13 +1110,9 @@
 
     wchar_t ver[1024 * 8];
 
-<<<<<<< HEAD
     AZ::Utils::GetExecutablePath(exe, _MAX_PATH);
     AZStd::wstring exeW;
     AZStd::to_wstring(exeW, exe);
-=======
-    GetModuleFileName(nullptr, exe, _MAX_PATH);
->>>>>>> adaeb7c2
 
     int verSize = GetFileVersionInfoSizeW(exeW.c_str(), &dwHandle);
     if (verSize > 0)
