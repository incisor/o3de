/*
 * Copyright (c) Contributors to the Open 3D Engine Project.
 * For complete copyright and license terms please see the LICENSE at the root of this distribution.
 *
 * SPDX-License-Identifier: Apache-2.0 OR MIT
 *
 */


// Description : CEditorImpl class implementation.

#include "EditorDefs.h"

#include "IEditorImpl.h"
#include <EditorCommonAPI.h>

// Qt
#include <QByteArray>

// AzCore
#include <AzCore/IO/Path/Path.h>
#include <AzCore/JSON/document.h>
#include <AzCore/Settings/SettingsRegistryMergeUtils.h>
#include <AzCore/Utils/Utils.h>

// AzFramework
#include <AzFramework/Terrain/TerrainDataRequestBus.h>

// AzToolsFramework
#include <AzToolsFramework/UI/UICore/WidgetHelpers.h>
#include <AzToolsFramework/API/EditorPythonRunnerRequestsBus.h>

// AzQtComponents
#include <AzQtComponents/Components/Widgets/ColorPicker.h>
#include <AzQtComponents/Utilities/Conversions.h>

// Editor
#include "CryEdit.h"
#include "Dialogs/ErrorsDlg.h"
#include "PluginManager.h"
#include "IconManager.h"
#include "ViewManager.h"
#include "Objects/GizmoManager.h"
#include "Objects/AxisGizmo.h"
#include "DisplaySettings.h"
#include "KeyboardCustomizationSettings.h"
#include "Export/ExportManager.h"
#include "LevelIndependentFileMan.h"
#include "TrackView/TrackViewSequenceManager.h"
#include "AnimationContext.h"
#include "GameEngine.h"
#include "ToolBox.h"
#include "MainWindow.h"
#include "UIEnumsDatabase.h"
#include "RenderHelpers/AxisHelper.h"
#include "Settings.h"
#include "Include/IObjectManager.h"
#include "Include/ISourceControl.h"
#include "Objects/SelectionGroup.h"
#include "Objects/ObjectManager.h"

#include "EditorFileMonitor.h"
#include "MainStatusBar.h"

#include "Util/FileUtil_impl.h"
#include "Util/ImageUtil_impl.h"
#include "LogFileImpl.h"

#include "Editor/AssetDatabase/AssetDatabaseLocationListener.h"
#include "Editor/AzAssetBrowser/AzAssetBrowserRequestHandler.h"
#include "Editor/AssetEditor/AssetEditorRequestsHandler.h"

<<<<<<< HEAD
// AWSNativeSDK
#include <AWSNativeSDKInit/AWSNativeSDKInit.h>
=======
// EditorCommon
#include <WinWidget/WinWidgetManager.h>
>>>>>>> 56e7e707

#include "Core/QtEditorApplication.h"                               // for Editor::EditorQtApplication

static CCryEditDoc * theDocument;
#include <QMimeData>
#include <QMessageBox>
#include <QProcess>

#if defined(EXTERNAL_CRASH_REPORTING)
#include <ToolsCrashHandler.h>
#endif
#ifndef VERIFY
#define VERIFY(EXPRESSION) { auto e = EXPRESSION; assert(e); }
#endif

const char* CEditorImpl::m_crashLogFileName = "SessionStatus/editor_statuses.json";

CEditorImpl::CEditorImpl()
    : m_operationMode(eOperationModeNone)
    , m_pSystem(nullptr)
    , m_pFileUtil(nullptr)
    , m_pClassFactory(nullptr)
    , m_pCommandManager(nullptr)
    , m_pObjectManager(nullptr)
    , m_pPluginManager(nullptr)
    , m_pViewManager(nullptr)
    , m_pUndoManager(nullptr)
    , m_marker(0, 0, 0)
    , m_selectedAxis(AXIS_TERRAIN)
    , m_refCoordsSys(COORDS_LOCAL)
    , m_bAxisVectorLock(false)
    , m_bUpdates(true)
    , m_bTerrainAxisIgnoreObjects(false)
    , m_pDisplaySettings(nullptr)
    , m_pIconManager(nullptr)
    , m_bSelectionLocked(true)
    , m_pAxisGizmo(nullptr)
    , m_pGameEngine(nullptr)
    , m_pAnimationContext(nullptr)
    , m_pSequenceManager(nullptr)
    , m_pToolBoxManager(nullptr)
    , m_pMusicManager(nullptr)
    , m_pErrorReport(nullptr)
    , m_pLasLoadedLevelErrorReport(nullptr)
    , m_pErrorsDlg(nullptr)
    , m_pSourceControl(nullptr)
    , m_pSelectionTreeManager(nullptr)
    , m_pUIEnumsDatabase(nullptr)
    , m_pConsoleSync(nullptr)
    , m_pSettingsManager(nullptr)
    , m_pLevelIndependentFileMan(nullptr)
    , m_pExportManager(nullptr)
    , m_bMatEditMode(false)
    , m_bShowStatusText(true)
    , m_bInitialized(false)
    , m_bExiting(false)
    , m_QtApplication(static_cast<Editor::EditorQtApplication*>(qApp))
    , m_pImageUtil(nullptr)
    , m_pLogFile(nullptr)
{
    // note that this is a call into EditorCore.dll, which stores the g_pEditorPointer for all shared modules that share EditorCore.dll
    // this means that they don't need to do SetIEditor(...) themselves and its available immediately
    SetIEditor(this);

    m_pFileUtil = new CFileUtil_impl();
    m_pLogFile = new CLogFileImpl();
    m_pLevelIndependentFileMan = new CLevelIndependentFileMan;
    SetPrimaryCDFolder();
    gSettings.Load();

    m_pErrorReport = new CErrorReport;
    m_pClassFactory = CClassFactory::Instance();
    m_pCommandManager = new CEditorCommandManager;
    CRegistrationContext regCtx;
    regCtx.pCommandManager = m_pCommandManager;
    regCtx.pClassFactory = m_pClassFactory;
    m_pEditorFileMonitor.reset(new CEditorFileMonitor());
    m_pUIEnumsDatabase = new CUIEnumsDatabase;
    m_pDisplaySettings = new CDisplaySettings;
    m_pDisplaySettings->LoadRegistry();
    m_pPluginManager = new CPluginManager;

    m_pObjectManager = new CObjectManager;
    m_pViewManager = new CViewManager;
    m_pIconManager = new CIconManager;
    m_pUndoManager = new CUndoManager;
    m_pToolBoxManager = new CToolBoxManager;
    m_pSequenceManager = new CTrackViewSequenceManager;
    m_pAnimationContext = new CAnimationContext;

    m_pImageUtil = new CImageUtil_impl();
    m_selectedRegion.min = Vec3(0, 0, 0);
    m_selectedRegion.max = Vec3(0, 0, 0);
    DetectVersion();
    RegisterTools();

    m_pAssetDatabaseLocationListener = nullptr;
    m_pAssetBrowserRequestHandler = nullptr;
    m_assetEditorRequestsHandler = nullptr;

    if (auto settingsRegistry = AZ::SettingsRegistry::Get(); settingsRegistry != nullptr)
    {
        if (AZ::IO::FixedMaxPath crashLogPath; settingsRegistry->Get(crashLogPath.Native(), AZ::SettingsRegistryMergeUtils::FilePathKey_ProjectUserPath))
        {
            crashLogPath /= m_crashLogFileName;
            AZ::IO::SystemFile::CreateDir(crashLogPath.ParentPath().FixedMaxPathString().c_str());
            QFile::setPermissions(crashLogPath.c_str(), QFileDevice::ReadOther | QFileDevice::WriteOther);
        }
    }
}

void CEditorImpl::Initialize()
{
#if defined(EXTERNAL_CRASH_REPORTING)
    CrashHandler::ToolsCrashHandler::InitCrashHandler("Editor", {});
#endif

    // Must be set before QApplication is initialized, so that we support HighDpi monitors, like the Retina displays
    // on Windows 10
    QCoreApplication::setAttribute(Qt::AA_EnableHighDpiScaling);
    QGuiApplication::setHighDpiScaleFactorRoundingPolicy(Qt::HighDpiScaleFactorRoundingPolicy::PassThrough);

    // Prevents (native) sibling widgets from causing problems with docked QOpenGLWidgets on Windows
    // The problem is due to native widgets ending up with pixel formats that are incompatible with the GL pixel format
    // (generally due to a lack of an alpha channel). This blocks the creation of a shared GL context.
    // And on macOS it prevents all kinds of bugs related to native widgets, specially regarding toolbars (duplicate toolbars, artifacts, crashes).
    QCoreApplication::setAttribute(Qt::AA_DontCreateNativeWidgetSiblings);

    // Activate QT immediately so that its available as soon as CEditorImpl is (and thus GetIEditor())
    InitializeEditorCommon(GetIEditor());
}

//The only purpose of that function is to be called at the very begining of the shutdown sequence so that we can instrument and track
//how many crashes occur while shutting down
void CEditorImpl::OnBeginShutdownSequence()
{
}

void CEditorImpl::OnEarlyExitShutdownSequence()
{
}

void CEditorImpl::Uninitialize()
{
    if (m_pSystem)
    {
        UninitializeEditorCommonISystem(m_pSystem);
    }
    UninitializeEditorCommon();
}

void CEditorImpl::UnloadPlugins()
{
    AZStd::scoped_lock lock(m_pluginMutex);

    // Flush core buses. We're about to unload DLLs and need to ensure we don't have module-owned functions left behind.
    AZ::Data::AssetBus::ExecuteQueuedEvents();
    AZ::TickBus::ExecuteQueuedEvents();

    // first, stop anyone from accessing plugins that provide things like source control.
    // note that m_psSourceControl is re-queried
    m_pSourceControl = nullptr;

    // Send this message to ensure that any widgets queued for deletion will get deleted before their
    // plugin containing their vtable is unloaded. If not, access violations can occur
    QCoreApplication::sendPostedEvents(Q_NULLPTR, QEvent::DeferredDelete);

    GetPluginManager()->ReleaseAllPlugins();

    GetPluginManager()->UnloadAllPlugins();
}

void CEditorImpl::LoadPlugins()
{
    AZStd::scoped_lock lock(m_pluginMutex);

    static const QString editor_plugins_folder("EditorPlugins");

    // Build, verify, and set the engine root's editor plugin folder
    QString editorPluginPathStr;

    AZStd::string_view exeFolder;
    AZ::ComponentApplicationBus::BroadcastResult(exeFolder, &AZ::ComponentApplicationRequests::GetExecutableFolder);

    QDir testDir;
    testDir.setPath(AZStd::string(exeFolder).c_str());
    if (testDir.exists() && testDir.cd(editor_plugins_folder))
    {
        editorPluginPathStr = testDir.absolutePath();
    }

    // If no editor plugin path was found based on the root engine path, then fallback to the current editor.exe path
    if (editorPluginPathStr.isEmpty())
    {
        editorPluginPathStr = QString("%1/%2").arg(qApp->applicationDirPath(), editor_plugins_folder);
    }

    QString pluginSearchPath = QDir::toNativeSeparators(QString("%1/*" AZ_DYNAMIC_LIBRARY_EXTENSION).arg(editorPluginPathStr));

    GetPluginManager()->LoadPlugins(pluginSearchPath.toUtf8().data());
}

CEditorImpl::~CEditorImpl()
{
    gSettings.Save();
    m_bExiting = true; // Can't save level after this point (while Crash)
    SAFE_RELEASE(m_pSourceControl);

    SAFE_DELETE(m_pIconManager)
    SAFE_DELETE(m_pViewManager)
    SAFE_DELETE(m_pObjectManager) // relies on prefab manager

    // some plugins may be exporter - this must be above plugin manager delete.
    SAFE_DELETE(m_pExportManager);

    SAFE_DELETE(m_pPluginManager)
    SAFE_DELETE(m_pAnimationContext) // relies on undo manager
    SAFE_DELETE(m_pUndoManager)

    if (m_pDisplaySettings)
    {
        m_pDisplaySettings->SaveRegistry();
    }

    SAFE_DELETE(m_pDisplaySettings)
    SAFE_DELETE(m_pToolBoxManager)
    SAFE_DELETE(m_pCommandManager)
    SAFE_DELETE(m_pClassFactory)
    SAFE_DELETE(m_pLasLoadedLevelErrorReport)
    SAFE_DELETE(m_pUIEnumsDatabase)

    SAFE_DELETE(m_pSettingsManager);

    SAFE_DELETE(m_pAssetDatabaseLocationListener);
    SAFE_DELETE(m_pAssetBrowserRequestHandler);
    SAFE_DELETE(m_assetEditorRequestsHandler);

    // Game engine should be among the last things to be destroyed, as it
    // destroys the engine.
    SAFE_DELETE(m_pErrorsDlg);
    SAFE_DELETE(m_pLevelIndependentFileMan);
    SAFE_DELETE(m_pGameEngine);
    // The error report must be destroyed after the game, as the engine
    // refers to the error report and the game destroys the engine.
    SAFE_DELETE(m_pErrorReport);

    SAFE_DELETE(m_pFileUtil); // Vladimir@Conffx
    SAFE_DELETE(m_pImageUtil); // Vladimir@Conffx
    SAFE_DELETE(m_pLogFile); // Vladimir@Conffx
}

void CEditorImpl::SetPrimaryCDFolder()
{
    QString szFolder = qApp->applicationDirPath();
    QDir::setCurrent(szFolder);
}

void CEditorImpl::SetGameEngine(CGameEngine* ge)
{
    m_pAssetDatabaseLocationListener = new AssetDatabase::AssetDatabaseLocationListener();
    m_pAssetBrowserRequestHandler = new AzAssetBrowserRequestHandler();
    m_assetEditorRequestsHandler = aznew AssetEditorRequestsHandler();

    m_pSystem = ge->GetSystem();
    m_pGameEngine = ge;

    InitializeEditorCommonISystem(m_pSystem);

    m_templateRegistry.LoadTemplates("Editor");
    m_pObjectManager->LoadClassTemplates("Editor");
    m_pObjectManager->RegisterCVars();

    m_pAnimationContext->Init();
}

void CEditorImpl::RegisterTools()
{
    CRegistrationContext rc;

    rc.pCommandManager = m_pCommandManager;
    rc.pClassFactory = m_pClassFactory;
}

void CEditorImpl::ExecuteCommand(const char* sCommand, ...)
{
    va_list args;
    va_start(args, sCommand);
    ExecuteCommand(QString::asprintf(sCommand, args));
    va_end(args);
}

void CEditorImpl::ExecuteCommand(const QString& command)
{
    m_pCommandManager->Execute(command.toUtf8().data());
}

void CEditorImpl::Update()
{
    if (!m_bUpdates)
    {
        return;
    }

    // Make sure this is not called recursively
    m_bUpdates = false;

    if (IsInPreviewMode())
    {
        SetModifiedFlag(false);
        SetModifiedModule(eModifiedNothing);
    }

    m_bUpdates = true;
}

ISystem* CEditorImpl::GetSystem()
{
    return m_pSystem;
}

IEditorClassFactory* CEditorImpl::GetClassFactory()
{
    return m_pClassFactory;
}

CCryEditDoc* CEditorImpl::GetDocument() const
{
    return theDocument;
}

bool CEditorImpl::IsLevelLoaded() const
{
    return GetDocument() && GetDocument()->IsDocumentReady();
}

void CEditorImpl::SetDocument(CCryEditDoc* pDoc)
{
    theDocument = pDoc;
}

void CEditorImpl::SetModifiedFlag(bool modified)
{
    if (GetDocument() && GetDocument()->IsDocumentReady())
    {
        GetDocument()->SetModifiedFlag(modified);

        if (modified)
        {
            GetDocument()->SetLevelExported(false);
        }
    }
}

void CEditorImpl::SetModifiedModule(EModifiedModule eModifiedModule, bool boSet)
{
    if (GetDocument())
    {
        GetDocument()->SetModifiedModules(eModifiedModule, boSet);
    }
}

bool CEditorImpl::IsLevelExported() const
{
    CCryEditDoc* pDoc = GetDocument();

    if (pDoc)
    {
        return pDoc->IsLevelExported();
    }

    return false;
}

bool CEditorImpl::SetLevelExported(bool boExported)
{
    if (GetDocument())
    {
        GetDocument()->SetLevelExported(boExported);
        return true;
    }
    return false;
}

bool CEditorImpl::IsModified()
{
    if (GetDocument())
    {
        return GetDocument()->IsModified();
    }
    return false;
}

bool CEditorImpl::SaveDocument()
{
    if (m_bExiting)
    {
        return false;
    }

    if (GetDocument())
    {
        return GetDocument()->Save();
    }
    else
    {
        return false;
    }
}

QString CEditorImpl::GetPrimaryCDFolder()
{
    return m_primaryCDFolder;
}

QString CEditorImpl::GetLevelFolder()
{
    return GetGameEngine()->GetLevelPath();
}

QString CEditorImpl::GetLevelName()
{
    m_levelNameBuffer = GetGameEngine()->GetLevelName();
    return m_levelNameBuffer;
}

QString CEditorImpl::GetLevelDataFolder()
{
    return Path::AddPathSlash(Path::AddPathSlash(GetGameEngine()->GetLevelPath()) + "LevelData");
}

QString CEditorImpl::GetSearchPath(EEditorPathName path)
{
    return gSettings.searchPaths[path][0];
}

QString CEditorImpl::GetResolvedUserFolder()
{
    m_userFolder = Path::GetResolvedUserSandboxFolder();
    return m_userFolder;
}

void CEditorImpl::SetDataModified()
{
    GetDocument()->SetModifiedFlag(true);
}

void CEditorImpl::SetStatusText(const QString& pszString)
{
    if (m_bShowStatusText && !m_bMatEditMode && GetMainStatusBar())
    {
        GetMainStatusBar()->SetStatusText(pszString);
    }
}

IMainStatusBar* CEditorImpl::GetMainStatusBar()
{
    return MainWindow::instance()->StatusBar();
}

void CEditorImpl::SetOperationMode(EOperationMode mode)
{
    m_operationMode = mode;
    gSettings.operationMode = mode;
}

EOperationMode CEditorImpl::GetOperationMode()
{
    return m_operationMode;
}

ITransformManipulator* CEditorImpl::ShowTransformManipulator(bool bShow)
{
    if (bShow)
    {
        if (!m_pAxisGizmo)
        {
            m_pAxisGizmo = new CAxisGizmo;
            m_pAxisGizmo->AddRef();
            GetObjectManager()->GetGizmoManager()->AddGizmo(m_pAxisGizmo);
        }
        return m_pAxisGizmo;
    }
    else
    {
        // Hide gizmo.
        if (m_pAxisGizmo)
        {
            GetObjectManager()->GetGizmoManager()->RemoveGizmo(m_pAxisGizmo);
            m_pAxisGizmo->Release();
        }
        m_pAxisGizmo = nullptr;
    }
    return nullptr;
}

ITransformManipulator* CEditorImpl::GetTransformManipulator()
{
    return m_pAxisGizmo;
}

void CEditorImpl::SetAxisConstraints(AxisConstrains axisFlags)
{
    m_selectedAxis = axisFlags;
    m_pViewManager->SetAxisConstrain(axisFlags);
    SetTerrainAxisIgnoreObjects(false);

    // Update all views.
    UpdateViews(eUpdateObjects, nullptr);
}

AxisConstrains CEditorImpl::GetAxisConstrains()
{
    return m_selectedAxis;
}

void CEditorImpl::SetTerrainAxisIgnoreObjects(bool bIgnore)
{
    m_bTerrainAxisIgnoreObjects = bIgnore;
}

bool CEditorImpl::IsTerrainAxisIgnoreObjects()
{
    return m_bTerrainAxisIgnoreObjects;
}

void CEditorImpl::SetReferenceCoordSys(RefCoordSys refCoords)
{
    m_refCoordsSys = refCoords;

    // Update all views.
    UpdateViews(eUpdateObjects, nullptr);

    // Update the construction plane infos.
    CViewport* pViewport = GetActiveView();
    if (pViewport)
    {
        pViewport->MakeConstructionPlane(GetIEditor()->GetAxisConstrains());
    }

    Notify(eNotify_OnRefCoordSysChange);
}

RefCoordSys CEditorImpl::GetReferenceCoordSys()
{
    return m_refCoordsSys;
}

CBaseObject* CEditorImpl::NewObject(const char* typeName, const char* fileName, const char* name, float x, float y, float z, bool modifyDoc)
{
    CUndo undo("Create new object");

    IEditor* editor = GetIEditor();
    if (modifyDoc)
    {
        editor->SetModifiedFlag();
        editor->SetModifiedModule(eModifiedBrushes);
    }
    CBaseObject* object = editor->GetObjectManager()->NewObject(typeName, nullptr, fileName, name);
    if (!object)
    {
        return nullptr;
    }

    object->SetPos(Vec3(x, y, z));

    return object;
}

const SGizmoParameters& CEditorImpl::GetGlobalGizmoParameters()
{
    if (!m_pGizmoParameters.get())
    {
        m_pGizmoParameters.reset(new SGizmoParameters());
    }

    m_pGizmoParameters->axisConstraint = m_selectedAxis;
    m_pGizmoParameters->referenceCoordSys = m_refCoordsSys;
    m_pGizmoParameters->axisGizmoScale = 1.0f;
    m_pGizmoParameters->axisGizmoText = false;

    return *m_pGizmoParameters;
}

//////////////////////////////////////////////////////////////////////////
void CEditorImpl::DeleteObject(CBaseObject* obj)
{
    SetModifiedFlag();
    GetIEditor()->SetModifiedModule(eModifiedBrushes);
    GetObjectManager()->DeleteObject(obj);
}

CBaseObject* CEditorImpl::GetSelectedObject()
{
    if (m_pObjectManager->GetSelection()->GetCount() != 1)
    {
        return nullptr;
    }
    return m_pObjectManager->GetSelection()->GetObject(0);
}

void CEditorImpl::SelectObject(CBaseObject* obj)
{
    GetObjectManager()->SelectObject(obj);
}

IObjectManager* CEditorImpl::GetObjectManager()
{
    return m_pObjectManager;
};

CSettingsManager* CEditorImpl::GetSettingsManager()
{
    // Do not go any further before XML class is ready to use
    if (!gEnv)
    {
        return nullptr;
    }

    if (!GetISystem())
    {
        return nullptr;
    }

    if (!m_pSettingsManager)
    {
        m_pSettingsManager = new CSettingsManager(eSettingsManagerMemoryStorage);
    }

    return m_pSettingsManager;
}

CSelectionGroup* CEditorImpl::GetSelection()
{
    return m_pObjectManager->GetSelection();
}

int CEditorImpl::ClearSelection()
{
    if (GetSelection()->IsEmpty())
    {
        return 0;
    }
    CUndo undo("Clear Selection");
    return GetObjectManager()->ClearSelection();
}

void CEditorImpl::LockSelection(bool bLock)
{
    // Selection must be not empty to enable selection lock.
    if (!GetSelection()->IsEmpty())
    {
        m_bSelectionLocked = bLock;
    }
    else
    {
        m_bSelectionLocked = false;
    }
}

bool CEditorImpl::IsSelectionLocked()
{
    return m_bSelectionLocked;
}

CViewManager* CEditorImpl::GetViewManager()
{
    return m_pViewManager;
}

CViewport* CEditorImpl::GetActiveView()
{
    MainWindow* mainWindow = MainWindow::instance();
    if (mainWindow)
    {
        CLayoutViewPane* viewPane = mainWindow->GetActiveView();
        if (viewPane)
        {
            return qobject_cast<QtViewport*>(viewPane->GetViewport());
        }
    }
    return nullptr;
}

void CEditorImpl::SetActiveView(CViewport* viewport)
{
    m_pViewManager->SelectViewport(viewport);
}

void CEditorImpl::UpdateViews(int flags, const AABB* updateRegion)
{
    AABB prevRegion = m_pViewManager->GetUpdateRegion();
    if (updateRegion)
    {
        m_pViewManager->SetUpdateRegion(*updateRegion);
    }
    m_pViewManager->UpdateViews(flags);
    if (updateRegion)
    {
        m_pViewManager->SetUpdateRegion(prevRegion);
    }
}

void CEditorImpl::ReloadTrackView()
{
    Notify(eNotify_OnReloadTrackView);
}

void CEditorImpl::ResetViews()
{
    m_pViewManager->ResetViews();

    m_pDisplaySettings->SetRenderFlags(m_pDisplaySettings->GetRenderFlags());
}

IIconManager* CEditorImpl::GetIconManager()
{
    return m_pIconManager;
}

IEditorFileMonitor* CEditorImpl::GetFileMonitor()
{
    return m_pEditorFileMonitor.get();
}

void CEditorImpl::RegisterEventLoopHook(IEventLoopHook* pHook)
{
    CCryEditApp::instance()->RegisterEventLoopHook(pHook);
}

void CEditorImpl::UnregisterEventLoopHook(IEventLoopHook* pHook)
{
    CCryEditApp::instance()->UnregisterEventLoopHook(pHook);
}

float CEditorImpl::GetTerrainElevation(float x, float y)
{
    float terrainElevation = AzFramework::Terrain::TerrainDataRequests::GetDefaultTerrainHeight();
    AzFramework::Terrain::TerrainDataRequestBus::BroadcastResult(terrainElevation
        , &AzFramework::Terrain::TerrainDataRequests::GetHeightFromFloats, x, y,
        AzFramework::Terrain::TerrainDataRequests::Sampler::BILINEAR, nullptr);
    return terrainElevation;
}

const QColor& CEditorImpl::GetColorByName(const QString& name)
{
    return m_QtApplication->GetColorByName(name);
}

void CEditorImpl::SetSelectedRegion(const AABB& box)
{
    m_selectedRegion = box;
}

void CEditorImpl::GetSelectedRegion(AABB& box)
{
    box = m_selectedRegion;
}

const QtViewPane* CEditorImpl::OpenView(QString sViewClassName, bool reuseOpened)
{
    auto openMode = reuseOpened ? QtViewPane::OpenMode::None : QtViewPane::OpenMode::MultiplePanes;
    return QtViewPaneManager::instance()->OpenPane(sViewClassName, openMode);
}

QWidget* CEditorImpl::FindView(QString viewClassName)
{
    return QtViewPaneManager::instance()->GetView(viewClassName);
}

// Intended to give a window focus only if it is currently open
bool CEditorImpl::SetViewFocus(const char* sViewClassName)
{
    QWidget* findWindow = FindView(sViewClassName);
    if (findWindow)
    {
        findWindow->setFocus(Qt::OtherFocusReason);
        return true;
    }
    return false;
}

bool CEditorImpl::CloseView(const char* sViewClassName)
{
    return QtViewPaneManager::instance()->ClosePane(sViewClassName);
}

void CEditorImpl::CloseView(const GUID& classId)
{
    IClassDesc* found = GetClassFactory()->FindClass(classId);
    if (found)
    {
        CloseView(found->ClassName().toUtf8().data());
    }
}

bool CEditorImpl::SelectColor(QColor& color, QWidget* parent)
{
    const AZ::Color c = AzQtComponents::fromQColor(color);
    AzQtComponents::ColorPicker dlg(AzQtComponents::ColorPicker::Configuration::RGB, tr("Select Color"), parent);
    dlg.setCurrentColor(c);
    dlg.setSelectedColor(c);
    if (dlg.exec() == QDialog::Accepted)
    {
        color = AzQtComponents::toQColor(dlg.currentColor());
        return true;
    }
    return false;
}

void CEditorImpl::SetInGameMode(bool inGame)
{
    static bool bWasInSimulationMode(false);

    if (inGame)
    {
        bWasInSimulationMode = GetIEditor()->GetGameEngine()->GetSimulationMode();
        GetIEditor()->GetGameEngine()->SetSimulationMode(false);
        GetIEditor()->GetGameEngine()->RequestSetGameMode(true);
    }
    else
    {
        GetIEditor()->GetGameEngine()->RequestSetGameMode(false);
        GetIEditor()->GetGameEngine()->SetSimulationMode(bWasInSimulationMode);
    }
}

bool CEditorImpl::IsInGameMode()
{
    if (m_pGameEngine)
    {
        return m_pGameEngine->IsInGameMode();
    }
    return false;
}

bool CEditorImpl::IsInSimulationMode()
{
    if (m_pGameEngine)
    {
        return m_pGameEngine->GetSimulationMode();
    }
    return false;
}

bool CEditorImpl::IsInTestMode()
{
    return CCryEditApp::instance()->IsInTestMode();
}

bool CEditorImpl::IsInConsolewMode()
{
    return CCryEditApp::instance()->IsInConsoleMode();
}

bool CEditorImpl::IsInLevelLoadTestMode()
{
    return CCryEditApp::instance()->IsInLevelLoadTestMode();
}

bool CEditorImpl::IsInPreviewMode()
{
    return CCryEditApp::instance()->IsInPreviewMode();
}

void CEditorImpl::EnableAcceleratos(bool bEnable)
{
    KeyboardCustomizationSettings::EnableShortcutsGlobally(bEnable);
}

static AZStd::string SafeGetStringFromDocument(rapidjson::Document& projectCfg, const char* memberName)
{
    if (projectCfg.HasMember(memberName) && projectCfg[memberName].IsString())
    {
        return projectCfg[memberName].GetString();
    }

    return "";
}

AZStd::string CEditorImpl::LoadProjectIdFromProjectData()
{
    const char* MissingProjectId = "";

    // get the full path of the project.json
    AZStd::string fullPath;
    AZStd::string relPath("project.json");
    bool fullPathFound = false;

    using namespace AzToolsFramework;
    AssetSystemRequestBus::BroadcastResult(fullPathFound, &AssetSystemRequestBus::Events::GetFullSourcePathFromRelativeProductPath, relPath, fullPath);

    if (!fullPathFound)
    {
        return MissingProjectId;
    }

    QFile file(fullPath.c_str());
    if (!file.open(QIODevice::ReadOnly))
    {
        return MissingProjectId;
    }

    // Read the project.json file using its full path
    QByteArray fileContents = file.readAll();
    file.close();

    rapidjson::Document projectCfg;
    projectCfg.Parse(fileContents);

    if (!projectCfg.IsObject())
    {
        return MissingProjectId;
    }

    AZStd::string projectId = SafeGetStringFromDocument(projectCfg, "project_id");

    // if we don't have a valid projectId by now, it's not happening
    if (projectId.empty() || projectId[0] == '\0')
    {
        return MissingProjectId;
    }

    // get the project Id and project name from the project.json file
    QString projectName(SafeGetStringFromDocument(projectCfg, "project_name").data());

    QFileInfo fileInfo(fullPath.c_str());
    QDir folderDirectory = fileInfo.dir();

    // get the project name from the folder directory
    QString editorProjectName = folderDirectory.dirName();

    // if the project name in the file doesn't match the directory name, it probably means that this is
    // a copied project, and not safe to put any plain text into the projectId string
    if (editorProjectName.compare(projectName, Qt::CaseInsensitive) != 0)
    {
        return projectId;
    }

    // get the project Id generated by using the project name from the folder directory
    QByteArray editorProjectNameUtf8 = editorProjectName.toUtf8();
    AZ::Uuid id = AZ::Uuid::CreateName(editorProjectNameUtf8.constData());

    // The projects that Open 3D Engine ships with had their project IDs hand-generated based on the name of the level.
    // Therefore, if the UUID from the project name is the same as the UUID in the file, it's one of our projects
    // and we can therefore send the name back, making it easier for Metrics to determine which level it was.
    // We are checking to see if this is a project we ship with Open 3D Engine, and therefore we can unobfuscate non-customer information.
    if (id != AZ::Uuid(projectId.data()))
    {
        return projectId;
    }

    QByteArray projectNameUtf8 = projectName.toUtf8();

    projectId += " [";
    projectId += projectNameUtf8.constData();
    projectId += "]";

    return projectId;
}

void CEditorImpl::DetectVersion()
{
#if defined(AZ_PLATFORM_WINDOWS)
    char exe[_MAX_PATH];
    DWORD dwHandle;
    UINT len;

    wchar_t ver[1024 * 8];

    AZ::Utils::GetExecutablePath(exe, _MAX_PATH);
    AZStd::wstring exeW;
    AZStd::to_wstring(exeW, exe);

    int verSize = GetFileVersionInfoSizeW(exeW.c_str(), &dwHandle);
    if (verSize > 0)
    {
        GetFileVersionInfoW(exeW.c_str(), dwHandle, 1024 * 8, ver);
        VS_FIXEDFILEINFO* vinfo;
        VerQueryValueW(ver, L"\\", (void**)&vinfo, &len);

        m_fileVersion.v[0] = vinfo->dwFileVersionLS & 0xFFFF;
        m_fileVersion.v[1] = vinfo->dwFileVersionLS >> 16;
        m_fileVersion.v[2] = vinfo->dwFileVersionMS & 0xFFFF;
        m_fileVersion.v[3] = vinfo->dwFileVersionMS >> 16;

        m_productVersion.v[0] = vinfo->dwProductVersionLS & 0xFFFF;
        m_productVersion.v[1] = vinfo->dwProductVersionLS >> 16;
        m_productVersion.v[2] = vinfo->dwProductVersionMS & 0xFFFF;
        m_productVersion.v[3] = vinfo->dwProductVersionMS >> 16;
    }
#else
    // This requires the application version to be set using QCoreApplication::setApplicationVersion, which isn't done yet.
    const QString version = qApp->applicationVersion();
    if (!version.isEmpty())
    {
        QByteArray versionBytes = version.toUtf8();
        m_fileVersion.Set(versionBytes.data());
        m_productVersion.Set(versionBytes.data());
    }
#endif
}

XmlNodeRef CEditorImpl::FindTemplate(const QString& templateName)
{
    return m_templateRegistry.FindTemplate(templateName);
}

void CEditorImpl::AddTemplate(const QString& templateName, XmlNodeRef& tmpl)
{
    m_templateRegistry.AddTemplate(templateName, tmpl);
}

bool CEditorImpl::ExecuteConsoleApp(const QString& CommandLine, QString& OutputText, [[maybe_unused]] bool bNoTimeOut, bool bShowWindow)
{
    CLogFile::FormatLine("Executing console application '%s'", CommandLine.toUtf8().data());

    QProcess process;
    if (bShowWindow)
    {
#if defined(AZ_PLATFORM_WINDOWS)
        process.start("cmd.exe", { QString("/C %1").arg(CommandLine) });
#elif defined(AZ_PLATFORM_LINUX)
       //KDAB_TODO
#elif defined(AZ_PLATFORM_MAC)
        process.start("/usr/bin/osascript", { QString("-e 'tell application \"Terminal\" to do script \"%1\"'").arg(QString(CommandLine).replace("\"", "\\\"")) });
#else
        process.start("/usr/bin/csh", { QString("-c \"%1\"'").arg(QString(CommandLine).replace("\"", "\\\"")) } );
#endif
    }
    else
    {
        process.start(CommandLine, QStringList());
    }

    if (!process.waitForStarted())
    {
        return false;
    }

    // Wait for the process to finish
    process.waitForFinished();
    if (!bShowWindow)
    {
        OutputText = process.readAllStandardOutput();
    }

    return true;
}

void CEditorImpl::BeginUndo()
{
    if (m_pUndoManager)
    {
        m_pUndoManager->Begin();
    }
}

void CEditorImpl::RestoreUndo(bool undo)
{
    if (m_pUndoManager)
    {
        m_pUndoManager->Restore(undo);
    }
}

void CEditorImpl::AcceptUndo(const QString& name)
{
    if (m_pUndoManager)
    {
        m_pUndoManager->Accept(name);
    }
}

void CEditorImpl::CancelUndo()
{
    if (m_pUndoManager)
    {
        m_pUndoManager->Cancel();
    }
}

void CEditorImpl::SuperBeginUndo()
{
    if (m_pUndoManager)
    {
        m_pUndoManager->SuperBegin();
    }
}

void CEditorImpl::SuperAcceptUndo(const QString& name)
{
    if (m_pUndoManager)
    {
        m_pUndoManager->SuperAccept(name);
    }
}

void CEditorImpl::SuperCancelUndo()
{
    if (m_pUndoManager)
    {
        m_pUndoManager->SuperCancel();
    }
}

void CEditorImpl::SuspendUndo()
{
    if (m_pUndoManager)
    {
        m_pUndoManager->Suspend();
    }
}

void CEditorImpl::ResumeUndo()
{
    if (m_pUndoManager)
    {
        m_pUndoManager->Resume();
    }
}

void CEditorImpl::Undo()
{
    if (m_pUndoManager)
    {
        m_pUndoManager->Undo();
    }
}

void CEditorImpl::Redo()
{
    if (m_pUndoManager)
    {
        m_pUndoManager->Redo();
    }
}

bool CEditorImpl::IsUndoRecording()
{
    if (m_pUndoManager)
    {
        return m_pUndoManager->IsUndoRecording();
    }
    return false;
}

bool CEditorImpl::IsUndoSuspended()
{
    if (m_pUndoManager)
    {
        return m_pUndoManager->IsUndoSuspended();
    }
    return false;
}

void CEditorImpl::RecordUndo(IUndoObject* obj)
{
    if (m_pUndoManager)
    {
        m_pUndoManager->RecordUndo(obj);
    }
}

bool CEditorImpl::FlushUndo(bool isShowMessage)
{
    if (isShowMessage && m_pUndoManager && m_pUndoManager->IsHaveUndo() && QMessageBox::question(AzToolsFramework::GetActiveWindow(), QObject::tr("Flush Undo"), QObject::tr("After this operation undo will not be available! Are you sure you want to continue?")) != QMessageBox::Yes)
    {
        return false;
    }

    if (m_pUndoManager)
    {
        m_pUndoManager->Flush();
    }
    return true;
}

bool CEditorImpl::ClearLastUndoSteps(int steps)
{
    if (!m_pUndoManager || !m_pUndoManager->IsHaveUndo())
    {
        return false;
    }

    m_pUndoManager->ClearUndoStack(steps);
    return true;
}

bool CEditorImpl::ClearRedoStack()
{
    if (!m_pUndoManager || !m_pUndoManager->IsHaveRedo())
    {
        return false;
    }

    m_pUndoManager->ClearRedoStack();
    return true;
}

void CEditorImpl::SetConsoleVar(const char* var, float value)
{
    ICVar* ivar = GetSystem()->GetIConsole()->GetCVar(var);
    if (ivar)
    {
        ivar->Set(value);
    }
}

float CEditorImpl::GetConsoleVar(const char* var)
{
    ICVar* ivar = GetSystem()->GetIConsole()->GetCVar(var);
    if (ivar)
    {
        return ivar->GetFVal();
    }
    return 0;
}

CAnimationContext* CEditorImpl::GetAnimation()
{
    return m_pAnimationContext;
}

CTrackViewSequenceManager* CEditorImpl::GetSequenceManager()
{
    return m_pSequenceManager;
}

ITrackViewSequenceManager* CEditorImpl::GetSequenceManagerInterface()
{
    return GetSequenceManager();
}

void CEditorImpl::RegisterDocListener(IDocListener* listener)
{
    CCryEditDoc* doc = GetDocument();
    if (doc)
    {
        doc->RegisterListener(listener);
    }
}

void CEditorImpl::UnregisterDocListener(IDocListener* listener)
{
    CCryEditDoc* doc = GetDocument();
    if (doc)
    {
        doc->UnregisterListener(listener);
    }
}

void CEditorImpl::StartLevelErrorReportRecording()
{
    IErrorReport* errorReport = GetErrorReport();
    if (errorReport)
    {
        errorReport->Clear();
        errorReport->SetImmediateMode(false);
        errorReport->SetShowErrors(true);
    }
}

// Confetti Start: Leroy Sikkes
void CEditorImpl::Notify(EEditorNotifyEvent event)
{
    NotifyExcept(event, nullptr);
}

void CEditorImpl::NotifyExcept(EEditorNotifyEvent event, IEditorNotifyListener* listener)
{
    if (m_bExiting)
    {
        return;
    }

    std::list<IEditorNotifyListener*>::iterator it = m_listeners.begin();
    while (it != m_listeners.end())
    {
        if (*it == listener)
        {
            it++;
            continue; // skip "except" listener
        }

        (*it++)->OnEditorNotifyEvent(event);
    }

    if (event == eNotify_OnBeginNewScene)
    {
        if (m_pAxisGizmo)
        {
            m_pAxisGizmo->Release();
        }
        m_pAxisGizmo = nullptr;
    }

    if (event == eNotify_OnInit)
    {
        REGISTER_COMMAND("py", CmdPy, 0, "Execute a Python code snippet.");
    }

    GetPluginManager()->NotifyPlugins(event);
}
// Confetti end: Leroy Sikkes

void CEditorImpl::RegisterNotifyListener(IEditorNotifyListener* listener)
{
    listener->m_bIsRegistered = true;
    stl::push_back_unique(m_listeners, listener);
}

void CEditorImpl::UnregisterNotifyListener(IEditorNotifyListener* listener)
{
    m_listeners.remove(listener);
    listener->m_bIsRegistered = false;
}

ISourceControl* CEditorImpl::GetSourceControl()
{
    AZStd::scoped_lock lock(m_pluginMutex);

    if (m_pSourceControl)
    {
        return m_pSourceControl;
    }

    IEditorClassFactory* classFactory = GetIEditor() ? GetIEditor()->GetClassFactory() : nullptr;
    if (classFactory)
    {
        std::vector<IClassDesc*> classes;
        classFactory->GetClassesBySystemID(ESYSTEM_CLASS_SCM_PROVIDER, classes);
        for (int i = 0; i < classes.size(); i++)
        {
            IClassDesc* pClass = classes[i];
            ISourceControl* pSCM = nullptr;
            HRESULT hRes = pClass->QueryInterface(__az_uuidof(ISourceControl), (void**)&pSCM);
            if (!FAILED(hRes) && pSCM)
            {
                m_pSourceControl = pSCM;
                return m_pSourceControl;
            }
        }
    }

    return nullptr;
}

bool CEditorImpl::IsSourceControlAvailable()
{
    if ((gSettings.enableSourceControl) && (GetSourceControl()))
    {
        return true;
    }

    return false;
}

bool CEditorImpl::IsSourceControlConnected()
{
    if ((gSettings.enableSourceControl) && (GetSourceControl()) && (GetSourceControl()->GetConnectivityState() == ISourceControl::Connected))
    {
        return true;
    }

    return false;
}

void CEditorImpl::SetMatEditMode(bool bIsMatEditMode)
{
    m_bMatEditMode = bIsMatEditMode;
}

void CEditorImpl::ShowStatusText(bool bEnable)
{
    m_bShowStatusText = bEnable;
}

void CEditorImpl::ReduceMemory()
{
    GetIEditor()->GetUndoManager()->ClearRedoStack();
    GetIEditor()->GetUndoManager()->ClearUndoStack();
    GetIEditor()->GetObjectManager()->SendEvent(EVENT_FREE_GAME_DATA);

#if defined(AZ_PLATFORM_WINDOWS)
    HANDLE hHeap = GetProcessHeap();

    if (hHeap)
    {
        uint64 maxsize = (uint64)HeapCompact(hHeap, 0);
        CryLogAlways("Max Free Memory Block = %I64d Kb", maxsize / 1024);
    }
#endif
}

IExportManager* CEditorImpl::GetExportManager()
{
    if (!m_pExportManager)
    {
        m_pExportManager = new CExportManager();
    }

    return m_pExportManager;
}

void CEditorImpl::AddUIEnums()
{
    // Spec settings for shadow casting lights
    AZStd::string SpecString[4];
    QStringList types;
    types.push_back("Never=0");
    SpecString[0] = AZStd::string::format("VeryHigh Spec=%d", CONFIG_VERYHIGH_SPEC);
    types.push_back(SpecString[0].c_str());
    SpecString[1] = AZStd::string::format("High Spec=%d", CONFIG_HIGH_SPEC);
    types.push_back(SpecString[1].c_str());
    SpecString[2] = AZStd::string::format("Medium Spec=%d", CONFIG_MEDIUM_SPEC);
    types.push_back(SpecString[2].c_str());
    SpecString[3] = AZStd::string::format("Low Spec=%d", CONFIG_LOW_SPEC);
    types.push_back(SpecString[3].c_str());
    m_pUIEnumsDatabase->SetEnumStrings("CastShadows", types);

    // Power-of-two percentages
    AZStd::string percentStringPOT[5];
    types.clear();
    percentStringPOT[0] = AZStd::string::format("Default=%d", 0);
    types.push_back(percentStringPOT[0].c_str());
    percentStringPOT[1] = AZStd::string::format("12.5=%d", 1);
    types.push_back(percentStringPOT[1].c_str());
    percentStringPOT[2] = AZStd::string::format("25=%d", 2);
    types.push_back(percentStringPOT[2].c_str());
    percentStringPOT[3] = AZStd::string::format("50=%d", 3);
    types.push_back(percentStringPOT[3].c_str());
    percentStringPOT[4] = AZStd::string::format("100=%d", 4);
    types.push_back(percentStringPOT[4].c_str());
    m_pUIEnumsDatabase->SetEnumStrings("ShadowMinResPercent", types);
}

void CEditorImpl::SetEditorConfigSpec(ESystemConfigSpec spec, [[maybe_unused]]ESystemConfigPlatform platform)
{
    gSettings.editorConfigSpec = spec;
}

ESystemConfigSpec CEditorImpl::GetEditorConfigSpec() const
{
    return (ESystemConfigSpec)gSettings.editorConfigSpec;
}

ESystemConfigPlatform CEditorImpl::GetEditorConfigPlatform() const
{
    return m_pSystem->GetConfigPlatform();
}

void CEditorImpl::InitFinished()
{
    if (!m_bInitialized)
    {
        m_bInitialized = true;
        Notify(eNotify_OnInit);

        // Let system wide listeners know about this as well.
        GetISystem()->GetISystemEventDispatcher()->OnSystemEvent(ESYSTEM_EVENT_EDITOR_ON_INIT, 0, 0);
    }
}

void CEditorImpl::ReloadTemplates()
{
    m_templateRegistry.LoadTemplates("Editor");
}

void CEditorImpl::AddErrorMessage(const QString& text, const QString& caption)
{
    if (!m_pErrorsDlg)
    {
        m_pErrorsDlg = new CErrorsDlg(GetEditorMainWindow());
        m_pErrorsDlg->show();
    }

    m_pErrorsDlg->AddMessage(text, caption);
}

void CEditorImpl::CmdPy(IConsoleCmdArgs* pArgs)
{
    if (AzToolsFramework::EditorPythonRunnerRequestBus::HasHandlers())
    {
        // Execute the given script command.
        QString scriptCmd = pArgs->GetCommandLine();

        scriptCmd = scriptCmd.right(scriptCmd.length() - 2); // The part of the text after the 'py'
        scriptCmd = scriptCmd.trimmed();
        AzToolsFramework::EditorPythonRunnerRequestBus::Broadcast(&AzToolsFramework::EditorPythonRunnerRequestBus::Events::ExecuteByString, scriptCmd.toUtf8().data(), false);
    }
    else
    {
        AZ_Warning("python", false, "EditorPythonRunnerRequestBus has no handlers");
    }
}

void CEditorImpl::OnObjectContextMenuOpened(QMenu* pMenu, const CBaseObject* pObject)
{
    for (auto it : m_objectContextMenuExtensions)
    {
        it(pMenu, pObject);
    }
}

void CEditorImpl::RegisterObjectContextMenuExtension(TContextMenuExtensionFunc func)
{
    m_objectContextMenuExtensions.push_back(func);
}

// Vladimir@Conffx
SSystemGlobalEnvironment* CEditorImpl::GetEnv()
{
    assert(gEnv);
    return gEnv;
}

// Leroy@Conffx
SEditorSettings* CEditorImpl::GetEditorSettings()
{
    return &gSettings;
}

IImageUtil* CEditorImpl::GetImageUtil()
{
    return m_pImageUtil;
}

QMimeData* CEditorImpl::CreateQMimeData() const
{
    return new QMimeData();
}

void CEditorImpl::DestroyQMimeData(QMimeData* data) const
{
    delete data;
}<|MERGE_RESOLUTION|>--- conflicted
+++ resolved
@@ -69,14 +69,6 @@
 #include "Editor/AssetDatabase/AssetDatabaseLocationListener.h"
 #include "Editor/AzAssetBrowser/AzAssetBrowserRequestHandler.h"
 #include "Editor/AssetEditor/AssetEditorRequestsHandler.h"
-
-<<<<<<< HEAD
-// AWSNativeSDK
-#include <AWSNativeSDKInit/AWSNativeSDKInit.h>
-=======
-// EditorCommon
-#include <WinWidget/WinWidgetManager.h>
->>>>>>> 56e7e707
 
 #include "Core/QtEditorApplication.h"                               // for Editor::EditorQtApplication
 
