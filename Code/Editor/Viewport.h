--- conflicted
+++ resolved
@@ -274,17 +274,7 @@
 
     void SetViewPane(CLayoutViewPane* viewPane) { m_viewPane = viewPane; }
 
-<<<<<<< HEAD
-    //Child classes can override these to provide extra logic that wraps
-    //widget rendering. Needed by the RenderViewport to handle raycasts
-    //from screen-space to world-space.
-    virtual void PreWidgetRendering() {}
-    virtual void PostWidgetRendering() {}
-
     CViewport *asCViewport() override { return this; }
-=======
-    virtual CViewport *asCViewport() { return this; }
->>>>>>> d884eef0
 
 protected:
     CLayoutViewPane* m_viewPane = nullptr;
@@ -432,13 +422,8 @@
     QRect GetSelectionRectangle() const override { return m_selectedRect; };
     //! Called when dragging selection rectangle.
     void OnDragSelectRectangle(const QRect& rect, bool bNormalizeRect = false) override;
-<<<<<<< HEAD
-    //! Get selection procision tolerance.
+    //! Get selection precision tolerance.
     float GetSelectionTolerance() const override { return m_selectionTolerance; }
-=======
-    //! Get selection precision tolerance.
-    float GetSelectionTolerance() const { return m_selectionTolerance; }
->>>>>>> d884eef0
     //! Center viewport on selection.
     void CenterOnSelection() override {}
     void CenterOnAABB([[maybe_unused]] const AABB& aabb) override {}
@@ -582,15 +567,6 @@
     void dragLeaveEvent(QDragLeaveEvent* event) override;
     void dropEvent(QDropEvent* event) override;
 
-<<<<<<< HEAD
-    //Child classes can override these to provide extra logic that wraps
-    //widget rendering. Needed by the RenderViewport to handle raycasts
-    //from screen-space to world-space.
-    void PreWidgetRendering() override {}
-    void PostWidgetRendering() override {}
-
-=======
->>>>>>> d884eef0
     AZ_PUSH_DISABLE_DLL_EXPORT_MEMBER_WARNING
     AzToolsFramework::ViewportUi::ViewportUiManager m_viewportUi;
     AZ_POP_DISABLE_DLL_EXPORT_MEMBER_WARNING
