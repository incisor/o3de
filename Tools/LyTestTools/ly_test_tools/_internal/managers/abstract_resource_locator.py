"""
Copyright (c) Contributors to the Open 3D Engine Project.
For complete copyright and license terms please see the LICENSE at the root of this distribution.

SPDX-License-Identifier: Apache-2.0 OR MIT

Utility class to resolve Lumberyard directory paths & file mappings.
"""

import os
import pathlib
import warnings
import json
import logging
from abc import ABCMeta, abstractmethod
from weakref import KeyedRef

import ly_test_tools._internal.pytest_plugin
import ly_test_tools.environment.file_system

logger = logging.getLogger(__name__)


def _find_engine_root(initial_path):
    # type: (str) -> str
    """
    Attempts to find the root engine directory to set the values for engine_root
    Assumes it exists at or above the provided "initial_path", and not in a separate directory tree
    ex. for the directory "C:\\root_dir\\":
        If it contains an "engine.json" file then it is the engine root "C:\\root_dir\\"
    :param initial_path: The initial directory to search for root from
    :return: a string representing the engine_root
    """
    root_file = "engine.json"
    current_dir = initial_path
    # Look upward a handful of levels, before assuming a missing root directory
    # Assumes folder structure similar to: engine_root/dev/Tools/.../ly_test_tools/builtin
    for _ in range(15):
        if os.path.exists(os.path.join(current_dir, root_file)):
            # parent of the directory containing root_file
            return current_dir
        else:  # explicit else avoids aberrant behavior from following filesystem links
            current_dir = os.path.abspath(os.path.join(current_dir, os.path.pardir))

    raise OSError(f"Unable to find engine root directory. Verify root file '{root_file}' exists")


def _find_project_json(engine_root, project):
    # type (str, str) -> str
    """
    Find the project.json file for this project.

    :param engine_root: The root of the O3DE directory where engine.json exists
    :param project: The name of the O3DE project
    :return: Full path to the project.json file
    """
    project_json = None
    
    # Check the o3de_manifest.json and for the "projects" key
    manifest_json = os.path.join(os.path.expanduser('~'), '.o3de', 'o3de_manifest.json')
    if os.path.isfile(manifest_json):
        # Read the o3de_manifest.json 
        with open(manifest_json, "r") as manifest_file:

            # Try to load the contents of the o3de_manifest.json file
            try:
                manifest_file_contents = manifest_file.read()
                json_data = json.loads(manifest_file_contents)
            except json.JSONDecodeError as jderror:
                logger.error(f"Attempted to open the contents of {manifest_json}, found invalid JSON: {manifest_file_contents}")
                raise jderror

            # Look at the "projects" key for registered project paths
            try:
                for projects_path in json_data["projects"]:
                    check_project_json = os.path.join(projects_path, 'project.json')
                    # Check for the project.json file inside of the project directory
                    if os.path.isfile(check_project_json):
                        # Check if the "project_name" key matches our project
                        with open(check_project_json, "r") as project_json_file:
                            project_json_data = json.load(project_json_file)
                            if project == project_json_data["project_name"]:
                                project_json = check_project_json
                                break
            except KeyError as err:
                logger.warning(f"Project key could not be found due to error: {err}")

    # Check internally for a project bundled with the engine
    if not project_json:
        check_project_json = os.path.join(engine_root, project, 'project.json')
        if os.path.isfile(check_project_json):
            project_json = check_project_json

    # Check relative to defined build directory, for external projects which configure through SDK settings
    if not project_json:
        project_json = ly_test_tools.environment.file_system.find_ancestor_file(
            target_file_name='project.json', start_path=ly_test_tools._internal.pytest_plugin.build_directory)

    if not project_json:
        raise OSError(f"Unable to find the project directory for project: ${project}")

    return project_json


class AbstractResourceLocator(object):
    __metaclass__ = ABCMeta

    def __init__(self, build_directory, project):
        # type: (str, str) -> AbstractResourceLocator
        """
        :param build_directory: The path to the build directory (i.e. <engine_root>/dev/windows_vs2017/bin/profile)
        :param project: The game project (i.e. AutomatedTesting)
        """
        initial_search_path = str(pathlib.Path(__file__).resolve())  # __file__ is lowercase, this restores casing
        engine_root = _find_engine_root(initial_search_path)
        self._build_directory = build_directory

        self._engine_root = engine_root
        self._project_json = _find_project_json(engine_root, project)
        self._project = project
        self._cache_override = None
        self._db_override = None
        self._ap_log_root = None

    def engine_root(self):
        """
        Return root path for this build.
        The engine_root path is one level up from dev.
        ex. lyengine
        :return: engine_root
        """
        return self._engine_root

    def build_directory(self):
        """
        Return path to the build directory
        ex. engine_root/dev/windows_vs2017/bin/profile)
        :return: full path to the bin folder
        """
        return self._build_directory

    def project(self):
        """
        Return path to the project directory
        ex. engine_root/dev/AutomatedTesting for included projects or some_dir/project for external projects.
        :return: path to the project directory
        """
        return os.path.dirname(self._project_json)

    def project_settings(self):
        """
        Return full path to the project.json file for this project.
        :return: Full path to the project.json file for this project.
        """
        return self._project_json
    
    def asset_processor(self):
        """
        Return path for the AssetProcessor executable.
        ex.
        :return: path to <build_directory>/AssetProcessor
        """
        return os.path.join(self.build_directory(), 'AssetProcessor')

    def asset_processor_batch(self):
        """
        Return path for the AssetProcessorBatch compatible with this build platform and configuration
        ex. engine_root/dev/mac/bin/profile/AssetProcessorBatch
        :return: path to AssetProcessorBatch
        """
        return os.path.join(self.build_directory(), 'AssetProcessorBatch')

    def ap_job_logs(self):
        """
        Return path to the Asset Processor JobLogs directory.
        :return: path to <project>/user/log/JobLogs
        """
        return os.path.join(self.project_log(), 'JobLogs')

    def editor(self):
        """
        Return path to the editor executable compatible with the current build.
        ex. engine_root/dev/mac/bin/profile/Editor
        :return: path to Editor
        """
        return os.path.join(self.build_directory(), "Editor")

    def cache(self):
        """
        Return path to the cache dir.
        :return: path to project_root/Cache/
        """
        return self._cache_override or os.path.join(self.project(), "Cache")

    def asset_db(self):
        """
        Return path to the asset db for the current project
        :return: path to cache/<project>/assetdb.sqlite
        """
        return self._db_override or os.path.join(self.project_cache(), "assetdb.sqlite")

    def platform_cache_path(self, platform):
        """
        Return path to the cache for the current platform and project outside the game project folder
        :return: path to cache/<project>/<platform>
        """
        return os.path.join(self.project_cache(), platform)

    def asset_cache(self, platform):
        """
        Return path to the cache for the current platform and project inside the game project folder
        :return: path to <project_path>/Cache/<platform>
        """
        return os.path.join(self.platform_cache_path(platform))

    def asset_catalog(self, platform):
        """
        Return path to the asset catalog for the current platform and project
        :return: path to cache/<project>/<platform>/<project>/assetcatalog.xml
        """
        return os.path.join(self.asset_cache(platform), "assetcatalog.xml")

    def set_ap_log_root(self, log_root):
        """
        Set or clear an override for AP's log root.  Logs folder will appear here.
        :return: path to 'logs' dir in <bin dir> folder
        """
        self._ap_log_root = log_root

    def ap_log_root(self):
        """
        Return path to AssetProcessorBatch's log directory using the project bin dir
        :return: path where the "logs" folder will be found
        """
        return self._ap_log_root or self.project_log()

    def ap_log_dir(self):
        """
        Return path to AssetProcessorBatch's log directory using the project bin dir
        :return: path to 'logs' dir in <bin dir> folder
        """
        return self.ap_log_root()

    def ap_job_logs(self):
        """
        Return path to AssetProcessorBatch's log directory using the project bin dir
        :return: path to 'logs' dir in <bin dir> folder
        """
        return os.path.join(self.ap_log_dir(), 'JobLogs')

    def ap_batch_log(self):
        """
        Return path to AssetProcessorBatch's log file using the project bin dir
        :return: path to 'AP_Batch.log' file in <ap_log_dir> folder
        """
        return os.path.join(self.ap_log_dir(), 'AP_Batch.log')

    def ap_gui_log(self):
        """
        Return path to AssetProcessor's log file using the project bin dir
        :return: path to 'AP_Gui.log' file in <ap_log_dir> folder
        """
        return os.path.join(self.ap_log_dir(), 'AP_GUI.log')

    def project_cache(self):
        """
        Return path to the current project cache folder
        :return: path to <project_path>/Cache
        """
        return self.cache()

    def asset_processor_config_file(self):
        return os.path.join(self.engine_root(), 'Registry', 'AssetProcessorPlatformConfig.setreg')

    def autoexec_file(self):
        return os.path.join(
            self.project(),
            'autoexec.cfg'
        )

    def test_results(self):
        """
        Return the path to a default TestResults directory containing test artifacts. This may not be used if the
        workspace defines an output_path for its artifact manager.
        :return: path to TestResults dir
        """
        return os.path.join(self.engine_root(), "TestResults")

    @staticmethod
    def devices_file():
        """
        Return the path to the user's devices.ini file. This has OS specific functionality.
            Windows: %USERPROFILE%/ly_test_tools/devices.ini
            Mac: ~/ly_test_tools/devices.ini
        :return: Path to <root>/ly_test_tools/devices.ini
            a.k.a. %USERPROFILE%/ly_test_tools/devices.ini
        """
        return os.path.join(os.path.expanduser('~'),
                            'ly_test_tools',
                            'devices.ini')

<<<<<<< HEAD
    def shader_compiler_config_file(self):
        """
        Return path to the Shader Compiler config file
        ex. engine_root/dev/windows/bin/profile/config.ini
        :return: path to the Shader Compiler config file
        """
        return os.path.join(self.build_directory(), 'config.ini')

    def shader_cache(self):
        """
        Return path to the shader cache for the current build
        ex. engine_root/dev/windows/bin/profile/Cache
        :return: path to the shader cache for the current build
        """
        return os.path.join(self.build_directory(), 'Cache')

    def material_editor_log(self):
        """
        Return path to the project's MaterialEditor log dir using the builds project and platform
        :return: path to MaterialEditor.log
        """
        return os.path.join(self.project_log(), "MaterialEditor.log")

=======
>>>>>>> 5c84cc20
    #
    #   The following are OS specific paths and must be defined by an override
    #

    @abstractmethod
    def platform_config_file(self):
        """
        Return the path to the platform config file.
        :return: path to the platform config file (i.e. engine_root/dev/system_windows_pc.cfg)
        """
        raise NotImplementedError(
            "platform_config_file() is not implemented on the base AbstractResourceLocator() class. "
            "It must be defined by the inheriting class - "
            "i.e. _WindowsResourceLocator(AbstractResourceLocator).platform_config_file()")

    @abstractmethod
    def platform_cache(self):
        """
        Return path to the cache for the current operating system platform and project
        :return: path to engine_root/dev/cache/<project>/<platform>
        """
        raise NotImplementedError(
            "platform_cache() is not implemented on the base AbstractResourceLocator() class. "
            "It must be defined by the inheriting class - "
            "i.e. _WindowsResourceLocator(AbstractResourceLocator).platform_cache()")

    @abstractmethod
    def project_log(self):
        """
        Return path to the project's log dir using the builds project and operating system platform
        :return: path to 'log' dir in the platform cache dir
        """
        raise NotImplementedError(
            "project_log() is not implemented on the base AbstractResourceLocator() class. "
            "It must be defined by the inheriting class - "
            "i.e. _WindowsResourceLocator(AbstractResourceLocator).project_log()")

    @abstractmethod
    def project_screenshots(self):
        """
        Return path to the project's screen shot dir using the builds project and platform
        :return: path to 'screen shot' dir in the platform cache dir
        """
        raise NotImplementedError(
            "project_screenshots() is not implemented on the base AbstractResourceLocator() class. "
            "It must be defined by the inheriting class - "
            "i.e. _WindowsResourceLocator(AbstractResourceLocator).project_screenshots()")

    @abstractmethod
    def editor_log(self):
        """
        Return path to the project's editor log dir using the builds project and platform
        :return: path to Editor.log
        """
        raise NotImplementedError(
            "editor_log() is not implemented on the base AbstractResourceLocator() class. "
            "It must be defined by the inheriting class - "
            "i.e. _WindowsResourceLocator(AbstractResourceLocator).editor_log()")

    @abstractmethod
    def crash_log(self):
        """
        Return path to the project's crash log dir using the builds project and platform
        :return: path to error.log/crash.log
        """
        raise NotImplementedError(
            "crash_log() is not implemented on the base AbstractResourceLocator() class. "
            "It must be defined by the inheriting class - "
            "i.e. _WindowsResourceLocator(AbstractResourceLocator).crash_log()")<|MERGE_RESOLUTION|>--- conflicted
+++ resolved
@@ -299,23 +299,6 @@
                             'ly_test_tools',
                             'devices.ini')
 
-<<<<<<< HEAD
-    def shader_compiler_config_file(self):
-        """
-        Return path to the Shader Compiler config file
-        ex. engine_root/dev/windows/bin/profile/config.ini
-        :return: path to the Shader Compiler config file
-        """
-        return os.path.join(self.build_directory(), 'config.ini')
-
-    def shader_cache(self):
-        """
-        Return path to the shader cache for the current build
-        ex. engine_root/dev/windows/bin/profile/Cache
-        :return: path to the shader cache for the current build
-        """
-        return os.path.join(self.build_directory(), 'Cache')
-
     def material_editor_log(self):
         """
         Return path to the project's MaterialEditor log dir using the builds project and platform
@@ -323,8 +306,6 @@
         """
         return os.path.join(self.project_log(), "MaterialEditor.log")
 
-=======
->>>>>>> 5c84cc20
     #
     #   The following are OS specific paths and must be defined by an override
     #
